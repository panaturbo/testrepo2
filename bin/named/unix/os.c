/*
 * Copyright (C) 2004  Internet Systems Consortium, Inc. ("ISC")
 * Copyright (C) 1999-2002  Internet Software Consortium.
 *
 * Permission to use, copy, modify, and distribute this software for any
 * purpose with or without fee is hereby granted, provided that the above
 * copyright notice and this permission notice appear in all copies.
 *
 * THE SOFTWARE IS PROVIDED "AS IS" AND ISC DISCLAIMS ALL WARRANTIES WITH
 * REGARD TO THIS SOFTWARE INCLUDING ALL IMPLIED WARRANTIES OF MERCHANTABILITY
 * AND FITNESS.  IN NO EVENT SHALL ISC BE LIABLE FOR ANY SPECIAL, DIRECT,
 * INDIRECT, OR CONSEQUENTIAL DAMAGES OR ANY DAMAGES WHATSOEVER RESULTING FROM
 * LOSS OF USE, DATA OR PROFITS, WHETHER IN AN ACTION OF CONTRACT, NEGLIGENCE
 * OR OTHER TORTIOUS ACTION, ARISING OUT OF OR IN CONNECTION WITH THE USE OR
 * PERFORMANCE OF THIS SOFTWARE.
 */

/* $Id: os.c,v 1.46.2.12 2004/10/07 02:34:50 marka Exp $ */

#include <config.h>
#include <stdarg.h>

#include <sys/types.h>  /* dev_t FreeBSD 2.1 */
#include <sys/stat.h>

#include <ctype.h>
#include <errno.h>
#include <fcntl.h>
#include <grp.h>		/* Required for initgroups() on IRIX. */
#include <pwd.h>
#include <stdio.h>
#include <stdlib.h>
#include <signal.h>
#include <syslog.h>
#ifdef HAVE_TZSET
#include <time.h>
#endif
#include <unistd.h>

#include <isc/file.h>
#include <isc/print.h>
#include <isc/result.h>
#include <isc/strerror.h>
#include <isc/string.h>

#include <named/main.h>
#include <named/os.h>

static char *pidfile = NULL;
static int devnullfd = -1;

/*
 * If there's no <linux/capability.h>, we don't care about <sys/prctl.h>
 */
#ifndef HAVE_LINUX_CAPABILITY_H
#undef HAVE_SYS_PRCTL_H
#endif

/*
 * Linux defines:
 *	(T) HAVE_LINUXTHREADS
 *	(C) HAVE_LINUX_CAPABILITY_H
 *	(P) HAVE_SYS_PRCTL_H
 * The possible cases are:
 *	none:	setuid() normally
 *	T:	no setuid()
 *	C:	setuid() normally, drop caps (keep CAP_SETUID)
 *	T+C:	no setuid(), drop caps (don't keep CAP_SETUID)
 *	T+C+P:	setuid() early, drop caps (keep CAP_SETUID)
 *	C+P:	setuid() normally, drop caps (keep CAP_SETUID)
 *	P:	not possible
 *	T+P:	not possible
 *
 * if (C)
 *	caps = BIND_SERVICE + CHROOT + SETGID
 *	if ((T && C && P) || !T)
 *		caps += SETUID
 *	endif
 *	capset(caps)
 * endif
 * if (T && C && P && -u)
 *	setuid()
 * else if (T && -u)
 *	fail
 * --> start threads
 * if (!T && -u)
 *	setuid()
 * if (C && (P || !-u))
 *	caps = BIND_SERVICE
 *	capset(caps)
 * endif
 *
 * It will be nice when Linux threads work properly with setuid().
 */

#ifdef HAVE_LINUXTHREADS
static pid_t mainpid = 0;
#endif

static struct passwd *runas_pw = NULL;
static isc_boolean_t done_setuid = ISC_FALSE;
static int dfd[2] = { -1, -1 };

#ifdef HAVE_LINUX_CAPABILITY_H

static isc_boolean_t non_root = ISC_FALSE;
static isc_boolean_t non_root_caps = ISC_FALSE;

/*
 * We define _LINUX_FS_H to prevent it from being included.  We don't need
 * anything from it, and the files it includes cause warnings with 2.2
 * kernels, and compilation failures (due to conflicts between <linux/string.h>
 * and <string.h>) on 2.3 kernels.
 */
#define _LINUX_FS_H

#include <sys/syscall.h>	/* Required for syscall(). */
#include <linux/capability.h>	/* Required for _LINUX_CAPABILITY_VERSION. */

#ifdef HAVE_SYS_PRCTL_H
#include <sys/prctl.h>		/* Required for prctl(). */

/*
 * If the value of PR_SET_KEEPCAPS is not in <sys/prctl.h>, define it
 * here.  This allows setuid() to work on systems running a new enough
 * kernel but with /usr/include/linux pointing to "standard" kernel
 * headers.
 */
#ifndef PR_SET_KEEPCAPS
#define PR_SET_KEEPCAPS 8
#endif

#endif /* HAVE_SYS_PRCTL_H */

#ifndef SYS_capset
#ifndef __NR_capset
#include <asm/unistd.h> /* Slackware 4.0 needs this. */
#endif
#define SYS_capset __NR_capset
#endif

static void
linux_setcaps(unsigned int caps) {
	struct __user_cap_header_struct caphead;
	struct __user_cap_data_struct cap;
	char strbuf[ISC_STRERRORSIZE];

	if ((getuid() != 0 && !non_root_caps) || non_root)
		return;

	memset(&caphead, 0, sizeof caphead);
	caphead.version = _LINUX_CAPABILITY_VERSION;
	caphead.pid = 0;
	memset(&cap, 0, sizeof cap);
	cap.effective = caps;
	cap.permitted = caps;
	cap.inheritable = caps;
	if (syscall(SYS_capset, &caphead, &cap) < 0) {
		isc__strerror(errno, strbuf, sizeof(strbuf));
<<<<<<< HEAD
		ns_main_earlyfatal("capset failed: %s:"
				   " please ensure that the capset kernel"
				   " module is loaded.  see insmod(8)",
				   strbuf);
=======
		ns_main_earlywarning("capset failed: %s", strbuf);
>>>>>>> 1af56963
	}
}

static void
linux_initialprivs(void) {
	unsigned int caps;

	/*
	 * We don't need most privileges, so we drop them right away.
	 * Later on linux_minprivs() will be called, which will drop our
	 * capabilities to the minimum needed to run the server.
	 */

	caps = 0;

	/*
	 * We need to be able to bind() to privileged ports, notably port 53!
	 */
	caps |= (1 << CAP_NET_BIND_SERVICE);

	/*
	 * We need chroot() initially too.
	 */
	caps |= (1 << CAP_SYS_CHROOT);

#if defined(HAVE_SYS_PRCTL_H) || !defined(HAVE_LINUXTHREADS)
	/*
	 * We can setuid() only if either the kernel supports keeping
	 * capabilities after setuid() (which we don't know until we've
	 * tried) or we're not using threads.  If either of these is
	 * true, we want the setuid capability.
	 */
	caps |= (1 << CAP_SETUID);
#endif

	/*
	 * Since we call initgroups, we need this.
	 */
	caps |= (1 << CAP_SETGID);

	/*
	 * Without this, we run into problems reading a configuration file
	 * owned by a non-root user and non-world-readable on startup.
	 */
	caps |= (1 << CAP_DAC_READ_SEARCH);

	/*
	 * XXX  We might want to add CAP_SYS_RESOURCE, though it's not
	 *      clear it would work right given the way linuxthreads work.
	 * XXXDCL But since we need to be able to set the maximum number
	 * of files, the stack size, data size, and core dump size to
	 * support named.conf options, this is now being added to test.
	 */
	caps |= (1 << CAP_SYS_RESOURCE);

	linux_setcaps(caps);
}

static void
linux_minprivs(void) {
	unsigned int caps;

	/*
	 * Drop all privileges except the ability to bind() to privileged
	 * ports.
	 *
	 * It's important that we drop CAP_SYS_CHROOT.  If we didn't, it
	 * chroot() could be used to escape from the chrooted area.
	 */

	caps = 0;
	caps |= (1 << CAP_NET_BIND_SERVICE);

	/*
	 * XXX  We might want to add CAP_SYS_RESOURCE, though it's not
	 *      clear it would work right given the way linuxthreads work.
	 * XXXDCL But since we need to be able to set the maximum number
	 * of files, the stack size, data size, and core dump size to
	 * support named.conf options, this is now being added to test.
	 */
	caps |= (1 << CAP_SYS_RESOURCE);

	linux_setcaps(caps);
}

#ifdef HAVE_SYS_PRCTL_H
static void
linux_keepcaps(void) {
	char strbuf[ISC_STRERRORSIZE];
	/*
	 * Ask the kernel to allow us to keep our capabilities after we
	 * setuid().
	 */

	if (prctl(PR_SET_KEEPCAPS, 1, 0, 0, 0) < 0) {
		if (errno != EINVAL) {
			isc__strerror(errno, strbuf, sizeof(strbuf));
			ns_main_earlyfatal("prctl() failed: %s", strbuf);
		}
	} else {
		non_root_caps = ISC_TRUE;
		if (getuid() != 0)
			non_root = ISC_TRUE;
	}
}
#endif

#endif	/* HAVE_LINUX_CAPABILITY_H */


static void
setup_syslog(const char *progname) {
	int options;

	options = LOG_PID;
#ifdef LOG_NDELAY
	options |= LOG_NDELAY;
#endif

	openlog(isc_file_basename(progname), options, LOG_DAEMON);
}

void
ns_os_init(const char *progname) {
	setup_syslog(progname);
#ifdef HAVE_LINUX_CAPABILITY_H
	linux_initialprivs();
#endif
#ifdef HAVE_LINUXTHREADS
	mainpid = getpid();
#endif
#ifdef SIGXFSZ
	signal(SIGXFSZ, SIG_IGN);
#endif
}

void
ns_os_daemonize(void) {
	pid_t pid;
	char strbuf[ISC_STRERRORSIZE];

	if (pipe(dfd) == -1) {
		isc__strerror(errno, strbuf, sizeof(strbuf));
		ns_main_earlyfatal("pipe(): %s", strbuf);
	}

	pid = fork();
	if (pid == -1) {
		isc__strerror(errno, strbuf, sizeof(strbuf));
		ns_main_earlyfatal("fork(): %s", strbuf);
	}
	if (pid != 0) {
		int n;
		/*
		 * Wait for the child to finish loading for the first time.
		 * This would be so much simpler if fork() worked once we
	         * were multi-threaded.
		 */
		(void)close(dfd[1]);
		do {
			char buf;
			n = read(dfd[0], &buf, 1);
			if (n == 1)
				_exit(0);
		} while (n == -1 && errno == EINTR);
		_exit(1);
	}
	(void)close(dfd[0]);

	/*
	 * We're the child.
	 */

#ifdef HAVE_LINUXTHREADS
	mainpid = getpid();
#endif

	if (setsid() == -1) {
		isc__strerror(errno, strbuf, sizeof(strbuf));
		ns_main_earlyfatal("setsid(): %s", strbuf);
	}

	/*
	 * Try to set stdin, stdout, and stderr to /dev/null, but press
	 * on even if it fails.
	 *
	 * XXXMLG The close() calls here are unneeded on all but NetBSD, but
	 * are harmless to include everywhere.  dup2() is supposed to close
	 * the FD if it is in use, but unproven-pthreads-0.16 is broken
	 * and will end up closing the wrong FD.  This will be fixed eventually,
	 * and these calls will be removed.
	 */
	if (devnullfd != -1) {
		if (devnullfd != STDIN_FILENO) {
			(void)close(STDIN_FILENO);
			(void)dup2(devnullfd, STDIN_FILENO);
		}
		if (devnullfd != STDOUT_FILENO) {
			(void)close(STDOUT_FILENO);
			(void)dup2(devnullfd, STDOUT_FILENO);
		}
		if (devnullfd != STDERR_FILENO) {
			(void)close(STDERR_FILENO);
			(void)dup2(devnullfd, STDERR_FILENO);
		}
	}
}

void
ns_os_started(void) {
	char buf = 0;

	/*
	 * Signal to the parent that we stated successfully.
	 */
	if (dfd[0] != -1 && dfd[1] != -1) {
		write(dfd[1], &buf, 1);
		close(dfd[1]);
		dfd[0] = dfd[1] = -1;
	}
}

void
ns_os_opendevnull(void) {
	devnullfd = open("/dev/null", O_RDWR, 0);
}

void
ns_os_closedevnull(void) {
	if (devnullfd != STDIN_FILENO &&
	    devnullfd != STDOUT_FILENO &&
	    devnullfd != STDERR_FILENO) {
		close(devnullfd);
		devnullfd = -1;
	}
}

static isc_boolean_t
all_digits(const char *s) {
	if (*s == '\0')
		return (ISC_FALSE);
	while (*s != '\0') {
		if (!isdigit((*s)&0xff))
			return (ISC_FALSE);
		s++;
	}
	return (ISC_TRUE);
}

void
ns_os_chroot(const char *root) {
	char strbuf[ISC_STRERRORSIZE];
	if (root != NULL) {
		if (chroot(root) < 0) {
			isc__strerror(errno, strbuf, sizeof(strbuf));
			ns_main_earlyfatal("chroot(): %s", strbuf);
		}
		if (chdir("/") < 0) {
			isc__strerror(errno, strbuf, sizeof(strbuf));
			ns_main_earlyfatal("chdir(/): %s", strbuf);
		}
	}
}

void
ns_os_inituserinfo(const char *username) {
	char strbuf[ISC_STRERRORSIZE];
	if (username == NULL)
		return;

	if (all_digits(username))
		runas_pw = getpwuid((uid_t)atoi(username));
	else
		runas_pw = getpwnam(username);
	endpwent();

	if (runas_pw == NULL)
		ns_main_earlyfatal("user '%s' unknown", username);

	if (getuid() == 0) {
		if (initgroups(runas_pw->pw_name, runas_pw->pw_gid) < 0) {
			isc__strerror(errno, strbuf, sizeof(strbuf));
			ns_main_earlyfatal("initgroups(): %s", strbuf);
		}
	}

}

void
ns_os_changeuser(void) {
	char strbuf[ISC_STRERRORSIZE];
	if (runas_pw == NULL || done_setuid)
		return;

	done_setuid = ISC_TRUE;

#ifdef HAVE_LINUXTHREADS
#ifdef HAVE_LINUX_CAPABILITY_H
	if (!non_root_caps)
		ns_main_earlyfatal("-u with Linux threads not supported: "
				   "requires kernel support for "
				   "prctl(PR_SET_KEEPCAPS)");
#else
	ns_main_earlyfatal("-u with Linux threads not supported: "
			   "no capabilities support or capabilities "
			   "disabled at build time");
#endif
#endif

	if (setgid(runas_pw->pw_gid) < 0) {
		isc__strerror(errno, strbuf, sizeof(strbuf));
		ns_main_earlyfatal("setgid(): %s", strbuf);
	}

	if (setuid(runas_pw->pw_uid) < 0) {
		isc__strerror(errno, strbuf, sizeof(strbuf));
		ns_main_earlyfatal("setuid(): %s", strbuf);
	}

#if defined(HAVE_LINUX_CAPABILITY_H) && !defined(HAVE_LINUXTHREADS)
	linux_minprivs();
#endif
}

void
ns_os_minprivs(void) {
#ifdef HAVE_SYS_PRCTL_H
	linux_keepcaps();
#endif

#ifdef HAVE_LINUXTHREADS
	ns_os_changeuser(); /* Call setuid() before threads are started */
#endif

#if defined(HAVE_LINUX_CAPABILITY_H) && defined(HAVE_LINUXTHREADS)
	linux_minprivs();
#endif
}

static int
safe_open(const char *filename, isc_boolean_t append) {
	int fd;
	struct stat sb;

	if (stat(filename, &sb) == -1) {
		if (errno != ENOENT)
			return (-1);
	} else if ((sb.st_mode & S_IFREG) == 0) {
		errno = EOPNOTSUPP;
		return (-1);
	}

	if (append)
		fd = open(filename, O_WRONLY|O_CREAT|O_APPEND,
			  S_IRUSR|S_IWUSR|S_IRGRP|S_IROTH);
	else {
		(void)unlink(filename);
		fd = open(filename, O_WRONLY|O_CREAT|O_EXCL,
			  S_IRUSR|S_IWUSR|S_IRGRP|S_IROTH);
	}
	return (fd);
}

static void
cleanup_pidfile(void) {
	if (pidfile != NULL) {
		(void)unlink(pidfile);
		free(pidfile);
	}
	pidfile = NULL;
}

void
ns_os_writepidfile(const char *filename, isc_boolean_t first_time) {
	int fd;
	FILE *lockfile;
	size_t len;
	pid_t pid;
	char strbuf[ISC_STRERRORSIZE];
	void (*report)(const char *, ...);

	/*
	 * The caller must ensure any required synchronization.
	 */

	report = first_time ? ns_main_earlyfatal : ns_main_earlywarning;

	cleanup_pidfile();

	len = strlen(filename);
	pidfile = malloc(len + 1);
	if (pidfile == NULL) {
		isc__strerror(errno, strbuf, sizeof(strbuf));
		(*report)("couldn't malloc '%s': %s", filename, strbuf);
		return;
	}
	/* This is safe. */
	strcpy(pidfile, filename);

	fd = safe_open(filename, ISC_FALSE);
	if (fd < 0) {
		isc__strerror(errno, strbuf, sizeof(strbuf));
		(*report)("couldn't open pid file '%s': %s", filename, strbuf);
		free(pidfile);
		pidfile = NULL;
		return;
	}
	lockfile = fdopen(fd, "w");
	if (lockfile == NULL) {
		isc__strerror(errno, strbuf, sizeof(strbuf));
		(*report)("could not fdopen() pid file '%s': %s",
			  filename, strbuf);
		(void)close(fd);
		cleanup_pidfile();
		return;
	}
#ifdef HAVE_LINUXTHREADS
	pid = mainpid;
#else
	pid = getpid();
#endif
	if (fprintf(lockfile, "%ld\n", (long)pid) < 0) {
		(*report)("fprintf() to pid file '%s' failed", filename);
		(void)fclose(lockfile);
		cleanup_pidfile();
		return;
	}
	if (fflush(lockfile) == EOF) {
		(*report)("fflush() to pid file '%s' failed", filename);
		(void)fclose(lockfile);
		cleanup_pidfile();
		return;
	}
	(void)fclose(lockfile);
}

void
ns_os_shutdown(void) {
	closelog();
	cleanup_pidfile();
}

void
ns_os_tzset(void) {
#ifdef HAVE_TZSET
	tzset();
#endif
}<|MERGE_RESOLUTION|>--- conflicted
+++ resolved
@@ -157,14 +157,7 @@
 	cap.inheritable = caps;
 	if (syscall(SYS_capset, &caphead, &cap) < 0) {
 		isc__strerror(errno, strbuf, sizeof(strbuf));
-<<<<<<< HEAD
-		ns_main_earlyfatal("capset failed: %s:"
-				   " please ensure that the capset kernel"
-				   " module is loaded.  see insmod(8)",
-				   strbuf);
-=======
 		ns_main_earlywarning("capset failed: %s", strbuf);
->>>>>>> 1af56963
 	}
 }
 
