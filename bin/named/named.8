.\" Copyright (C) 2004, 2005 Internet Systems Consortium, Inc. ("ISC")
.\" Copyright (C) 2000, 2001, 2003 Internet Software Consortium.
.\" 
.\" Permission to use, copy, modify, and distribute this software for any
.\" purpose with or without fee is hereby granted, provided that the above
.\" copyright notice and this permission notice appear in all copies.
.\" 
.\" THE SOFTWARE IS PROVIDED "AS IS" AND ISC DISCLAIMS ALL WARRANTIES WITH
.\" REGARD TO THIS SOFTWARE INCLUDING ALL IMPLIED WARRANTIES OF MERCHANTABILITY
.\" AND FITNESS. IN NO EVENT SHALL ISC BE LIABLE FOR ANY SPECIAL, DIRECT,
.\" INDIRECT, OR CONSEQUENTIAL DAMAGES OR ANY DAMAGES WHATSOEVER RESULTING FROM
.\" LOSS OF USE, DATA OR PROFITS, WHETHER IN AN ACTION OF CONTRACT, NEGLIGENCE
.\" OR OTHER TORTIOUS ACTION, ARISING OUT OF OR IN CONNECTION WITH THE USE OR
.\" PERFORMANCE OF THIS SOFTWARE.
.\"
.\" $Id: named.8,v 1.17.208.6 2005/10/13 02:33:46 marka Exp $
.\"
.hy 0
.ad l
.\" ** You probably do not want to edit this file directly **
.\" It was generated using the DocBook XSL Stylesheets (version 1.69.1).
.\" Instead of manually editing it, you probably should edit the DocBook XML
.\" source for it and then use the DocBook XSL Stylesheets to regenerate it.
.TH "NAMED" "8" "June 30, 2000" "BIND9" "BIND9"
.\" disable hyphenation
.nh
.\" disable justification (adjust text to left margin only)
.ad l
.SH "NAME"
named \- Internet domain name server
.SH "SYNOPSIS"
.HP 6
\fBnamed\fR [\fB\-4\fR] [\fB\-6\fR] [\fB\-c\ \fR\fB\fIconfig\-file\fR\fR] [\fB\-d\ \fR\fB\fIdebug\-level\fR\fR] [\fB\-f\fR] [\fB\-g\fR] [\fB\-n\ \fR\fB\fI#cpus\fR\fR] [\fB\-p\ \fR\fB\fIport\fR\fR] [\fB\-s\fR] [\fB\-t\ \fR\fB\fIdirectory\fR\fR] [\fB\-u\ \fR\fB\fIuser\fR\fR] [\fB\-v\fR] [\fB\-x\ \fR\fB\fIcache\-file\fR\fR]
.SH "DESCRIPTION"
.PP
\fBnamed\fR
is a Domain Name System (DNS) server, part of the BIND 9 distribution from ISC. For more information on the DNS, see RFCs 1033, 1034, and 1035.
.PP
<<<<<<< HEAD
When invoked without arguments,
\fBnamed\fR
will read the default configuration file
\fI/etc/named.conf\fR, read any initial data, and listen for queries.
=======
When invoked without arguments, \fBnamed\fR will
read the default configuration file
\fI/etc/bind/named.conf\fR, read any initial
data, and listen for queries.
>>>>>>> 8d17300f
.SH "OPTIONS"
.TP
\-4
Use IPv4 only even if the host machine is capable of IPv6.
\fB\-4\fR
and
\fB\-6\fR
are mutually exclusive.
.TP
\-6
Use IPv6 only even if the host machine is capable of IPv4.
<<<<<<< HEAD
\fB\-4\fR
and
\fB\-6\fR
are mutually exclusive.
.TP
\-c \fIconfig\-file\fR
Use
\fIconfig\-file\fR
as the configuration file instead of the default,
\fI/etc/named.conf\fR. To ensure that reloading the configuration file continues to work after the server has changed its working directory due to to a possible
\fBdirectory\fR
option in the configuration file,
\fIconfig\-file\fR
should be an absolute pathname.
.TP
\-d \fIdebug\-level\fR
Set the daemon's debug level to
\fIdebug\-level\fR. Debugging traces from
\fBnamed\fR
become more verbose as the debug level increases.
.TP
\-f
=======
\fB-4\fR and \fB-6\fR are mutually
exclusive.
.TP
\fB-c \fIconfig-file\fB\fR
Use \fIconfig-file\fR as the
configuration file instead of the default,
\fI/etc/bind/named.conf\fR. To
ensure that reloading the configuration file continues
to work after the server has changed its working
directory due to to a possible
\fBdirectory\fR option in the configuration
file, \fIconfig-file\fR should be
an absolute pathname.
.TP
\fB-d \fIdebug-level\fB\fR
Set the daemon's debug level to \fIdebug-level\fR.
Debugging traces from \fBnamed\fR become
more verbose as the debug level increases.
.TP
\fB-f\fR
>>>>>>> 8d17300f
Run the server in the foreground (i.e. do not daemonize).
.TP
\-g
Run the server in the foreground and force all logging to
\fIstderr\fR.
.TP
\-n \fI#cpus\fR
Create
\fI#cpus\fR
worker threads to take advantage of multiple CPUs. If not specified,
\fBnamed\fR
will try to determine the number of CPUs present and create one thread per CPU. If it is unable to determine the number of CPUs, a single worker thread will be created.
.TP
\-p \fIport\fR
Listen for queries on port
\fIport\fR. If not specified, the default is port 53.
.TP
\-s
Write memory usage statistics to
\fIstdout\fR
on exit.
.RS
.B "Note:"
This option is mainly of interest to BIND 9 developers and may be removed or changed in a future release.
.RE
.TP
\-t \fIdirectory\fR
\fBchroot()\fR
to
\fIdirectory\fR
after processing the command line arguments, but before reading the configuration file.
.RS
.B "Warning:"
This option should be used in conjunction with the
\fB\-u\fR
option, as chrooting a process running as root doesn't enhance security on most systems; the way
\fBchroot()\fR
is defined allows a process with root privileges to escape a chroot jail.
.RE
.TP
\-u \fIuser\fR
\fBsetuid()\fR
to
\fIuser\fR
after completing privileged operations, such as creating sockets that listen on privileged ports.
.RS
.B "Note:"
On Linux,
\fBnamed\fR
uses the kernel's capability mechanism to drop all root privileges except the ability to
\fBbind()\fR
to a privileged port and set process resource limits. Unfortunately, this means that the
\fB\-u\fR
option only works when
\fBnamed\fR
is run on kernel 2.2.18 or later, or kernel 2.3.99\-pre3 or later, since previous kernels did not allow privileges to be retained after
\fBsetuid()\fR.
.RE
.TP
\-v
Report the version number and exit.
.TP
\-x \fIcache\-file\fR
Load data from
\fIcache\-file\fR
into the cache of the default view.
.RS
.B "Warning:"
This option must not be used. It is only of interest to BIND 9 developers and may be removed or changed in a future release.
.RE
.SH "SIGNALS"
.PP
In routine operation, signals should not be used to control the nameserver;
\fBrndc\fR
should be used instead.
.TP
SIGHUP
Force a reload of the server.
.TP
SIGINT, SIGTERM
Shut down the server.
.PP
The result of sending any other signals to the server is undefined.
.SH "CONFIGURATION"
.PP
The
\fBnamed\fR
configuration file is too complex to describe in detail here. A complete description is provided in the
BIND 9 Administrator Reference Manual.
.SH "FILES"
.TP
<<<<<<< HEAD
\fI/etc/named.conf\fR
=======
\fB\fI/etc/bind/named.conf\fB\fR
>>>>>>> 8d17300f
The default configuration file.
.TP
\fI/var/run/named.pid\fR
The default process\-id file.
.SH "SEE ALSO"
.PP
RFC 1033,
RFC 1034,
RFC 1035,
\fBrndc\fR(8),
\fBlwresd\fR(8),
BIND 9 Administrator Reference Manual.
.SH "AUTHOR"
.PP
Internet Systems Consortium<|MERGE_RESOLUTION|>--- conflicted
+++ resolved
@@ -36,17 +36,10 @@
 \fBnamed\fR
 is a Domain Name System (DNS) server, part of the BIND 9 distribution from ISC. For more information on the DNS, see RFCs 1033, 1034, and 1035.
 .PP
-<<<<<<< HEAD
 When invoked without arguments,
 \fBnamed\fR
 will read the default configuration file
-\fI/etc/named.conf\fR, read any initial data, and listen for queries.
-=======
-When invoked without arguments, \fBnamed\fR will
-read the default configuration file
-\fI/etc/bind/named.conf\fR, read any initial
-data, and listen for queries.
->>>>>>> 8d17300f
+\fI/etc/bind/named.conf\fR, read any initial data, and listen for queries.
 .SH "OPTIONS"
 .TP
 \-4
@@ -58,7 +51,6 @@
 .TP
 \-6
 Use IPv6 only even if the host machine is capable of IPv4.
-<<<<<<< HEAD
 \fB\-4\fR
 and
 \fB\-6\fR
@@ -68,7 +60,7 @@
 Use
 \fIconfig\-file\fR
 as the configuration file instead of the default,
-\fI/etc/named.conf\fR. To ensure that reloading the configuration file continues to work after the server has changed its working directory due to to a possible
+\fI/etc/bind/named.conf\fR. To ensure that reloading the configuration file continues to work after the server has changed its working directory due to to a possible
 \fBdirectory\fR
 option in the configuration file,
 \fIconfig\-file\fR
@@ -81,28 +73,6 @@
 become more verbose as the debug level increases.
 .TP
 \-f
-=======
-\fB-4\fR and \fB-6\fR are mutually
-exclusive.
-.TP
-\fB-c \fIconfig-file\fB\fR
-Use \fIconfig-file\fR as the
-configuration file instead of the default,
-\fI/etc/bind/named.conf\fR. To
-ensure that reloading the configuration file continues
-to work after the server has changed its working
-directory due to to a possible
-\fBdirectory\fR option in the configuration
-file, \fIconfig-file\fR should be
-an absolute pathname.
-.TP
-\fB-d \fIdebug-level\fB\fR
-Set the daemon's debug level to \fIdebug-level\fR.
-Debugging traces from \fBnamed\fR become
-more verbose as the debug level increases.
-.TP
-\fB-f\fR
->>>>>>> 8d17300f
 Run the server in the foreground (i.e. do not daemonize).
 .TP
 \-g
@@ -194,11 +164,7 @@
 BIND 9 Administrator Reference Manual.
 .SH "FILES"
 .TP
-<<<<<<< HEAD
-\fI/etc/named.conf\fR
-=======
-\fB\fI/etc/bind/named.conf\fB\fR
->>>>>>> 8d17300f
+\fI/etc/bind/named.conf\fR
 The default configuration file.
 .TP
 \fI/var/run/named.pid\fR
