/*
 * Copyright (C) 2004-2012  Internet Systems Consortium, Inc. ("ISC")
 * Copyright (C) 1999-2003  Internet Software Consortium.
 *
 * Permission to use, copy, modify, and/or distribute this software for any
 * purpose with or without fee is hereby granted, provided that the above
 * copyright notice and this permission notice appear in all copies.
 *
 * THE SOFTWARE IS PROVIDED "AS IS" AND ISC DISCLAIMS ALL WARRANTIES WITH
 * REGARD TO THIS SOFTWARE INCLUDING ALL IMPLIED WARRANTIES OF MERCHANTABILITY
 * AND FITNESS.  IN NO EVENT SHALL ISC BE LIABLE FOR ANY SPECIAL, DIRECT,
 * INDIRECT, OR CONSEQUENTIAL DAMAGES OR ANY DAMAGES WHATSOEVER RESULTING FROM
 * LOSS OF USE, DATA OR PROFITS, WHETHER IN AN ACTION OF CONTRACT, NEGLIGENCE
 * OR OTHER TORTIOUS ACTION, ARISING OUT OF OR IN CONNECTION WITH THE USE OR
 * PERFORMANCE OF THIS SOFTWARE.
 */

/* $Id$ */

/*! \file */

#include <config.h>

#include <string.h>

#include <isc/hex.h>
#include <isc/mem.h>
#include <isc/stats.h>
#include <isc/util.h>

#include <dns/adb.h>
#include <dns/byaddr.h>
#include <dns/db.h>
#include <dns/dlz.h>
#include <dns/dns64.h>
#include <dns/dnssec.h>
#include <dns/events.h>
#include <dns/message.h>
#include <dns/ncache.h>
#include <dns/nsec3.h>
#include <dns/order.h>
#include <dns/rdata.h>
#include <dns/rdataclass.h>
#include <dns/rdatalist.h>
#include <dns/rdataset.h>
#include <dns/rdatasetiter.h>
#include <dns/rdatastruct.h>
#include <dns/rdatatype.h>
#include <dns/resolver.h>
#include <dns/result.h>
#include <dns/stats.h>
#include <dns/tkey.h>
#include <dns/view.h>
#include <dns/zone.h>
#include <dns/zt.h>

#include <named/client.h>
#include <named/globals.h>
#include <named/log.h>
#include <named/server.h>
#include <named/sortlist.h>
#include <named/xfrout.h>

#if 0
/*
 * It has been recommended that DNS64 be changed to return excluded
 * AAAA addresses if DNS64 synthesis does not occur.  This minimises
 * the impact on the lookup results.  While most DNS AAAA lookups are
 * done to send IP packets to a host, not all of them are and filtering
 * excluded addresses has a negative impact on those uses.
 */
#define dns64_bis_return_excluded_addresses 1
#endif

/*% Partial answer? */
#define PARTIALANSWER(c)	(((c)->query.attributes & \
				  NS_QUERYATTR_PARTIALANSWER) != 0)
/*% Use Cache? */
#define USECACHE(c)		(((c)->query.attributes & \
				  NS_QUERYATTR_CACHEOK) != 0)
/*% Recursion OK? */
#define RECURSIONOK(c)		(((c)->query.attributes & \
				  NS_QUERYATTR_RECURSIONOK) != 0)
/*% Recursing? */
#define RECURSING(c)		(((c)->query.attributes & \
				  NS_QUERYATTR_RECURSING) != 0)
/*% Cache glue ok? */
#define CACHEGLUEOK(c)		(((c)->query.attributes & \
				  NS_QUERYATTR_CACHEGLUEOK) != 0)
/*% Want Recursion? */
#define WANTRECURSION(c)	(((c)->query.attributes & \
				  NS_QUERYATTR_WANTRECURSION) != 0)
/*% Want DNSSEC? */
#define WANTDNSSEC(c)		(((c)->attributes & \
				  NS_CLIENTATTR_WANTDNSSEC) != 0)
/*% No authority? */
#define NOAUTHORITY(c)		(((c)->query.attributes & \
				  NS_QUERYATTR_NOAUTHORITY) != 0)
/*% No additional? */
#define NOADDITIONAL(c)		(((c)->query.attributes & \
				  NS_QUERYATTR_NOADDITIONAL) != 0)
/*% Secure? */
#define SECURE(c)		(((c)->query.attributes & \
				  NS_QUERYATTR_SECURE) != 0)
/*% DNS64 A lookup? */
#define DNS64(c)		(((c)->query.attributes & \
				  NS_QUERYATTR_DNS64) != 0)

#define DNS64EXCLUDE(c)		(((c)->query.attributes & \
				  NS_QUERYATTR_DNS64EXCLUDE) != 0)

/*% No QNAME Proof? */
#define NOQNAME(r)		(((r)->attributes & \
				  DNS_RDATASETATTR_NOQNAME) != 0)

#if 0
#define CTRACE(m)       isc_log_write(ns_g_lctx, \
				      NS_LOGCATEGORY_CLIENT, \
				      NS_LOGMODULE_QUERY, \
				      ISC_LOG_DEBUG(3), \
				      "client %p: %s", client, (m))
#define QTRACE(m)       isc_log_write(ns_g_lctx, \
				      NS_LOGCATEGORY_GENERAL, \
				      NS_LOGMODULE_QUERY, \
				      ISC_LOG_DEBUG(3), \
				      "query %p: %s", query, (m))
#else
#define CTRACE(m) ((void)m)
#define QTRACE(m) ((void)m)
#endif

#define DNS_GETDB_NOEXACT 0x01U
#define DNS_GETDB_NOLOG 0x02U
#define DNS_GETDB_PARTIAL 0x04U
#define DNS_GETDB_IGNOREACL 0x08U

#define PENDINGOK(x)	(((x) & DNS_DBFIND_PENDINGOK) != 0)

typedef struct client_additionalctx {
	ns_client_t *client;
	dns_rdataset_t *rdataset;
} client_additionalctx_t;

static isc_result_t
query_find(ns_client_t *client, dns_fetchevent_t *event, dns_rdatatype_t qtype);

static isc_boolean_t
validate(ns_client_t *client, dns_db_t *db, dns_name_t *name,
	 dns_rdataset_t *rdataset, dns_rdataset_t *sigrdataset);

static void
query_findclosestnsec3(dns_name_t *qname, dns_db_t *db,
		       dns_dbversion_t *version, ns_client_t *client,
		       dns_rdataset_t *rdataset, dns_rdataset_t *sigrdataset,
		       dns_name_t *fname, isc_boolean_t exact,
		       dns_name_t *found);

static inline void
log_queryerror(ns_client_t *client, isc_result_t result, int line, int level);

static void
rpz_st_clear(ns_client_t *client);

/*%
 * Increment query statistics counters.
 */
static inline void
inc_stats(ns_client_t *client, isc_statscounter_t counter) {
	dns_zone_t *zone = client->query.authzone;

	isc_stats_increment(ns_g_server->nsstats, counter);

	if (zone != NULL) {
		isc_stats_t *zonestats = dns_zone_getrequeststats(zone);
		if (zonestats != NULL)
			isc_stats_increment(zonestats, counter);
	}
}

static void
query_send(ns_client_t *client) {
	isc_statscounter_t counter;
	if ((client->message->flags & DNS_MESSAGEFLAG_AA) == 0)
		inc_stats(client, dns_nsstatscounter_nonauthans);
	else
		inc_stats(client, dns_nsstatscounter_authans);
	if (client->message->rcode == dns_rcode_noerror) {
		if (ISC_LIST_EMPTY(client->message->sections[DNS_SECTION_ANSWER])) {
			if (client->query.isreferral) {
				counter = dns_nsstatscounter_referral;
			} else {
				counter = dns_nsstatscounter_nxrrset;
			}
		} else {
			counter = dns_nsstatscounter_success;
		}
	} else if (client->message->rcode == dns_rcode_nxdomain) {
		counter = dns_nsstatscounter_nxdomain;
	} else {
		/* We end up here in case of YXDOMAIN, and maybe others */
		counter = dns_nsstatscounter_failure;
	}
	inc_stats(client, counter);
	ns_client_send(client);
}

static void
query_error(ns_client_t *client, isc_result_t result, int line) {
	int loglevel = ISC_LOG_DEBUG(3);

	switch (result) {
	case DNS_R_SERVFAIL:
		loglevel = ISC_LOG_DEBUG(1);
		inc_stats(client, dns_nsstatscounter_servfail);
		break;
	case DNS_R_FORMERR:
		inc_stats(client, dns_nsstatscounter_formerr);
		break;
	default:
		inc_stats(client, dns_nsstatscounter_failure);
		break;
	}

	log_queryerror(client, result, line, loglevel);

	ns_client_error(client, result);
}

static void
query_next(ns_client_t *client, isc_result_t result) {
	if (result == DNS_R_DUPLICATE)
		inc_stats(client, dns_nsstatscounter_duplicate);
	else if (result == DNS_R_DROP)
		inc_stats(client, dns_nsstatscounter_dropped);
	else
		inc_stats(client, dns_nsstatscounter_failure);
	ns_client_next(client, result);
}

static inline void
query_freefreeversions(ns_client_t *client, isc_boolean_t everything) {
	ns_dbversion_t *dbversion, *dbversion_next;
	unsigned int i;

	for (dbversion = ISC_LIST_HEAD(client->query.freeversions), i = 0;
	     dbversion != NULL;
	     dbversion = dbversion_next, i++)
	{
		dbversion_next = ISC_LIST_NEXT(dbversion, link);
		/*
		 * If we're not freeing everything, we keep the first three
		 * dbversions structures around.
		 */
		if (i > 3 || everything) {
			ISC_LIST_UNLINK(client->query.freeversions, dbversion,
					link);
			isc_mem_put(client->mctx, dbversion,
				    sizeof(*dbversion));
		}
	}
}

void
ns_query_cancel(ns_client_t *client) {
	LOCK(&client->query.fetchlock);
	if (client->query.fetch != NULL) {
		dns_resolver_cancelfetch(client->query.fetch);

		client->query.fetch = NULL;
	}
	UNLOCK(&client->query.fetchlock);
}

static inline void
query_putrdataset(ns_client_t *client, dns_rdataset_t **rdatasetp) {
	dns_rdataset_t *rdataset = *rdatasetp;

	CTRACE("query_putrdataset");
	if (rdataset != NULL) {
		if (dns_rdataset_isassociated(rdataset))
			dns_rdataset_disassociate(rdataset);
		dns_message_puttemprdataset(client->message, rdatasetp);
	}
	CTRACE("query_putrdataset: done");
}

static inline void
query_reset(ns_client_t *client, isc_boolean_t everything) {
	isc_buffer_t *dbuf, *dbuf_next;
	ns_dbversion_t *dbversion, *dbversion_next;

	/*%
	 * Reset the query state of a client to its default state.
	 */

	/*
	 * Cancel the fetch if it's running.
	 */
	ns_query_cancel(client);

	/*
	 * Cleanup any active versions.
	 */
	for (dbversion = ISC_LIST_HEAD(client->query.activeversions);
	     dbversion != NULL;
	     dbversion = dbversion_next) {
		dbversion_next = ISC_LIST_NEXT(dbversion, link);
		dns_db_closeversion(dbversion->db, &dbversion->version,
				    ISC_FALSE);
		dns_db_detach(&dbversion->db);
		ISC_LIST_INITANDAPPEND(client->query.freeversions,
				      dbversion, link);
	}
	ISC_LIST_INIT(client->query.activeversions);

	if (client->query.authdb != NULL)
		dns_db_detach(&client->query.authdb);
	if (client->query.authzone != NULL)
		dns_zone_detach(&client->query.authzone);

	if (client->query.dns64_aaaa != NULL)
		query_putrdataset(client, &client->query.dns64_aaaa);
	if (client->query.dns64_sigaaaa != NULL)
		query_putrdataset(client, &client->query.dns64_sigaaaa);
	if (client->query.dns64_aaaaok != NULL) {
		isc_mem_put(client->mctx, client->query.dns64_aaaaok,
			    client->query.dns64_aaaaoklen *
			    sizeof(isc_boolean_t));
		client->query.dns64_aaaaok =  NULL;
		client->query.dns64_aaaaoklen =  0;
	}

	query_freefreeversions(client, everything);

	for (dbuf = ISC_LIST_HEAD(client->query.namebufs);
	     dbuf != NULL;
	     dbuf = dbuf_next) {
		dbuf_next = ISC_LIST_NEXT(dbuf, link);
		if (dbuf_next != NULL || everything) {
			ISC_LIST_UNLINK(client->query.namebufs, dbuf, link);
			isc_buffer_free(&dbuf);
		}
	}

	if (client->query.restarts > 0) {
		/*
		 * client->query.qname was dynamically allocated.
		 */
		dns_message_puttempname(client->message,
					&client->query.qname);
	}
	client->query.qname = NULL;
	client->query.attributes = (NS_QUERYATTR_RECURSIONOK |
				    NS_QUERYATTR_CACHEOK |
				    NS_QUERYATTR_SECURE);
	client->query.restarts = 0;
	client->query.timerset = ISC_FALSE;
	if (client->query.rpz_st != NULL) {
		rpz_st_clear(client);
		if (everything) {
			isc_mem_put(client->mctx, client->query.rpz_st,
				    sizeof(*client->query.rpz_st));
			client->query.rpz_st = NULL;
		}
	}
	client->query.origqname = NULL;
	client->query.dboptions = 0;
	client->query.fetchoptions = 0;
	client->query.gluedb = NULL;
	client->query.authdbset = ISC_FALSE;
	client->query.isreferral = ISC_FALSE;
	client->query.dns64_options = 0;
	client->query.dns64_ttl = ISC_UINT32_MAX;
}

static void
query_next_callback(ns_client_t *client) {
	query_reset(client, ISC_FALSE);
}

void
ns_query_free(ns_client_t *client) {
	query_reset(client, ISC_TRUE);
}

static inline isc_result_t
query_newnamebuf(ns_client_t *client) {
	isc_buffer_t *dbuf;
	isc_result_t result;

	CTRACE("query_newnamebuf");
	/*%
	 * Allocate a name buffer.
	 */

	dbuf = NULL;
	result = isc_buffer_allocate(client->mctx, &dbuf, 1024);
	if (result != ISC_R_SUCCESS) {
		CTRACE("query_newnamebuf: isc_buffer_allocate failed: done");
		return (result);
	}
	ISC_LIST_APPEND(client->query.namebufs, dbuf, link);

	CTRACE("query_newnamebuf: done");
	return (ISC_R_SUCCESS);
}

static inline isc_buffer_t *
query_getnamebuf(ns_client_t *client) {
	isc_buffer_t *dbuf;
	isc_result_t result;
	isc_region_t r;

	CTRACE("query_getnamebuf");
	/*%
	 * Return a name buffer with space for a maximal name, allocating
	 * a new one if necessary.
	 */

	if (ISC_LIST_EMPTY(client->query.namebufs)) {
		result = query_newnamebuf(client);
		if (result != ISC_R_SUCCESS) {
		    CTRACE("query_getnamebuf: query_newnamebuf failed: done");
			return (NULL);
		}
	}

	dbuf = ISC_LIST_TAIL(client->query.namebufs);
	INSIST(dbuf != NULL);
	isc_buffer_availableregion(dbuf, &r);
	if (r.length < 255) {
		result = query_newnamebuf(client);
		if (result != ISC_R_SUCCESS) {
		    CTRACE("query_getnamebuf: query_newnamebuf failed: done");
			return (NULL);

		}
		dbuf = ISC_LIST_TAIL(client->query.namebufs);
		isc_buffer_availableregion(dbuf, &r);
		INSIST(r.length >= 255);
	}
	CTRACE("query_getnamebuf: done");
	return (dbuf);
}

static inline void
query_keepname(ns_client_t *client, dns_name_t *name, isc_buffer_t *dbuf) {
	isc_region_t r;

	CTRACE("query_keepname");
	/*%
	 * 'name' is using space in 'dbuf', but 'dbuf' has not yet been
	 * adjusted to take account of that.  We do the adjustment.
	 */

	REQUIRE((client->query.attributes & NS_QUERYATTR_NAMEBUFUSED) != 0);

	dns_name_toregion(name, &r);
	isc_buffer_add(dbuf, r.length);
	dns_name_setbuffer(name, NULL);
	client->query.attributes &= ~NS_QUERYATTR_NAMEBUFUSED;
}

static inline void
query_releasename(ns_client_t *client, dns_name_t **namep) {
	dns_name_t *name = *namep;

	/*%
	 * 'name' is no longer needed.  Return it to our pool of temporary
	 * names.  If it is using a name buffer, relinquish its exclusive
	 * rights on the buffer.
	 */

	CTRACE("query_releasename");
	if (dns_name_hasbuffer(name)) {
		INSIST((client->query.attributes & NS_QUERYATTR_NAMEBUFUSED)
		       != 0);
		client->query.attributes &= ~NS_QUERYATTR_NAMEBUFUSED;
	}
	dns_message_puttempname(client->message, namep);
	CTRACE("query_releasename: done");
}

static inline dns_name_t *
query_newname(ns_client_t *client, isc_buffer_t *dbuf,
	      isc_buffer_t *nbuf)
{
	dns_name_t *name;
	isc_region_t r;
	isc_result_t result;

	REQUIRE((client->query.attributes & NS_QUERYATTR_NAMEBUFUSED) == 0);

	CTRACE("query_newname");
	name = NULL;
	result = dns_message_gettempname(client->message, &name);
	if (result != ISC_R_SUCCESS) {
		CTRACE("query_newname: dns_message_gettempname failed: done");
		return (NULL);
	}
	isc_buffer_availableregion(dbuf, &r);
	isc_buffer_init(nbuf, r.base, r.length);
	dns_name_init(name, NULL);
	dns_name_setbuffer(name, nbuf);
	client->query.attributes |= NS_QUERYATTR_NAMEBUFUSED;

	CTRACE("query_newname: done");
	return (name);
}

static inline dns_rdataset_t *
query_newrdataset(ns_client_t *client) {
	dns_rdataset_t *rdataset;
	isc_result_t result;

	CTRACE("query_newrdataset");
	rdataset = NULL;
	result = dns_message_gettemprdataset(client->message, &rdataset);
	if (result != ISC_R_SUCCESS) {
	  CTRACE("query_newrdataset: "
		 "dns_message_gettemprdataset failed: done");
		return (NULL);
	}
	dns_rdataset_init(rdataset);

	CTRACE("query_newrdataset: done");
	return (rdataset);
}

static inline isc_result_t
query_newdbversion(ns_client_t *client, unsigned int n) {
	unsigned int i;
	ns_dbversion_t *dbversion;

	for (i = 0; i < n; i++) {
		dbversion = isc_mem_get(client->mctx, sizeof(*dbversion));
		if (dbversion != NULL) {
			dbversion->db = NULL;
			dbversion->version = NULL;
			ISC_LIST_INITANDAPPEND(client->query.freeversions,
					      dbversion, link);
		} else {
			/*
			 * We only return ISC_R_NOMEMORY if we couldn't
			 * allocate anything.
			 */
			if (i == 0)
				return (ISC_R_NOMEMORY);
			else
				return (ISC_R_SUCCESS);
		}
	}

	return (ISC_R_SUCCESS);
}

static inline ns_dbversion_t *
query_getdbversion(ns_client_t *client) {
	isc_result_t result;
	ns_dbversion_t *dbversion;

	if (ISC_LIST_EMPTY(client->query.freeversions)) {
		result = query_newdbversion(client, 1);
		if (result != ISC_R_SUCCESS)
			return (NULL);
	}
	dbversion = ISC_LIST_HEAD(client->query.freeversions);
	INSIST(dbversion != NULL);
	ISC_LIST_UNLINK(client->query.freeversions, dbversion, link);

	return (dbversion);
}

isc_result_t
ns_query_init(ns_client_t *client) {
	isc_result_t result;

	ISC_LIST_INIT(client->query.namebufs);
	ISC_LIST_INIT(client->query.activeversions);
	ISC_LIST_INIT(client->query.freeversions);
	client->query.restarts = 0;
	client->query.timerset = ISC_FALSE;
	client->query.rpz_st = NULL;
	client->query.qname = NULL;
	result = isc_mutex_init(&client->query.fetchlock);
	if (result != ISC_R_SUCCESS)
		return (result);
	client->query.fetch = NULL;
	client->query.authdb = NULL;
	client->query.authzone = NULL;
	client->query.authdbset = ISC_FALSE;
	client->query.isreferral = ISC_FALSE;
	client->query.dns64_aaaa = NULL;
	client->query.dns64_sigaaaa = NULL;
	client->query.dns64_aaaaok = NULL;
	client->query.dns64_aaaaoklen = 0;
	query_reset(client, ISC_FALSE);
	result = query_newdbversion(client, 3);
	if (result != ISC_R_SUCCESS) {
		DESTROYLOCK(&client->query.fetchlock);
		return (result);
	}
	result = query_newnamebuf(client);
	if (result != ISC_R_SUCCESS)
		query_freefreeversions(client, ISC_TRUE);

	return (result);
}

static inline ns_dbversion_t *
query_findversion(ns_client_t *client, dns_db_t *db)
{
	ns_dbversion_t *dbversion;

	/*%
	 * We may already have done a query related to this
	 * database.  If so, we must be sure to make subsequent
	 * queries from the same version.
	 */
	for (dbversion = ISC_LIST_HEAD(client->query.activeversions);
	     dbversion != NULL;
	     dbversion = ISC_LIST_NEXT(dbversion, link)) {
		if (dbversion->db == db)
			break;
	}

	if (dbversion == NULL) {
		/*
		 * This is a new zone for this query.  Add it to
		 * the active list.
		 */
		dbversion = query_getdbversion(client);
		if (dbversion == NULL)
			return (NULL);
		dns_db_attach(db, &dbversion->db);
		dns_db_currentversion(db, &dbversion->version);
		dbversion->acl_checked = ISC_FALSE;
		dbversion->queryok = ISC_FALSE;
		ISC_LIST_APPEND(client->query.activeversions,
				dbversion, link);
	}

	return (dbversion);
}

static inline isc_result_t
query_validatezonedb(ns_client_t *client, dns_name_t *name,
		     dns_rdatatype_t qtype, unsigned int options,
		     dns_zone_t *zone, dns_db_t *db,
		     dns_dbversion_t **versionp)
{
	isc_result_t result;
	dns_acl_t *queryacl;
	ns_dbversion_t *dbversion;

	REQUIRE(zone != NULL);
	REQUIRE(db != NULL);

	/*
	 * This limits our searching to the zone where the first name
	 * (the query target) was looked for.  This prevents following
	 * CNAMES or DNAMES into other zones and prevents returning
	 * additional data from other zones.
	 */
	if (!client->view->additionalfromauth &&
	    client->query.authdbset &&
	    db != client->query.authdb)
		return (DNS_R_REFUSED);

	/*
	 * Non recursive query to a static-stub zone is prohibited; its
	 * zone content is not public data, but a part of local configuration
	 * and should not be disclosed.
	 */
	if (dns_zone_gettype(zone) == dns_zone_staticstub &&
	    !RECURSIONOK(client)) {
		return (DNS_R_REFUSED);
	}

	/*
	 * If the zone has an ACL, we'll check it, otherwise
	 * we use the view's "allow-query" ACL.  Each ACL is only checked
	 * once per query.
	 *
	 * Also, get the database version to use.
	 */

	/*
	 * Get the current version of this database.
	 */
	dbversion = query_findversion(client, db);
	if (dbversion == NULL)
		return (DNS_R_SERVFAIL);

	if ((options & DNS_GETDB_IGNOREACL) != 0)
		goto approved;
	if (dbversion->acl_checked) {
		if (!dbversion->queryok)
			return (DNS_R_REFUSED);
		goto approved;
	}

	queryacl = dns_zone_getqueryacl(zone);
	if (queryacl == NULL) {
		queryacl = client->view->queryacl;
		if ((client->query.attributes &
		     NS_QUERYATTR_QUERYOKVALID) != 0) {
			/*
			 * We've evaluated the view's queryacl already.  If
			 * NS_QUERYATTR_QUERYOK is set, then the client is
			 * allowed to make queries, otherwise the query should
			 * be refused.
			 */
			dbversion->acl_checked = ISC_TRUE;
			if ((client->query.attributes &
			     NS_QUERYATTR_QUERYOK) == 0) {
				dbversion->queryok = ISC_FALSE;
				return (DNS_R_REFUSED);
			}
			dbversion->queryok = ISC_TRUE;
			goto approved;
		}
	}

	result = ns_client_checkaclsilent(client, NULL, queryacl, ISC_TRUE);
	if ((options & DNS_GETDB_NOLOG) == 0) {
		char msg[NS_CLIENT_ACLMSGSIZE("query")];
		if (result == ISC_R_SUCCESS) {
			if (isc_log_wouldlog(ns_g_lctx, ISC_LOG_DEBUG(3))) {
				ns_client_aclmsg("query", name, qtype,
						 client->view->rdclass,
						 msg, sizeof(msg));
				ns_client_log(client,
					      DNS_LOGCATEGORY_SECURITY,
					      NS_LOGMODULE_QUERY,
					      ISC_LOG_DEBUG(3),
					      "%s approved", msg);
			}
		} else {
			ns_client_aclmsg("query", name, qtype,
					 client->view->rdclass,
					 msg, sizeof(msg));
			ns_client_log(client, DNS_LOGCATEGORY_SECURITY,
				      NS_LOGMODULE_QUERY, ISC_LOG_INFO,
				      "%s denied", msg);
		}
	}

	if (queryacl == client->view->queryacl) {
		if (result == ISC_R_SUCCESS) {
			/*
			 * We were allowed by the default
			 * "allow-query" ACL.  Remember this so we
			 * don't have to check again.
			 */
			client->query.attributes |= NS_QUERYATTR_QUERYOK;
		}
		/*
		 * We've now evaluated the view's query ACL, and
		 * the NS_QUERYATTR_QUERYOK attribute is now valid.
		 */
		client->query.attributes |= NS_QUERYATTR_QUERYOKVALID;
	}

	dbversion->acl_checked = ISC_TRUE;
	if (result != ISC_R_SUCCESS) {
		dbversion->queryok = ISC_FALSE;
		return (DNS_R_REFUSED);
	}
	dbversion->queryok = ISC_TRUE;

 approved:
	/* Transfer ownership, if necessary. */
	if (versionp != NULL)
		*versionp = dbversion->version;
	return (ISC_R_SUCCESS);
}

static inline isc_result_t
query_getzonedb(ns_client_t *client, dns_name_t *name, dns_rdatatype_t qtype,
		unsigned int options, dns_zone_t **zonep, dns_db_t **dbp,
		dns_dbversion_t **versionp)
{
	isc_result_t result;
	unsigned int ztoptions;
	dns_zone_t *zone = NULL;
	dns_db_t *db = NULL;
	isc_boolean_t partial = ISC_FALSE;

	REQUIRE(zonep != NULL && *zonep == NULL);
	REQUIRE(dbp != NULL && *dbp == NULL);

	/*%
	 * Find a zone database to answer the query.
	 */
	ztoptions = ((options & DNS_GETDB_NOEXACT) != 0) ?
		DNS_ZTFIND_NOEXACT : 0;

	result = dns_zt_find(client->view->zonetable, name, ztoptions, NULL,
			     &zone);
	if (result == DNS_R_PARTIALMATCH)
		partial = ISC_TRUE;
	if (result == ISC_R_SUCCESS || result == DNS_R_PARTIALMATCH)
		result = dns_zone_getdb(zone, &db);

	if (result != ISC_R_SUCCESS)
		goto fail;

	result = query_validatezonedb(client, name, qtype, options, zone, db,
				      versionp);

	if (result != ISC_R_SUCCESS)
		goto fail;

	/* Transfer ownership. */
	*zonep = zone;
	*dbp = db;

	if (partial && (options & DNS_GETDB_PARTIAL) != 0)
		return (DNS_R_PARTIALMATCH);
	return (ISC_R_SUCCESS);

 fail:
	if (zone != NULL)
		dns_zone_detach(&zone);
	if (db != NULL)
		dns_db_detach(&db);

	return (result);
}

static void
rpz_log_rewrite(ns_client_t *client, const char *disabled,
		dns_rpz_policy_t policy, dns_rpz_type_t type,
		dns_name_t *rpz_qname) {
	char qname_buf[DNS_NAME_FORMATSIZE];
	char rpz_qname_buf[DNS_NAME_FORMATSIZE];

	if (!isc_log_wouldlog(ns_g_lctx, DNS_RPZ_INFO_LEVEL))
		return;

	dns_name_format(client->query.qname, qname_buf, sizeof(qname_buf));
	dns_name_format(rpz_qname, rpz_qname_buf, sizeof(rpz_qname_buf));

	ns_client_log(client, DNS_LOGCATEGORY_RPZ, NS_LOGMODULE_QUERY,
		      DNS_RPZ_INFO_LEVEL, "%srpz %s %s rewrite %s via %s",
		      disabled,
		      dns_rpz_type2str(type), dns_rpz_policy2str(policy),
		      qname_buf, rpz_qname_buf);
}

static void
rpz_log_fail(ns_client_t *client, int level,
	     dns_rpz_type_t rpz_type, dns_name_t *name,
	     const char *str, isc_result_t result)
{
	char namebuf1[DNS_NAME_FORMATSIZE];
	char namebuf2[DNS_NAME_FORMATSIZE];

	if (!isc_log_wouldlog(ns_g_lctx, level))
		return;

	dns_name_format(client->query.qname, namebuf1, sizeof(namebuf1));
	dns_name_format(name, namebuf2, sizeof(namebuf2));
	ns_client_log(client, NS_LOGCATEGORY_QUERY_EERRORS,
		      NS_LOGMODULE_QUERY, level,
		      "rpz %s rewrite %s via %s %sfailed: %s",
		      dns_rpz_type2str(rpz_type),
		      namebuf1, namebuf2, str, isc_result_totext(result));
}

/*
 * Get a policy rewrite zone database.
 */
static isc_result_t
rpz_getdb(ns_client_t *client, dns_rpz_type_t rpz_type, dns_name_t *rpz_qname,
	  dns_zone_t **zonep, dns_db_t **dbp, dns_dbversion_t **versionp)
{
	char namebuf1[DNS_NAME_FORMATSIZE];
	char namebuf2[DNS_NAME_FORMATSIZE];
	dns_dbversion_t *rpz_version = NULL;
	isc_result_t result;

	result = query_getzonedb(client, rpz_qname, dns_rdatatype_any,
				 DNS_GETDB_IGNOREACL, zonep, dbp, &rpz_version);
	if (result == ISC_R_SUCCESS) {
		if (isc_log_wouldlog(ns_g_lctx, DNS_RPZ_DEBUG_LEVEL2)) {
			dns_name_format(client->query.qname, namebuf1,
					sizeof(namebuf1));
			dns_name_format(rpz_qname, namebuf2, sizeof(namebuf2));
			ns_client_log(client, DNS_LOGCATEGORY_RPZ,
				      NS_LOGMODULE_QUERY, DNS_RPZ_DEBUG_LEVEL2,
				      "try rpz %s rewrite %s via %s",
				      dns_rpz_type2str(rpz_type),
				      namebuf1, namebuf2);
		}
		*versionp = rpz_version;
		return (ISC_R_SUCCESS);
	}
	rpz_log_fail(client, DNS_RPZ_ERROR_LEVEL, rpz_type, rpz_qname,
		     "query_getzonedb() ", result);
	return (result);
}

static inline isc_result_t
query_getcachedb(ns_client_t *client, dns_name_t *name, dns_rdatatype_t qtype,
		 dns_db_t **dbp, unsigned int options)
{
	isc_result_t result;
	isc_boolean_t check_acl;
	dns_db_t *db = NULL;

	REQUIRE(dbp != NULL && *dbp == NULL);

	/*%
	 * Find a cache database to answer the query.
	 * This may fail with DNS_R_REFUSED if the client
	 * is not allowed to use the cache.
	 */

	if (!USECACHE(client))
		return (DNS_R_REFUSED);
	dns_db_attach(client->view->cachedb, &db);

	if ((client->query.attributes & NS_QUERYATTR_CACHEACLOKVALID) != 0) {
		/*
		 * We've evaluated the view's cacheacl already.  If
		 * NS_QUERYATTR_CACHEACLOK is set, then the client is
		 * allowed to make queries, otherwise the query should
		 * be refused.
		 */
		check_acl = ISC_FALSE;
		if ((client->query.attributes & NS_QUERYATTR_CACHEACLOK) == 0)
			goto refuse;
	} else {
		/*
		 * We haven't evaluated the view's queryacl yet.
		 */
		check_acl = ISC_TRUE;
	}

	if (check_acl) {
		isc_boolean_t log = ISC_TF((options & DNS_GETDB_NOLOG) == 0);
		char msg[NS_CLIENT_ACLMSGSIZE("query (cache)")];

		result = ns_client_checkaclsilent(client, NULL,
						  client->view->cacheacl,
						  ISC_TRUE);
		if (result == ISC_R_SUCCESS) {
			/*
			 * We were allowed by the "allow-query-cache" ACL.
			 * Remember this so we don't have to check again.
			 */
			client->query.attributes |=
				NS_QUERYATTR_CACHEACLOK;
			if (log && isc_log_wouldlog(ns_g_lctx,
						     ISC_LOG_DEBUG(3)))
			{
				ns_client_aclmsg("query (cache)", name, qtype,
						 client->view->rdclass,
						 msg, sizeof(msg));
				ns_client_log(client,
					      DNS_LOGCATEGORY_SECURITY,
					      NS_LOGMODULE_QUERY,
					      ISC_LOG_DEBUG(3),
					      "%s approved", msg);
			}
		} else if (log) {
			ns_client_aclmsg("query (cache)", name, qtype,
					 client->view->rdclass, msg,
					 sizeof(msg));
			ns_client_log(client, DNS_LOGCATEGORY_SECURITY,
				      NS_LOGMODULE_QUERY, ISC_LOG_INFO,
				      "%s denied", msg);
		}
		/*
		 * We've now evaluated the view's query ACL, and
		 * the NS_QUERYATTR_CACHEACLOKVALID attribute is now valid.
		 */
		client->query.attributes |= NS_QUERYATTR_CACHEACLOKVALID;

		if (result != ISC_R_SUCCESS)
			goto refuse;
	}

	/* Approved. */

	/* Transfer ownership. */
	*dbp = db;

	return (ISC_R_SUCCESS);

 refuse:
	result = DNS_R_REFUSED;

	if (db != NULL)
		dns_db_detach(&db);

	return (result);
}


static inline isc_result_t
query_getdb(ns_client_t *client, dns_name_t *name, dns_rdatatype_t qtype,
	    unsigned int options, dns_zone_t **zonep, dns_db_t **dbp,
	    dns_dbversion_t **versionp, isc_boolean_t *is_zonep)
{
	isc_result_t result;

	isc_result_t tresult;
	unsigned int namelabels;
	unsigned int zonelabels;
	dns_zone_t *zone = NULL;
	dns_db_t *tdbp;

	REQUIRE(zonep != NULL && *zonep == NULL);

	tdbp = NULL;

	/* Calculate how many labels are in name. */
	namelabels = dns_name_countlabels(name);
	zonelabels = 0;

	/* Try to find name in bind's standard database. */
	result = query_getzonedb(client, name, qtype, options, &zone,
				 dbp, versionp);

	/* See how many labels are in the zone's name.	  */
	if (result == ISC_R_SUCCESS && zone != NULL)
		zonelabels = dns_name_countlabels(dns_zone_getorigin(zone));
	/*
	 * If # zone labels < # name labels, try to find an even better match
	 * Only try if a DLZ driver is loaded for this view
	 */
	if (zonelabels < namelabels && client->view->dlzdatabase != NULL) {
		tresult = dns_dlzfindzone(client->view, name,
					  zonelabels, &tdbp);
		 /* If we successful, we found a better match. */
		if (tresult == ISC_R_SUCCESS) {
			/*
			 * If the previous search returned a zone, detach it.
			 */
			if (zone != NULL)
				dns_zone_detach(&zone);

			/*
			 * If the previous search returned a database,
			 * detach it.
			 */
			if (*dbp != NULL)
				dns_db_detach(dbp);

			/*
			 * If the previous search returned a version, clear it.
			 */
			*versionp = NULL;

			/*
			 * Get our database version.
			 */
			dns_db_currentversion(tdbp, versionp);

			/*
			 * Be sure to return our database.
			 */
			*dbp = tdbp;

			/*
			 * We return a null zone, No stats for DLZ zones.
			 */
			zone = NULL;
			result = tresult;
		}
	}

	/* If successful, Transfer ownership of zone. */
	if (result == ISC_R_SUCCESS) {
		*zonep = zone;
		/*
		 * If neither attempt above succeeded, return the cache instead
		 */
		*is_zonep = ISC_TRUE;
	} else if (result == ISC_R_NOTFOUND) {
		result = query_getcachedb(client, name, qtype, dbp, options);
		*is_zonep = ISC_FALSE;
	}
	return (result);
}

static inline isc_boolean_t
query_isduplicate(ns_client_t *client, dns_name_t *name,
		  dns_rdatatype_t type, dns_name_t **mnamep)
{
	dns_section_t section;
	dns_name_t *mname = NULL;
	isc_result_t result;

	CTRACE("query_isduplicate");

	for (section = DNS_SECTION_ANSWER;
	     section <= DNS_SECTION_ADDITIONAL;
	     section++) {
		result = dns_message_findname(client->message, section,
					      name, type, 0, &mname, NULL);
		if (result == ISC_R_SUCCESS) {
			/*
			 * We've already got this RRset in the response.
			 */
			CTRACE("query_isduplicate: true: done");
			return (ISC_TRUE);
		} else if (result == DNS_R_NXRRSET) {
			/*
			 * The name exists, but the rdataset does not.
			 */
			if (section == DNS_SECTION_ADDITIONAL)
				break;
		} else
			RUNTIME_CHECK(result == DNS_R_NXDOMAIN);
		mname = NULL;
	}

<<<<<<< HEAD
	/*
	 * If the dns_name_t we're looking up is already in the message,
	 * we don't want to trigger the caller's name replacement logic.
	 */
	if (name == mname)
		mname = NULL;

	if (mnamep != NULL)
		*mnamep = mname;
=======
	*mnamep = mname;
>>>>>>> ccad6d61

	CTRACE("query_isduplicate: false: done");
	return (ISC_FALSE);
}

static isc_result_t
query_addadditional(void *arg, dns_name_t *name, dns_rdatatype_t qtype) {
	ns_client_t *client = arg;
	isc_result_t result, eresult;
	dns_dbnode_t *node;
	dns_db_t *db;
	dns_name_t *fname, *mname;
	dns_rdataset_t *rdataset, *sigrdataset, *trdataset;
	isc_buffer_t *dbuf;
	isc_buffer_t b;
	dns_dbversion_t *version;
	isc_boolean_t added_something, need_addname;
	dns_zone_t *zone;
	dns_rdatatype_t type;
	dns_clientinfomethods_t cm;
	dns_clientinfo_t ci;

	REQUIRE(NS_CLIENT_VALID(client));
	REQUIRE(qtype != dns_rdatatype_any);

	if (!WANTDNSSEC(client) && dns_rdatatype_isdnssec(qtype))
		return (ISC_R_SUCCESS);

	CTRACE("query_addadditional");

	/*
	 * Initialization.
	 */
	eresult = ISC_R_SUCCESS;
	fname = NULL;
	rdataset = NULL;
	sigrdataset = NULL;
	trdataset = NULL;
	db = NULL;
	version = NULL;
	node = NULL;
	added_something = ISC_FALSE;
	need_addname = ISC_FALSE;
	zone = NULL;

	dns_clientinfomethods_init(&cm, ns_client_sourceip);
	dns_clientinfo_init(&ci, client);

	/*
	 * We treat type A additional section processing as if it
	 * were "any address type" additional section processing.
	 * To avoid multiple lookups, we do an 'any' database
	 * lookup and iterate over the node.
	 */
	if (qtype == dns_rdatatype_a)
		type = dns_rdatatype_any;
	else
		type = qtype;

	/*
	 * Get some resources.
	 */
	dbuf = query_getnamebuf(client);
	if (dbuf == NULL)
		goto cleanup;
	fname = query_newname(client, dbuf, &b);
	rdataset = query_newrdataset(client);
	if (fname == NULL || rdataset == NULL)
		goto cleanup;
	if (WANTDNSSEC(client)) {
		sigrdataset = query_newrdataset(client);
		if (sigrdataset == NULL)
			goto cleanup;
	}

	/*
	 * Look for a zone database that might contain authoritative
	 * additional data.
	 */
	result = query_getzonedb(client, name, qtype, DNS_GETDB_NOLOG,
				 &zone, &db, &version);
	if (result != ISC_R_SUCCESS)
		goto try_cache;

	CTRACE("query_addadditional: db_find");

	/*
	 * Since we are looking for authoritative data, we do not set
	 * the GLUEOK flag.  Glue will be looked for later, but not
	 * necessarily in the same database.
	 */
	node = NULL;
	result = dns_db_findext(db, name, version, type,
				client->query.dboptions,
				client->now, &node, fname, &cm, &ci,
				rdataset, sigrdataset);
	if (result == ISC_R_SUCCESS) {
		if (sigrdataset != NULL && !dns_db_issecure(db) &&
		    dns_rdataset_isassociated(sigrdataset))
			dns_rdataset_disassociate(sigrdataset);
		goto found;
	}

	if (dns_rdataset_isassociated(rdataset))
		dns_rdataset_disassociate(rdataset);
	if (sigrdataset != NULL && dns_rdataset_isassociated(sigrdataset))
		dns_rdataset_disassociate(sigrdataset);
	if (node != NULL)
		dns_db_detachnode(db, &node);
	version = NULL;
	dns_db_detach(&db);

	/*
	 * No authoritative data was found.  The cache is our next best bet.
	 */

 try_cache:
	result = query_getcachedb(client, name, qtype, &db, DNS_GETDB_NOLOG);
	if (result != ISC_R_SUCCESS)
		/*
		 * Most likely the client isn't allowed to query the cache.
		 */
		goto try_glue;
	/*
	 * Attempt to validate glue.
	 */
	if (sigrdataset == NULL) {
		sigrdataset = query_newrdataset(client);
		if (sigrdataset == NULL)
			goto cleanup;
	}
	result = dns_db_findext(db, name, version, type,
				client->query.dboptions |
				 DNS_DBFIND_GLUEOK | DNS_DBFIND_ADDITIONALOK,
				client->now, &node, fname, &cm, &ci,
				rdataset, sigrdataset);
	if (result == DNS_R_GLUE &&
	    validate(client, db, fname, rdataset, sigrdataset))
		result = ISC_R_SUCCESS;
	if (!WANTDNSSEC(client))
		query_putrdataset(client, &sigrdataset);
	if (result == ISC_R_SUCCESS)
		goto found;

	if (dns_rdataset_isassociated(rdataset))
		dns_rdataset_disassociate(rdataset);
	if (sigrdataset != NULL && dns_rdataset_isassociated(sigrdataset))
		dns_rdataset_disassociate(sigrdataset);
	if (node != NULL)
		dns_db_detachnode(db, &node);
	dns_db_detach(&db);

 try_glue:
	/*
	 * No cached data was found.  Glue is our last chance.
	 * RFC1035 sayeth:
	 *
	 *	NS records cause both the usual additional section
	 *	processing to locate a type A record, and, when used
	 *	in a referral, a special search of the zone in which
	 *	they reside for glue information.
	 *
	 * This is the "special search".  Note that we must search
	 * the zone where the NS record resides, not the zone it
	 * points to, and that we only do the search in the delegation
	 * case (identified by client->query.gluedb being set).
	 */

	if (client->query.gluedb == NULL)
		goto cleanup;

	/*
	 * Don't poison caches using the bailiwick protection model.
	 */
	if (!dns_name_issubdomain(name, dns_db_origin(client->query.gluedb)))
		goto cleanup;

	dns_db_attach(client->query.gluedb, &db);
	result = dns_db_findext(db, name, version, type,
				client->query.dboptions | DNS_DBFIND_GLUEOK,
				client->now, &node, fname, &cm, &ci,
				rdataset, sigrdataset);
	if (!(result == ISC_R_SUCCESS ||
	      result == DNS_R_ZONECUT ||
	      result == DNS_R_GLUE))
		goto cleanup;

 found:
	/*
	 * We have found a potential additional data rdataset, or
	 * at least a node to iterate over.
	 */
	query_keepname(client, fname, dbuf);

	/*
	 * If we have an rdataset, add it to the additional data
	 * section.
	 */
	mname = NULL;
	if (dns_rdataset_isassociated(rdataset) &&
	    !query_isduplicate(client, fname, type, &mname)) {
		if (mname != NULL) {
			INSIST(mname != fname);
			query_releasename(client, &fname);
			fname = mname;
		} else
			need_addname = ISC_TRUE;
		ISC_LIST_APPEND(fname->list, rdataset, link);
		trdataset = rdataset;
		rdataset = NULL;
		added_something = ISC_TRUE;
		/*
		 * Note: we only add SIGs if we've added the type they cover,
		 * so we do not need to check if the SIG rdataset is already
		 * in the response.
		 */
		if (sigrdataset != NULL &&
		    dns_rdataset_isassociated(sigrdataset))
		{
			ISC_LIST_APPEND(fname->list, sigrdataset, link);
			sigrdataset = NULL;
		}
	}

	if (qtype == dns_rdatatype_a) {
#ifdef ALLOW_FILTER_AAAA_ON_V4
		isc_boolean_t have_a = ISC_FALSE;
#endif

		/*
		 * We now go looking for A and AAAA records, along with
		 * their signatures.
		 *
		 * XXXRTH  This code could be more efficient.
		 */
		if (rdataset != NULL) {
			if (dns_rdataset_isassociated(rdataset))
				dns_rdataset_disassociate(rdataset);
		} else {
			rdataset = query_newrdataset(client);
			if (rdataset == NULL)
				goto addname;
		}
		if (sigrdataset != NULL) {
			if (dns_rdataset_isassociated(sigrdataset))
				dns_rdataset_disassociate(sigrdataset);
		} else if (WANTDNSSEC(client)) {
			sigrdataset = query_newrdataset(client);
			if (sigrdataset == NULL)
				goto addname;
		}
		if (query_isduplicate(client, fname, dns_rdatatype_a, NULL))
			goto aaaa_lookup;
		result = dns_db_findrdataset(db, node, version,
					     dns_rdatatype_a, 0,
					     client->now,
					     rdataset, sigrdataset);
		if (result == DNS_R_NCACHENXDOMAIN)
			goto addname;
		if (result == DNS_R_NCACHENXRRSET) {
			dns_rdataset_disassociate(rdataset);
			if (sigrdataset != NULL &&
			    dns_rdataset_isassociated(sigrdataset))
				dns_rdataset_disassociate(sigrdataset);
		}
		if (result == ISC_R_SUCCESS) {
			mname = NULL;
#ifdef ALLOW_FILTER_AAAA_ON_V4
			have_a = ISC_TRUE;
#endif
			if (!query_isduplicate(client, fname,
					       dns_rdatatype_a, &mname)) {
				if (mname != fname) {
					if (mname != NULL) {
						query_releasename(client, &fname);
						fname = mname;
					} else
						need_addname = ISC_TRUE;
				}
				ISC_LIST_APPEND(fname->list, rdataset, link);
				added_something = ISC_TRUE;
				if (sigrdataset != NULL &&
				    dns_rdataset_isassociated(sigrdataset))
				{
					ISC_LIST_APPEND(fname->list,
							sigrdataset, link);
					sigrdataset =
						query_newrdataset(client);
				}
				rdataset = query_newrdataset(client);
				if (rdataset == NULL)
					goto addname;
				if (WANTDNSSEC(client) && sigrdataset == NULL)
					goto addname;
			} else {
				dns_rdataset_disassociate(rdataset);
				if (sigrdataset != NULL &&
				    dns_rdataset_isassociated(sigrdataset))
					dns_rdataset_disassociate(sigrdataset);
			}
		}
  aaaa_lookup:
		if (query_isduplicate(client, fname, dns_rdatatype_aaaa, NULL))
			goto addname;
		result = dns_db_findrdataset(db, node, version,
					     dns_rdatatype_aaaa, 0,
					     client->now,
					     rdataset, sigrdataset);
		if (result == DNS_R_NCACHENXDOMAIN)
			goto addname;
		if (result == DNS_R_NCACHENXRRSET) {
			dns_rdataset_disassociate(rdataset);
			if (sigrdataset != NULL &&
			    dns_rdataset_isassociated(sigrdataset))
				dns_rdataset_disassociate(sigrdataset);
		}
		if (result == ISC_R_SUCCESS) {
			mname = NULL;
			/*
			 * There's an A; check whether we're filtering AAAA
			 */
#ifdef ALLOW_FILTER_AAAA_ON_V4
			if (have_a &&
			    (client->filter_aaaa == dns_v4_aaaa_break_dnssec ||
			    (client->filter_aaaa == dns_v4_aaaa_filter &&
			     (!WANTDNSSEC(client) || sigrdataset == NULL ||
			      !dns_rdataset_isassociated(sigrdataset)))))
				goto addname;
#endif
			if (!query_isduplicate(client, fname,
					       dns_rdatatype_aaaa, &mname)) {
				if (mname != fname) {
					if (mname != NULL) {
						query_releasename(client, &fname);
						fname = mname;
					} else
						need_addname = ISC_TRUE;
				}
				ISC_LIST_APPEND(fname->list, rdataset, link);
				added_something = ISC_TRUE;
				if (sigrdataset != NULL &&
				    dns_rdataset_isassociated(sigrdataset))
				{
					ISC_LIST_APPEND(fname->list,
							sigrdataset, link);
					sigrdataset = NULL;
				}
				rdataset = NULL;
			}
		}
	}

 addname:
	CTRACE("query_addadditional: addname");
	/*
	 * If we haven't added anything, then we're done.
	 */
	if (!added_something)
		goto cleanup;

	/*
	 * We may have added our rdatasets to an existing name, if so, then
	 * need_addname will be ISC_FALSE.  Whether we used an existing name
	 * or a new one, we must set fname to NULL to prevent cleanup.
	 */
	if (need_addname)
		dns_message_addname(client->message, fname,
				    DNS_SECTION_ADDITIONAL);
	fname = NULL;

	/*
	 * In a few cases, we want to add additional data for additional
	 * data.  It's simpler to just deal with special cases here than
	 * to try to create a general purpose mechanism and allow the
	 * rdata implementations to do it themselves.
	 *
	 * This involves recursion, but the depth is limited.  The
	 * most complex case is adding a SRV rdataset, which involves
	 * recursing to add address records, which in turn can cause
	 * recursion to add KEYs.
	 */
	if (type == dns_rdatatype_srv && trdataset != NULL) {
		/*
		 * If we're adding SRV records to the additional data
		 * section, it's helpful if we add the SRV additional data
		 * as well.
		 */
		eresult = dns_rdataset_additionaldata(trdataset,
						      query_addadditional,
						      client);
	}

 cleanup:
	CTRACE("query_addadditional: cleanup");
	query_putrdataset(client, &rdataset);
	if (sigrdataset != NULL)
		query_putrdataset(client, &sigrdataset);
	if (fname != NULL)
		query_releasename(client, &fname);
	if (node != NULL)
		dns_db_detachnode(db, &node);
	if (db != NULL)
		dns_db_detach(&db);
	if (zone != NULL)
		dns_zone_detach(&zone);

	CTRACE("query_addadditional: done");
	return (eresult);
}

static inline void
query_discardcache(ns_client_t *client, dns_rdataset_t *rdataset_base,
		   dns_rdatasetadditional_t additionaltype,
		   dns_rdatatype_t type, dns_zone_t **zonep, dns_db_t **dbp,
		   dns_dbversion_t **versionp, dns_dbnode_t **nodep,
		   dns_name_t *fname)
{
	dns_rdataset_t *rdataset;

	while  ((rdataset = ISC_LIST_HEAD(fname->list)) != NULL) {
		ISC_LIST_UNLINK(fname->list, rdataset, link);
		query_putrdataset(client, &rdataset);
	}
	if (*versionp != NULL)
		dns_db_closeversion(*dbp, versionp, ISC_FALSE);
	if (*nodep != NULL)
		dns_db_detachnode(*dbp, nodep);
	if (*dbp != NULL)
		dns_db_detach(dbp);
	if (*zonep != NULL)
		dns_zone_detach(zonep);
	(void)dns_rdataset_putadditional(client->view->acache, rdataset_base,
					 additionaltype, type);
}

static inline isc_result_t
query_iscachevalid(dns_zone_t *zone, dns_db_t *db, dns_db_t *db0,
		   dns_dbversion_t *version)
{
	isc_result_t result = ISC_R_SUCCESS;
	dns_dbversion_t *version_current = NULL;
	dns_db_t *db_current = db0;

	if (db_current == NULL) {
		result = dns_zone_getdb(zone, &db_current);
		if (result != ISC_R_SUCCESS)
			return (result);
	}
	dns_db_currentversion(db_current, &version_current);
	if (db_current != db || version_current != version) {
		result = ISC_R_FAILURE;
		goto cleanup;
	}

 cleanup:
	dns_db_closeversion(db_current, &version_current, ISC_FALSE);
	if (db0 == NULL && db_current != NULL)
		dns_db_detach(&db_current);

	return (result);
}

static isc_result_t
query_addadditional2(void *arg, dns_name_t *name, dns_rdatatype_t qtype) {
	client_additionalctx_t *additionalctx = arg;
	dns_rdataset_t *rdataset_base;
	ns_client_t *client;
	isc_result_t result, eresult;
	dns_dbnode_t *node, *cnode;
	dns_db_t *db, *cdb;
	dns_name_t *fname, *mname0, cfname;
	dns_rdataset_t *rdataset, *sigrdataset;
	dns_rdataset_t *crdataset, *crdataset_next;
	isc_buffer_t *dbuf;
	isc_buffer_t b;
	dns_dbversion_t *version, *cversion;
	isc_boolean_t added_something, need_addname, needadditionalcache;
	isc_boolean_t need_sigrrset;
	dns_zone_t *zone;
	dns_rdatatype_t type;
	dns_rdatasetadditional_t additionaltype;
	dns_clientinfomethods_t cm;
	dns_clientinfo_t ci;

	/*
	 * If we don't have an additional cache call query_addadditional.
	 */
	client = additionalctx->client;
	REQUIRE(NS_CLIENT_VALID(client));

	if (qtype != dns_rdatatype_a || client->view->acache == NULL) {
		/*
		 * This function is optimized for "address" types.  For other
		 * types, use a generic routine.
		 * XXX: ideally, this function should be generic enough.
		 */
		return (query_addadditional(additionalctx->client,
					    name, qtype));
	}

	/*
	 * Initialization.
	 */
	rdataset_base = additionalctx->rdataset;
	eresult = ISC_R_SUCCESS;
	fname = NULL;
	rdataset = NULL;
	sigrdataset = NULL;
	db = NULL;
	cdb = NULL;
	version = NULL;
	cversion = NULL;
	node = NULL;
	cnode = NULL;
	added_something = ISC_FALSE;
	need_addname = ISC_FALSE;
	zone = NULL;
	needadditionalcache = ISC_FALSE;
	POST(needadditionalcache);
	additionaltype = dns_rdatasetadditional_fromauth;
	dns_name_init(&cfname, NULL);
	dns_clientinfomethods_init(&cm, ns_client_sourceip);
	dns_clientinfo_init(&ci, client);

	CTRACE("query_addadditional2");

	/*
	 * We treat type A additional section processing as if it
	 * were "any address type" additional section processing.
	 * To avoid multiple lookups, we do an 'any' database
	 * lookup and iterate over the node.
	 * XXXJT: this approach can cause a suboptimal result when the cache
	 * DB only has partial address types and the glue DB has remaining
	 * ones.
	 */
	type = dns_rdatatype_any;

	/*
	 * Get some resources.
	 */
	dbuf = query_getnamebuf(client);
	if (dbuf == NULL)
		goto cleanup;
	fname = query_newname(client, dbuf, &b);
	if (fname == NULL)
		goto cleanup;
	dns_name_setbuffer(&cfname, &b); /* share the buffer */

	/* Check additional cache */
	result = dns_rdataset_getadditional(rdataset_base, additionaltype,
					    type, client->view->acache, &zone,
					    &cdb, &cversion, &cnode, &cfname,
					    client->message, client->now);
	if (result != ISC_R_SUCCESS)
		goto findauthdb;
	if (zone == NULL) {
		CTRACE("query_addadditional2: auth zone not found");
		goto try_cache;
	}

	/* Is the cached DB up-to-date? */
	result = query_iscachevalid(zone, cdb, NULL, cversion);
	if (result != ISC_R_SUCCESS) {
		CTRACE("query_addadditional2: old auth additional cache");
		query_discardcache(client, rdataset_base, additionaltype,
				   type, &zone, &cdb, &cversion, &cnode,
				   &cfname);
		goto findauthdb;
	}

	if (cnode == NULL) {
		/*
		 * We have a negative cache.  We don't have to check the zone
		 * ACL, since the result (not using this zone) would be same
		 * regardless of the result.
		 */
		CTRACE("query_addadditional2: negative auth additional cache");
		dns_db_closeversion(cdb, &cversion, ISC_FALSE);
		dns_db_detach(&cdb);
		dns_zone_detach(&zone);
		goto try_cache;
	}

	result = query_validatezonedb(client, name, qtype, DNS_GETDB_NOLOG,
				      zone, cdb, NULL);
	if (result != ISC_R_SUCCESS) {
		query_discardcache(client, rdataset_base, additionaltype,
				   type, &zone, &cdb, &cversion, &cnode,
				   &cfname);
		goto try_cache;
	}

	/* We've got an active cache. */
	CTRACE("query_addadditional2: auth additional cache");
	dns_db_closeversion(cdb, &cversion, ISC_FALSE);
	db = cdb;
	node = cnode;
	dns_name_clone(&cfname, fname);
	query_keepname(client, fname, dbuf);
	goto foundcache;

	/*
	 * Look for a zone database that might contain authoritative
	 * additional data.
	 */
 findauthdb:
	result = query_getzonedb(client, name, qtype, DNS_GETDB_NOLOG,
				 &zone, &db, &version);
	if (result != ISC_R_SUCCESS) {
		/* Cache the negative result */
		(void)dns_rdataset_setadditional(rdataset_base, additionaltype,
						 type, client->view->acache,
						 NULL, NULL, NULL, NULL,
						 NULL);
		goto try_cache;
	}

	CTRACE("query_addadditional2: db_find");

	/*
	 * Since we are looking for authoritative data, we do not set
	 * the GLUEOK flag.  Glue will be looked for later, but not
	 * necessarily in the same database.
	 */
	node = NULL;
	result = dns_db_findext(db, name, version, type,
				client->query.dboptions,
				client->now, &node, fname, &cm, &ci,
				NULL, NULL);
	if (result == ISC_R_SUCCESS)
		goto found;

	/* Cache the negative result */
	(void)dns_rdataset_setadditional(rdataset_base, additionaltype,
					 type, client->view->acache, zone, db,
					 version, NULL, fname);

	if (node != NULL)
		dns_db_detachnode(db, &node);
	version = NULL;
	dns_db_detach(&db);

	/*
	 * No authoritative data was found.  The cache is our next best bet.
	 */

 try_cache:
	additionaltype = dns_rdatasetadditional_fromcache;
	result = query_getcachedb(client, name, qtype, &db, DNS_GETDB_NOLOG);
	if (result != ISC_R_SUCCESS)
		/*
		 * Most likely the client isn't allowed to query the cache.
		 */
		goto try_glue;

	result = dns_db_findext(db, name, version, type,
				client->query.dboptions |
				 DNS_DBFIND_GLUEOK | DNS_DBFIND_ADDITIONALOK,
				client->now, &node, fname, &cm, &ci,
				NULL, NULL);
	if (result == ISC_R_SUCCESS)
		goto found;

	if (node != NULL)
		dns_db_detachnode(db, &node);
	dns_db_detach(&db);

 try_glue:
	/*
	 * No cached data was found.  Glue is our last chance.
	 * RFC1035 sayeth:
	 *
	 *	NS records cause both the usual additional section
	 *	processing to locate a type A record, and, when used
	 *	in a referral, a special search of the zone in which
	 *	they reside for glue information.
	 *
	 * This is the "special search".  Note that we must search
	 * the zone where the NS record resides, not the zone it
	 * points to, and that we only do the search in the delegation
	 * case (identified by client->query.gluedb being set).
	 */
	if (client->query.gluedb == NULL)
		goto cleanup;

	/*
	 * Don't poison caches using the bailiwick protection model.
	 */
	if (!dns_name_issubdomain(name, dns_db_origin(client->query.gluedb)))
		goto cleanup;

	/* Check additional cache */
	additionaltype = dns_rdatasetadditional_fromglue;
	result = dns_rdataset_getadditional(rdataset_base, additionaltype,
					    type, client->view->acache, NULL,
					    &cdb, &cversion, &cnode, &cfname,
					    client->message, client->now);
	if (result != ISC_R_SUCCESS)
		goto findglue;

	result = query_iscachevalid(zone, cdb, client->query.gluedb, cversion);
	if (result != ISC_R_SUCCESS) {
		CTRACE("query_addadditional2: old glue additional cache");
		query_discardcache(client, rdataset_base, additionaltype,
				   type, &zone, &cdb, &cversion, &cnode,
				   &cfname);
		goto findglue;
	}

	if (cnode == NULL) {
		/* We have a negative cache. */
		CTRACE("query_addadditional2: negative glue additional cache");
		dns_db_closeversion(cdb, &cversion, ISC_FALSE);
		dns_db_detach(&cdb);
		goto cleanup;
	}

	/* Cache hit. */
	CTRACE("query_addadditional2: glue additional cache");
	dns_db_closeversion(cdb, &cversion, ISC_FALSE);
	db = cdb;
	node = cnode;
	dns_name_clone(&cfname, fname);
	query_keepname(client, fname, dbuf);
	goto foundcache;

 findglue:
	dns_db_attach(client->query.gluedb, &db);
	result = dns_db_findext(db, name, version, type,
				client->query.dboptions | DNS_DBFIND_GLUEOK,
				client->now, &node, fname, &cm, &ci,
				NULL, NULL);
	if (!(result == ISC_R_SUCCESS ||
	      result == DNS_R_ZONECUT ||
	      result == DNS_R_GLUE)) {
		/* cache the negative result */
		(void)dns_rdataset_setadditional(rdataset_base, additionaltype,
						 type, client->view->acache,
						 NULL, db, version, NULL,
						 fname);
		goto cleanup;
	}

 found:
	/*
	 * We have found a DB node to iterate over from a DB.
	 * We are going to look for address RRsets (i.e., A and AAAA) in the DB
	 * node we've just found.  We'll then store the complete information
	 * in the additional data cache.
	 */
	dns_name_clone(fname, &cfname);
	query_keepname(client, fname, dbuf);
	needadditionalcache = ISC_TRUE;

	rdataset = query_newrdataset(client);
	if (rdataset == NULL)
		goto cleanup;

	sigrdataset = query_newrdataset(client);
	if (sigrdataset == NULL)
		goto cleanup;

	if (additionaltype == dns_rdatasetadditional_fromcache &&
	    query_isduplicate(client, fname, dns_rdatatype_a, NULL))
		goto aaaa_lookup;
	/*
	 * Find A RRset with sig RRset.  Even if we don't find a sig RRset
	 * for a client using DNSSEC, we'll continue the process to make a
	 * complete list to be cached.  However, we need to cancel the
	 * caching when something unexpected happens, in order to avoid
	 * caching incomplete information.
	 */
	result = dns_db_findrdataset(db, node, version, dns_rdatatype_a, 0,
				     client->now, rdataset, sigrdataset);
	/*
	 * If we can't promote glue/pending from the cache to secure
	 * then drop it.
	 */
	if (result == ISC_R_SUCCESS &&
	    additionaltype == dns_rdatasetadditional_fromcache &&
	    (DNS_TRUST_PENDING(rdataset->trust) ||
	     DNS_TRUST_GLUE(rdataset->trust)) &&
	    !validate(client, db, fname, rdataset, sigrdataset)) {
		dns_rdataset_disassociate(rdataset);
		if (dns_rdataset_isassociated(sigrdataset))
			dns_rdataset_disassociate(sigrdataset);
		result = ISC_R_NOTFOUND;
	}
	if (result == DNS_R_NCACHENXDOMAIN)
		goto setcache;
	if (result == DNS_R_NCACHENXRRSET) {
		dns_rdataset_disassociate(rdataset);
		if (dns_rdataset_isassociated(sigrdataset))
			dns_rdataset_disassociate(sigrdataset);
	}
	if (result == ISC_R_SUCCESS) {
		/* Remember the result as a cache */
		ISC_LIST_APPEND(cfname.list, rdataset, link);
		if (dns_rdataset_isassociated(sigrdataset)) {
			ISC_LIST_APPEND(cfname.list, sigrdataset, link);
			sigrdataset = query_newrdataset(client);
		}
		rdataset = query_newrdataset(client);
		if (sigrdataset == NULL || rdataset == NULL) {
			/* do not cache incomplete information */
			goto foundcache;
		}
	}

 aaaa_lookup:
	if (additionaltype == dns_rdatasetadditional_fromcache &&
	    query_isduplicate(client, fname, dns_rdatatype_aaaa, NULL))
		goto foundcache;
	/* Find AAAA RRset with sig RRset */
	result = dns_db_findrdataset(db, node, version, dns_rdatatype_aaaa,
				     0, client->now, rdataset, sigrdataset);
	/*
	 * If we can't promote glue/pending from the cache to secure
	 * then drop it.
	 */
	if (result == ISC_R_SUCCESS &&
	    additionaltype == dns_rdatasetadditional_fromcache &&
	    (DNS_TRUST_PENDING(rdataset->trust) ||
	     DNS_TRUST_GLUE(rdataset->trust)) &&
	    !validate(client, db, fname, rdataset, sigrdataset)) {
		dns_rdataset_disassociate(rdataset);
		if (dns_rdataset_isassociated(sigrdataset))
			dns_rdataset_disassociate(sigrdataset);
		result = ISC_R_NOTFOUND;
	}
	if (result == ISC_R_SUCCESS) {
		ISC_LIST_APPEND(cfname.list, rdataset, link);
		rdataset = NULL;
		if (dns_rdataset_isassociated(sigrdataset)) {
			ISC_LIST_APPEND(cfname.list, sigrdataset, link);
			sigrdataset = NULL;
		}
	}

 setcache:
	/*
	 * Set the new result in the cache if required.  We do not support
	 * caching additional data from a cache DB.
	 */
	if (needadditionalcache == ISC_TRUE &&
	    (additionaltype == dns_rdatasetadditional_fromauth ||
	     additionaltype == dns_rdatasetadditional_fromglue)) {
		(void)dns_rdataset_setadditional(rdataset_base, additionaltype,
						 type, client->view->acache,
						 zone, db, version, node,
						 &cfname);
	}

 foundcache:
	need_sigrrset = ISC_FALSE;
	mname0 = NULL;
	for (crdataset = ISC_LIST_HEAD(cfname.list);
	     crdataset != NULL;
	     crdataset = crdataset_next) {
		dns_name_t *mname;

		crdataset_next = ISC_LIST_NEXT(crdataset, link);

		mname = NULL;
		if (crdataset->type == dns_rdatatype_a ||
		    crdataset->type == dns_rdatatype_aaaa) {
			if (!query_isduplicate(client, fname, crdataset->type,
					       &mname)) {
				if (mname != fname) {
					if (mname != NULL) {
						/*
						 * A different type of this name is
						 * already stored in the additional
						 * section.  We'll reuse the name.
						 * Note that this should happen at most
						 * once.  Otherwise, fname->link could
						 * leak below.
						 */
						INSIST(mname0 == NULL);

						query_releasename(client, &fname);
						fname = mname;
						mname0 = mname;
					} else
						need_addname = ISC_TRUE;
				}
				ISC_LIST_UNLINK(cfname.list, crdataset, link);
				ISC_LIST_APPEND(fname->list, crdataset, link);
				added_something = ISC_TRUE;
				need_sigrrset = ISC_TRUE;
			} else
				need_sigrrset = ISC_FALSE;
		} else if (crdataset->type == dns_rdatatype_rrsig &&
			   need_sigrrset && WANTDNSSEC(client)) {
			ISC_LIST_UNLINK(cfname.list, crdataset, link);
			ISC_LIST_APPEND(fname->list, crdataset, link);
			added_something = ISC_TRUE; /* just in case */
			need_sigrrset = ISC_FALSE;
		}
	}

	CTRACE("query_addadditional2: addname");

	/*
	 * If we haven't added anything, then we're done.
	 */
	if (!added_something)
		goto cleanup;

	/*
	 * We may have added our rdatasets to an existing name, if so, then
	 * need_addname will be ISC_FALSE.  Whether we used an existing name
	 * or a new one, we must set fname to NULL to prevent cleanup.
	 */
	if (need_addname)
		dns_message_addname(client->message, fname,
				    DNS_SECTION_ADDITIONAL);
	fname = NULL;

 cleanup:
	CTRACE("query_addadditional2: cleanup");

	if (rdataset != NULL)
		query_putrdataset(client, &rdataset);
	if (sigrdataset != NULL)
		query_putrdataset(client, &sigrdataset);
	while  ((crdataset = ISC_LIST_HEAD(cfname.list)) != NULL) {
		ISC_LIST_UNLINK(cfname.list, crdataset, link);
		query_putrdataset(client, &crdataset);
	}
	if (fname != NULL)
		query_releasename(client, &fname);
	if (node != NULL)
		dns_db_detachnode(db, &node);
	if (db != NULL)
		dns_db_detach(&db);
	if (zone != NULL)
		dns_zone_detach(&zone);

	CTRACE("query_addadditional2: done");
	return (eresult);
}

static inline void
query_addrdataset(ns_client_t *client, dns_name_t *fname,
		  dns_rdataset_t *rdataset)
{
	client_additionalctx_t additionalctx;

	/*
	 * Add 'rdataset' and any pertinent additional data to
	 * 'fname', a name in the response message for 'client'.
	 */

	CTRACE("query_addrdataset");

	ISC_LIST_APPEND(fname->list, rdataset, link);

	if (client->view->order != NULL)
		rdataset->attributes |= dns_order_find(client->view->order,
						       fname, rdataset->type,
						       rdataset->rdclass);
	rdataset->attributes |= DNS_RDATASETATTR_LOADORDER;

	if (NOADDITIONAL(client))
		return;

	/*
	 * Add additional data.
	 *
	 * We don't care if dns_rdataset_additionaldata() fails.
	 */
	additionalctx.client = client;
	additionalctx.rdataset = rdataset;
	(void)dns_rdataset_additionaldata(rdataset, query_addadditional2,
					  &additionalctx);
	CTRACE("query_addrdataset: done");
}

static isc_result_t
query_dns64(ns_client_t *client, dns_name_t **namep, dns_rdataset_t *rdataset,
	    dns_rdataset_t *sigrdataset, isc_buffer_t *dbuf,
	    dns_section_t section)
{
	dns_name_t *name, *mname;
	dns_rdata_t *dns64_rdata;
	dns_rdata_t rdata = DNS_RDATA_INIT;
	dns_rdatalist_t *dns64_rdatalist;
	dns_rdataset_t *dns64_rdataset;
	dns_rdataset_t *mrdataset;
	isc_buffer_t *buffer;
	isc_region_t r;
	isc_result_t result;
	dns_view_t *view = client->view;
	isc_netaddr_t netaddr;
	dns_dns64_t *dns64;
	unsigned int flags = 0;

	/*%
	 * To the current response for 'client', add the answer RRset
	 * '*rdatasetp' and an optional signature set '*sigrdatasetp', with
	 * owner name '*namep', to section 'section', unless they are
	 * already there.  Also add any pertinent additional data.
	 *
	 * If 'dbuf' is not NULL, then '*namep' is the name whose data is
	 * stored in 'dbuf'.  In this case, query_addrrset() guarantees that
	 * when it returns the name will either have been kept or released.
	 */
	CTRACE("query_dns64");
	name = *namep;
	mname = NULL;
	mrdataset = NULL;
	buffer = NULL;
	dns64_rdata = NULL;
	dns64_rdataset = NULL;
	dns64_rdatalist = NULL;
	result = dns_message_findname(client->message, section,
				      name, dns_rdatatype_aaaa,
				      rdataset->covers,
				      &mname, &mrdataset);
	if (result == ISC_R_SUCCESS) {
		/*
		 * We've already got an RRset of the given name and type.
		 * There's nothing else to do;
		 */
		CTRACE("query_dns64: dns_message_findname succeeded: done");
		if (dbuf != NULL)
			query_releasename(client, namep);
		return (ISC_R_SUCCESS);
	} else if (result == DNS_R_NXDOMAIN) {
		/*
		 * The name doesn't exist.
		 */
		if (dbuf != NULL)
			query_keepname(client, name, dbuf);
		dns_message_addname(client->message, name, section);
		*namep = NULL;
		mname = name;
	} else {
		RUNTIME_CHECK(result == DNS_R_NXRRSET);
		if (dbuf != NULL)
			query_releasename(client, namep);
	}

	if (rdataset->trust != dns_trust_secure &&
	    (section == DNS_SECTION_ANSWER ||
	     section == DNS_SECTION_AUTHORITY))
		client->query.attributes &= ~NS_QUERYATTR_SECURE;

	isc_netaddr_fromsockaddr(&netaddr, &client->peeraddr);

	result = isc_buffer_allocate(client->mctx, &buffer, view->dns64cnt *
				     16 * dns_rdataset_count(rdataset));
	if (result != ISC_R_SUCCESS)
		goto cleanup;
	result = dns_message_gettemprdataset(client->message, &dns64_rdataset);
	if (result != ISC_R_SUCCESS)
		goto cleanup;
	result = dns_message_gettemprdatalist(client->message,
					      &dns64_rdatalist);
	if (result != ISC_R_SUCCESS)
		goto cleanup;

	dns_rdataset_init(dns64_rdataset);
	dns_rdatalist_init(dns64_rdatalist);
	dns64_rdatalist->rdclass = dns_rdataclass_in;
	dns64_rdatalist->type = dns_rdatatype_aaaa;
	if (client->query.dns64_ttl != ISC_UINT32_MAX)
		dns64_rdatalist->ttl = ISC_MIN(rdataset->ttl,
					       client->query.dns64_ttl);
	else
		dns64_rdatalist->ttl = ISC_MIN(rdataset->ttl, 600);

	if (RECURSIONOK(client))
		flags |= DNS_DNS64_RECURSIVE;

	/*
	 * We use the signatures from the A lookup to set DNS_DNS64_DNSSEC
	 * as this provides a easy way to see if the answer was signed.
	 */
	if (sigrdataset != NULL && dns_rdataset_isassociated(sigrdataset))
		flags |= DNS_DNS64_DNSSEC;

	for (result = dns_rdataset_first(rdataset);
	     result == ISC_R_SUCCESS;
	     result = dns_rdataset_next(rdataset)) {
		for (dns64 = ISC_LIST_HEAD(client->view->dns64);
		     dns64 != NULL; dns64 = dns_dns64_next(dns64)) {

			dns_rdataset_current(rdataset, &rdata);
			isc__buffer_availableregion(buffer, &r);
			INSIST(r.length >= 16);
			result = dns_dns64_aaaafroma(dns64, &netaddr,
						     client->signer,
						     &ns_g_server->aclenv,
						     flags, rdata.data, r.base);
			if (result != ISC_R_SUCCESS) {
				dns_rdata_reset(&rdata);
				continue;
			}
			isc_buffer_add(buffer, 16);
			isc_buffer_remainingregion(buffer, &r);
			isc_buffer_forward(buffer, 16);
			result = dns_message_gettemprdata(client->message,
							  &dns64_rdata);
			if (result != ISC_R_SUCCESS)
				goto cleanup;
			dns_rdata_init(dns64_rdata);
			dns_rdata_fromregion(dns64_rdata, dns_rdataclass_in,
					     dns_rdatatype_aaaa, &r);
			ISC_LIST_APPEND(dns64_rdatalist->rdata, dns64_rdata,
					link);
			dns64_rdata = NULL;
			dns_rdata_reset(&rdata);
		}
	}
	if (result != ISC_R_NOMORE)
		goto cleanup;

	if (ISC_LIST_EMPTY(dns64_rdatalist->rdata))
		goto cleanup;

	result = dns_rdatalist_tordataset(dns64_rdatalist, dns64_rdataset);
	if (result != ISC_R_SUCCESS)
		goto cleanup;
	client->query.attributes |= NS_QUERYATTR_NOADDITIONAL;
	dns64_rdataset->trust = rdataset->trust;
	query_addrdataset(client, mname, dns64_rdataset);
	dns64_rdataset = NULL;
	dns64_rdatalist = NULL;
	dns_message_takebuffer(client->message, &buffer);
	result = ISC_R_SUCCESS;

 cleanup:
	if (buffer != NULL)
		isc_buffer_free(&buffer);

	if (dns64_rdata != NULL)
		dns_message_puttemprdata(client->message, &dns64_rdata);

	if (dns64_rdataset != NULL)
		dns_message_puttemprdataset(client->message, &dns64_rdataset);

	if (dns64_rdatalist != NULL) {
		for (dns64_rdata = ISC_LIST_HEAD(dns64_rdatalist->rdata);
		     dns64_rdata != NULL;
		     dns64_rdata = ISC_LIST_HEAD(dns64_rdatalist->rdata))
		{
			ISC_LIST_UNLINK(dns64_rdatalist->rdata,
					dns64_rdata, link);
			dns_message_puttemprdata(client->message, &dns64_rdata);
		}
		dns_message_puttemprdatalist(client->message, &dns64_rdatalist);
	}

	CTRACE("query_dns64: done");
	return (result);
}

static void
query_filter64(ns_client_t *client, dns_name_t **namep,
	       dns_rdataset_t *rdataset, isc_buffer_t *dbuf,
	       dns_section_t section)
{
	dns_name_t *name, *mname;
	dns_rdata_t *myrdata;
	dns_rdata_t rdata = DNS_RDATA_INIT;
	dns_rdatalist_t *myrdatalist;
	dns_rdataset_t *myrdataset;
	isc_buffer_t *buffer;
	isc_region_t r;
	isc_result_t result;
	unsigned int i;

	CTRACE("query_filter64");

	INSIST(client->query.dns64_aaaaok != NULL);
	INSIST(client->query.dns64_aaaaoklen == dns_rdataset_count(rdataset));

	name = *namep;
	mname = NULL;
	buffer = NULL;
	myrdata = NULL;
	myrdataset = NULL;
	myrdatalist = NULL;
	result = dns_message_findname(client->message, section,
				      name, dns_rdatatype_aaaa,
				      rdataset->covers,
				      &mname, &myrdataset);
	if (result == ISC_R_SUCCESS) {
		/*
		 * We've already got an RRset of the given name and type.
		 * There's nothing else to do;
		 */
		CTRACE("query_filter64: dns_message_findname succeeded: done");
		if (dbuf != NULL)
			query_releasename(client, namep);
		return;
	} else if (result == DNS_R_NXDOMAIN) {
		mname = name;
		*namep = NULL;
	} else {
		RUNTIME_CHECK(result == DNS_R_NXRRSET);
		if (dbuf != NULL)
			query_releasename(client, namep);
		dbuf = NULL;
	}

	if (rdataset->trust != dns_trust_secure &&
	    (section == DNS_SECTION_ANSWER ||
	     section == DNS_SECTION_AUTHORITY))
		client->query.attributes &= ~NS_QUERYATTR_SECURE;

	result = isc_buffer_allocate(client->mctx, &buffer,
				     16 * dns_rdataset_count(rdataset));
	if (result != ISC_R_SUCCESS)
		goto cleanup;
	result = dns_message_gettemprdataset(client->message, &myrdataset);
	if (result != ISC_R_SUCCESS)
		goto cleanup;
	result = dns_message_gettemprdatalist(client->message, &myrdatalist);
	if (result != ISC_R_SUCCESS)
		goto cleanup;

	dns_rdataset_init(myrdataset);
	dns_rdatalist_init(myrdatalist);
	myrdatalist->rdclass = dns_rdataclass_in;
	myrdatalist->type = dns_rdatatype_aaaa;
	myrdatalist->ttl = rdataset->ttl;

	i = 0;
	for (result = dns_rdataset_first(rdataset);
	     result == ISC_R_SUCCESS;
	     result = dns_rdataset_next(rdataset)) {
		if (!client->query.dns64_aaaaok[i++])
			continue;
		dns_rdataset_current(rdataset, &rdata);
		INSIST(rdata.length == 16);
		isc_buffer_putmem(buffer, rdata.data, rdata.length);
		isc_buffer_remainingregion(buffer, &r);
		isc_buffer_forward(buffer, rdata.length);
		result = dns_message_gettemprdata(client->message, &myrdata);
		if (result != ISC_R_SUCCESS)
			goto cleanup;
		dns_rdata_init(myrdata);
		dns_rdata_fromregion(myrdata, dns_rdataclass_in,
				     dns_rdatatype_aaaa, &r);
		ISC_LIST_APPEND(myrdatalist->rdata, myrdata, link);
		myrdata = NULL;
		dns_rdata_reset(&rdata);
	}
	if (result != ISC_R_NOMORE)
		goto cleanup;

	result = dns_rdatalist_tordataset(myrdatalist, myrdataset);
	if (result != ISC_R_SUCCESS)
		goto cleanup;
	client->query.attributes |= NS_QUERYATTR_NOADDITIONAL;
	if (mname == name) {
		if (dbuf != NULL)
			query_keepname(client, name, dbuf);
		dns_message_addname(client->message, name, section);
		dbuf = NULL;
	}
	myrdataset->trust = rdataset->trust;
	query_addrdataset(client, mname, myrdataset);
	myrdataset = NULL;
	myrdatalist = NULL;
	dns_message_takebuffer(client->message, &buffer);

 cleanup:
	if (buffer != NULL)
		isc_buffer_free(&buffer);

	if (myrdata != NULL)
		dns_message_puttemprdata(client->message, &myrdata);

	if (myrdataset != NULL)
		dns_message_puttemprdataset(client->message, &myrdataset);

	if (myrdatalist != NULL) {
		for (myrdata = ISC_LIST_HEAD(myrdatalist->rdata);
		     myrdata != NULL;
		     myrdata = ISC_LIST_HEAD(myrdatalist->rdata))
		{
			ISC_LIST_UNLINK(myrdatalist->rdata, myrdata, link);
			dns_message_puttemprdata(client->message, &myrdata);
		}
		dns_message_puttemprdatalist(client->message, &myrdatalist);
	}
	if (dbuf != NULL)
		query_releasename(client, &name);

	CTRACE("query_filter64: done");
}

static void
query_addrrset(ns_client_t *client, dns_name_t **namep,
	       dns_rdataset_t **rdatasetp, dns_rdataset_t **sigrdatasetp,
	       isc_buffer_t *dbuf, dns_section_t section)
{
	dns_name_t *name, *mname;
	dns_rdataset_t *rdataset, *mrdataset, *sigrdataset;
	isc_result_t result;

	/*%
	 * To the current response for 'client', add the answer RRset
	 * '*rdatasetp' and an optional signature set '*sigrdatasetp', with
	 * owner name '*namep', to section 'section', unless they are
	 * already there.  Also add any pertinent additional data.
	 *
	 * If 'dbuf' is not NULL, then '*namep' is the name whose data is
	 * stored in 'dbuf'.  In this case, query_addrrset() guarantees that
	 * when it returns the name will either have been kept or released.
	 */
	CTRACE("query_addrrset");
	name = *namep;
	rdataset = *rdatasetp;
	if (sigrdatasetp != NULL)
		sigrdataset = *sigrdatasetp;
	else
		sigrdataset = NULL;
	mname = NULL;
	mrdataset = NULL;
	result = dns_message_findname(client->message, section,
				      name, rdataset->type, rdataset->covers,
				      &mname, &mrdataset);
	if (result == ISC_R_SUCCESS) {
		/*
		 * We've already got an RRset of the given name and type.
		 * There's nothing else to do;
		 */
		CTRACE("query_addrrset: dns_message_findname succeeded: done");
		if (dbuf != NULL)
			query_releasename(client, namep);
		return;
	} else if (result == DNS_R_NXDOMAIN) {
		/*
		 * The name doesn't exist.
		 */
		if (dbuf != NULL)
			query_keepname(client, name, dbuf);
		dns_message_addname(client->message, name, section);
		*namep = NULL;
		mname = name;
	} else {
		RUNTIME_CHECK(result == DNS_R_NXRRSET);
		if (dbuf != NULL)
			query_releasename(client, namep);
	}

	if (rdataset->trust != dns_trust_secure &&
	    (section == DNS_SECTION_ANSWER ||
	     section == DNS_SECTION_AUTHORITY))
		client->query.attributes &= ~NS_QUERYATTR_SECURE;
	/*
	 * Note: we only add SIGs if we've added the type they cover, so
	 * we do not need to check if the SIG rdataset is already in the
	 * response.
	 */
	query_addrdataset(client, mname, rdataset);
	*rdatasetp = NULL;
	if (sigrdataset != NULL && dns_rdataset_isassociated(sigrdataset)) {
		/*
		 * We have a signature.  Add it to the response.
		 */
		ISC_LIST_APPEND(mname->list, sigrdataset, link);
		*sigrdatasetp = NULL;
	}
	CTRACE("query_addrrset: done");
}

static inline isc_result_t
query_addsoa(ns_client_t *client, dns_db_t *db, dns_dbversion_t *version,
	     unsigned int override_ttl, isc_boolean_t isassociated)
{
	dns_name_t *name;
	dns_dbnode_t *node;
	isc_result_t result, eresult;
	dns_rdataset_t *rdataset = NULL, *sigrdataset = NULL;
	dns_rdataset_t **sigrdatasetp = NULL;
	dns_clientinfomethods_t cm;
	dns_clientinfo_t ci;

	CTRACE("query_addsoa");
	/*
	 * Initialization.
	 */
	eresult = ISC_R_SUCCESS;
	name = NULL;
	rdataset = NULL;
	node = NULL;

	dns_clientinfomethods_init(&cm, ns_client_sourceip);
	dns_clientinfo_init(&ci, client);

	/*
	 * Don't add the SOA record for test which set "-T nosoa".
	 */
	if (ns_g_nosoa && (!WANTDNSSEC(client) || !isassociated))
		return (ISC_R_SUCCESS);

	/*
	 * Get resources and make 'name' be the database origin.
	 */
	result = dns_message_gettempname(client->message, &name);
	if (result != ISC_R_SUCCESS)
		return (result);
	dns_name_init(name, NULL);
	dns_name_clone(dns_db_origin(db), name);
	rdataset = query_newrdataset(client);
	if (rdataset == NULL) {
		eresult = DNS_R_SERVFAIL;
		goto cleanup;
	}
	if (WANTDNSSEC(client) && dns_db_issecure(db)) {
		sigrdataset = query_newrdataset(client);
		if (sigrdataset == NULL) {
			eresult = DNS_R_SERVFAIL;
			goto cleanup;
		}
	}

	/*
	 * Find the SOA.
	 */
	result = dns_db_getoriginnode(db, &node);
	if (result == ISC_R_SUCCESS) {
		result = dns_db_findrdataset(db, node, version,
					     dns_rdatatype_soa, 0, client->now,
					     rdataset, sigrdataset);
	} else {
		dns_fixedname_t foundname;
		dns_name_t *fname;

		dns_fixedname_init(&foundname);
		fname = dns_fixedname_name(&foundname);

		result = dns_db_findext(db, name, version, dns_rdatatype_soa,
					client->query.dboptions, 0, &node,
					fname, &cm, &ci, rdataset, sigrdataset);
	}
	if (result != ISC_R_SUCCESS) {
		/*
		 * This is bad.  We tried to get the SOA RR at the zone top
		 * and it didn't work!
		 */
		eresult = DNS_R_SERVFAIL;
	} else {
		/*
		 * Extract the SOA MINIMUM.
		 */
		dns_rdata_soa_t soa;
		dns_rdata_t rdata = DNS_RDATA_INIT;
		result = dns_rdataset_first(rdataset);
		RUNTIME_CHECK(result == ISC_R_SUCCESS);
		dns_rdataset_current(rdataset, &rdata);
		result = dns_rdata_tostruct(&rdata, &soa, NULL);
		if (result != ISC_R_SUCCESS)
			goto cleanup;

		if (override_ttl != ISC_UINT32_MAX &&
		    override_ttl < rdataset->ttl) {
			rdataset->ttl = override_ttl;
			if (sigrdataset != NULL)
				sigrdataset->ttl = override_ttl;
		}

		/*
		 * Add the SOA and its SIG to the response, with the
		 * TTLs adjusted per RFC2308 section 3.
		 */
		if (rdataset->ttl > soa.minimum)
			rdataset->ttl = soa.minimum;
		if (sigrdataset != NULL && sigrdataset->ttl > soa.minimum)
			sigrdataset->ttl = soa.minimum;

		if (sigrdataset != NULL)
			sigrdatasetp = &sigrdataset;
		else
			sigrdatasetp = NULL;
		query_addrrset(client, &name, &rdataset, sigrdatasetp, NULL,
			       DNS_SECTION_AUTHORITY);
	}

 cleanup:
	query_putrdataset(client, &rdataset);
	if (sigrdataset != NULL)
		query_putrdataset(client, &sigrdataset);
	if (name != NULL)
		query_releasename(client, &name);
	if (node != NULL)
		dns_db_detachnode(db, &node);

	return (eresult);
}

static inline isc_result_t
query_addns(ns_client_t *client, dns_db_t *db, dns_dbversion_t *version) {
	dns_name_t *name, *fname;
	dns_dbnode_t *node;
	isc_result_t result, eresult;
	dns_fixedname_t foundname;
	dns_rdataset_t *rdataset = NULL, *sigrdataset = NULL;
	dns_rdataset_t **sigrdatasetp = NULL;
	dns_clientinfomethods_t cm;
	dns_clientinfo_t ci;

	CTRACE("query_addns");
	/*
	 * Initialization.
	 */
	eresult = ISC_R_SUCCESS;
	name = NULL;
	rdataset = NULL;
	node = NULL;
	dns_fixedname_init(&foundname);
	fname = dns_fixedname_name(&foundname);
	dns_clientinfomethods_init(&cm, ns_client_sourceip);
	dns_clientinfo_init(&ci, client);

	/*
	 * Get resources and make 'name' be the database origin.
	 */
	result = dns_message_gettempname(client->message, &name);
	if (result != ISC_R_SUCCESS) {
		CTRACE("query_addns: dns_message_gettempname failed: done");
		return (result);
	}
	dns_name_init(name, NULL);
	dns_name_clone(dns_db_origin(db), name);
	rdataset = query_newrdataset(client);
	if (rdataset == NULL) {
		CTRACE("query_addns: query_newrdataset failed");
		eresult = DNS_R_SERVFAIL;
		goto cleanup;
	}
	if (WANTDNSSEC(client) && dns_db_issecure(db)) {
		sigrdataset = query_newrdataset(client);
		if (sigrdataset == NULL) {
			CTRACE("query_addns: query_newrdataset failed");
			eresult = DNS_R_SERVFAIL;
			goto cleanup;
		}
	}

	/*
	 * Find the NS rdataset.
	 */
	result = dns_db_getoriginnode(db, &node);
	if (result == ISC_R_SUCCESS) {
		result = dns_db_findrdataset(db, node, version,
					     dns_rdatatype_ns, 0, client->now,
					     rdataset, sigrdataset);
	} else {
		CTRACE("query_addns: calling dns_db_find");
		result = dns_db_findext(db, name, NULL, dns_rdatatype_ns,
					client->query.dboptions, 0, &node,
					fname, &cm, &ci, rdataset, sigrdataset);
		CTRACE("query_addns: dns_db_find complete");
	}
	if (result != ISC_R_SUCCESS) {
		CTRACE("query_addns: "
		       "dns_db_findrdataset or dns_db_find failed");
		/*
		 * This is bad.  We tried to get the NS rdataset at the zone
		 * top and it didn't work!
		 */
		eresult = DNS_R_SERVFAIL;
	} else {
		if (sigrdataset != NULL)
			sigrdatasetp = &sigrdataset;
		else
			sigrdatasetp = NULL;
		query_addrrset(client, &name, &rdataset, sigrdatasetp, NULL,
			       DNS_SECTION_AUTHORITY);
	}

 cleanup:
	CTRACE("query_addns: cleanup");
	query_putrdataset(client, &rdataset);
	if (sigrdataset != NULL)
		query_putrdataset(client, &sigrdataset);
	if (name != NULL)
		query_releasename(client, &name);
	if (node != NULL)
		dns_db_detachnode(db, &node);

	CTRACE("query_addns: done");
	return (eresult);
}

static isc_result_t
query_add_cname(ns_client_t *client, dns_name_t *qname, dns_name_t *tname,
		dns_trust_t trust, dns_ttl_t ttl)
{
	dns_rdataset_t *rdataset;
	dns_rdatalist_t *rdatalist;
	dns_rdata_t *rdata;
	isc_region_t r;
	dns_name_t *aname;
	isc_result_t result;

	/*
	 * We assume the name data referred to by tname won't go away.
	 */

	aname = NULL;
	result = dns_message_gettempname(client->message, &aname);
	if (result != ISC_R_SUCCESS)
		return (result);
	result = dns_name_dup(qname, client->mctx, aname);
	if (result != ISC_R_SUCCESS) {
		dns_message_puttempname(client->message, &aname);
		return (result);
	}

	rdatalist = NULL;
	result = dns_message_gettemprdatalist(client->message, &rdatalist);
	if (result != ISC_R_SUCCESS) {
		dns_message_puttempname(client->message, &aname);
		return (result);
	}
	rdata = NULL;
	result = dns_message_gettemprdata(client->message, &rdata);
	if (result != ISC_R_SUCCESS) {
		dns_message_puttempname(client->message, &aname);
		dns_message_puttemprdatalist(client->message, &rdatalist);
		return (result);
	}
	rdataset = NULL;
	result = dns_message_gettemprdataset(client->message, &rdataset);
	if (result != ISC_R_SUCCESS) {
		dns_message_puttempname(client->message, &aname);
		dns_message_puttemprdatalist(client->message, &rdatalist);
		dns_message_puttemprdata(client->message, &rdata);
		return (result);
	}
	dns_rdataset_init(rdataset);
	rdatalist->type = dns_rdatatype_cname;
	rdatalist->covers = 0;
	rdatalist->rdclass = client->message->rdclass;
	rdatalist->ttl = ttl;

	dns_name_toregion(tname, &r);
	rdata->data = r.base;
	rdata->length = r.length;
	rdata->rdclass = client->message->rdclass;
	rdata->type = dns_rdatatype_cname;

	ISC_LIST_INIT(rdatalist->rdata);
	ISC_LIST_APPEND(rdatalist->rdata, rdata, link);
	RUNTIME_CHECK(dns_rdatalist_tordataset(rdatalist, rdataset)
		      == ISC_R_SUCCESS);
	rdataset->trust = trust;

	query_addrrset(client, &aname, &rdataset, NULL, NULL,
		       DNS_SECTION_ANSWER);
	if (rdataset != NULL) {
		if (dns_rdataset_isassociated(rdataset))
			dns_rdataset_disassociate(rdataset);
		dns_message_puttemprdataset(client->message, &rdataset);
	}
	if (aname != NULL)
		dns_message_puttempname(client->message, &aname);

	return (ISC_R_SUCCESS);
}

/*
 * Mark the RRsets as secure.  Update the cache (db) to reflect the
 * change in trust level.
 */
static void
mark_secure(ns_client_t *client, dns_db_t *db, dns_name_t *name,
	    isc_uint32_t ttl, dns_rdataset_t *rdataset,
	    dns_rdataset_t *sigrdataset)
{
	isc_result_t result;
	dns_dbnode_t *node = NULL;
	dns_clientinfomethods_t cm;
	dns_clientinfo_t ci;

	rdataset->trust = dns_trust_secure;
	sigrdataset->trust = dns_trust_secure;
	dns_clientinfomethods_init(&cm, ns_client_sourceip);
	dns_clientinfo_init(&ci, client);

	/*
	 * Save the updated secure state.  Ignore failures.
	 */
	result = dns_db_findnodeext(db, name, ISC_TRUE, &cm, &ci, &node);
	if (result != ISC_R_SUCCESS)
		return;
	/*
	 * Bound the validated ttls then minimise.
	 */
	if (sigrdataset->ttl > ttl)
		sigrdataset->ttl = ttl;
	if (rdataset->ttl > ttl)
		rdataset->ttl = ttl;
	if (rdataset->ttl > sigrdataset->ttl)
		rdataset->ttl = sigrdataset->ttl;
	else
		sigrdataset->ttl = rdataset->ttl;

	(void)dns_db_addrdataset(db, node, NULL, client->now, rdataset,
				 0, NULL);
	(void)dns_db_addrdataset(db, node, NULL, client->now, sigrdataset,
				 0, NULL);
	dns_db_detachnode(db, &node);
}

/*
 * Find the secure key that corresponds to rrsig.
 * Note: 'keyrdataset' maintains state between successive calls,
 * there may be multiple keys with the same keyid.
 * Return ISC_FALSE if we have exhausted all the possible keys.
 */
static isc_boolean_t
get_key(ns_client_t *client, dns_db_t *db, dns_rdata_rrsig_t *rrsig,
	dns_rdataset_t *keyrdataset, dst_key_t **keyp)
{
	isc_result_t result;
	dns_dbnode_t *node = NULL;
	isc_boolean_t secure = ISC_FALSE;
	dns_clientinfomethods_t cm;
	dns_clientinfo_t ci;

	dns_clientinfomethods_init(&cm, ns_client_sourceip);
	dns_clientinfo_init(&ci, client);

	if (!dns_rdataset_isassociated(keyrdataset)) {
		result = dns_db_findnodeext(db, &rrsig->signer, ISC_FALSE,
					    &cm, &ci, &node);
		if (result != ISC_R_SUCCESS)
			return (ISC_FALSE);

		result = dns_db_findrdataset(db, node, NULL,
					     dns_rdatatype_dnskey, 0,
					     client->now, keyrdataset, NULL);
		dns_db_detachnode(db, &node);
		if (result != ISC_R_SUCCESS)
			return (ISC_FALSE);

		if (keyrdataset->trust != dns_trust_secure)
			return (ISC_FALSE);

		result = dns_rdataset_first(keyrdataset);
	} else
		result = dns_rdataset_next(keyrdataset);

	for ( ; result == ISC_R_SUCCESS;
	     result = dns_rdataset_next(keyrdataset)) {
		dns_rdata_t rdata = DNS_RDATA_INIT;
		isc_buffer_t b;

		dns_rdataset_current(keyrdataset, &rdata);
		isc_buffer_init(&b, rdata.data, rdata.length);
		isc_buffer_add(&b, rdata.length);
		result = dst_key_fromdns(&rrsig->signer, rdata.rdclass, &b,
					 client->mctx, keyp);
		if (result != ISC_R_SUCCESS)
			continue;
		if (rrsig->algorithm == (dns_secalg_t)dst_key_alg(*keyp) &&
		    rrsig->keyid == (dns_keytag_t)dst_key_id(*keyp) &&
		    dst_key_iszonekey(*keyp)) {
			secure = ISC_TRUE;
			break;
		}
		dst_key_free(keyp);
	}
	return (secure);
}

static isc_boolean_t
verify(dst_key_t *key, dns_name_t *name, dns_rdataset_t *rdataset,
       dns_rdata_t *rdata, isc_mem_t *mctx, isc_boolean_t acceptexpired)
{
	isc_result_t result;
	dns_fixedname_t fixed;
	isc_boolean_t ignore = ISC_FALSE;

	dns_fixedname_init(&fixed);

again:
	result = dns_dnssec_verify2(name, rdataset, key, ignore, mctx,
				    rdata, NULL);
	if (result == DNS_R_SIGEXPIRED && acceptexpired) {
		ignore = ISC_TRUE;
		goto again;
	}
	if (result == ISC_R_SUCCESS || result == DNS_R_FROMWILDCARD)
		return (ISC_TRUE);
	return (ISC_FALSE);
}

/*
 * Validate the rdataset if possible with available records.
 */
static isc_boolean_t
validate(ns_client_t *client, dns_db_t *db, dns_name_t *name,
	 dns_rdataset_t *rdataset, dns_rdataset_t *sigrdataset)
{
	isc_result_t result;
	dns_rdata_t rdata = DNS_RDATA_INIT;
	dns_rdata_rrsig_t rrsig;
	dst_key_t *key = NULL;
	dns_rdataset_t keyrdataset;

	if (sigrdataset == NULL || !dns_rdataset_isassociated(sigrdataset))
		return (ISC_FALSE);

	for (result = dns_rdataset_first(sigrdataset);
	     result == ISC_R_SUCCESS;
	     result = dns_rdataset_next(sigrdataset)) {

		dns_rdata_reset(&rdata);
		dns_rdataset_current(sigrdataset, &rdata);
		result = dns_rdata_tostruct(&rdata, &rrsig, NULL);
		if (result != ISC_R_SUCCESS)
			return (ISC_FALSE);
		if (!dns_resolver_algorithm_supported(client->view->resolver,
						      name, rrsig.algorithm))
			continue;
		if (!dns_name_issubdomain(name, &rrsig.signer))
			continue;
		dns_rdataset_init(&keyrdataset);
		do {
			if (!get_key(client, db, &rrsig, &keyrdataset, &key))
				break;
			if (verify(key, name, rdataset, &rdata, client->mctx,
				   client->view->acceptexpired)) {
				dst_key_free(&key);
				dns_rdataset_disassociate(&keyrdataset);
				mark_secure(client, db, name,
					    rrsig.originalttl,
					    rdataset, sigrdataset);
				return (ISC_TRUE);
			}
			dst_key_free(&key);
		} while (1);
		if (dns_rdataset_isassociated(&keyrdataset))
			dns_rdataset_disassociate(&keyrdataset);
	}
	return (ISC_FALSE);
}

static void
query_addbestns(ns_client_t *client) {
	dns_db_t *db, *zdb;
	dns_dbnode_t *node;
	dns_name_t *fname, *zfname;
	dns_rdataset_t *rdataset, *sigrdataset, *zrdataset, *zsigrdataset;
	isc_boolean_t is_zone, use_zone;
	isc_buffer_t *dbuf;
	isc_result_t result;
	dns_dbversion_t *version;
	dns_zone_t *zone;
	isc_buffer_t b;
	dns_clientinfomethods_t cm;
	dns_clientinfo_t ci;

	CTRACE("query_addbestns");
	fname = NULL;
	zfname = NULL;
	rdataset = NULL;
	zrdataset = NULL;
	sigrdataset = NULL;
	zsigrdataset = NULL;
	node = NULL;
	db = NULL;
	zdb = NULL;
	version = NULL;
	zone = NULL;
	is_zone = ISC_FALSE;
	use_zone = ISC_FALSE;

	dns_clientinfomethods_init(&cm, ns_client_sourceip);
	dns_clientinfo_init(&ci, client);

	/*
	 * Find the right database.
	 */
	result = query_getdb(client, client->query.qname, dns_rdatatype_ns, 0,
			     &zone, &db, &version, &is_zone);
	if (result != ISC_R_SUCCESS)
		goto cleanup;

 db_find:
	/*
	 * We'll need some resources...
	 */
	dbuf = query_getnamebuf(client);
	if (dbuf == NULL)
		goto cleanup;
	fname = query_newname(client, dbuf, &b);
	rdataset = query_newrdataset(client);
	if (fname == NULL || rdataset == NULL)
		goto cleanup;
	/*
	 * Get the RRSIGs if the client requested them or if we may
	 * need to validate answers from the cache.
	 */
	if (WANTDNSSEC(client) || !is_zone) {
		sigrdataset = query_newrdataset(client);
		if (sigrdataset == NULL)
			goto cleanup;
	}

	/*
	 * Now look for the zonecut.
	 */
	if (is_zone) {
		result = dns_db_findext(db, client->query.qname, version,
					dns_rdatatype_ns,
					client->query.dboptions,
					client->now, &node, fname,
					&cm, &ci, rdataset, sigrdataset);
		if (result != DNS_R_DELEGATION)
			goto cleanup;
		if (USECACHE(client)) {
			query_keepname(client, fname, dbuf);
			zdb = db;
			zfname = fname;
			fname = NULL;
			zrdataset = rdataset;
			rdataset = NULL;
			zsigrdataset = sigrdataset;
			sigrdataset = NULL;
			dns_db_detachnode(db, &node);
			version = NULL;
			db = NULL;
			dns_db_attach(client->view->cachedb, &db);
			is_zone = ISC_FALSE;
			goto db_find;
		}
	} else {
		result = dns_db_findzonecut(db, client->query.qname,
					    client->query.dboptions,
					    client->now, &node, fname,
					    rdataset, sigrdataset);
		if (result == ISC_R_SUCCESS) {
			if (zfname != NULL &&
			    !dns_name_issubdomain(fname, zfname)) {
				/*
				 * We found a zonecut in the cache, but our
				 * zone delegation is better.
				 */
				use_zone = ISC_TRUE;
			}
		} else if (result == ISC_R_NOTFOUND && zfname != NULL) {
			/*
			 * We didn't find anything in the cache, but we
			 * have a zone delegation, so use it.
			 */
			use_zone = ISC_TRUE;
		} else
			goto cleanup;
	}

	if (use_zone) {
		query_releasename(client, &fname);
		fname = zfname;
		zfname = NULL;
		/*
		 * We've already done query_keepname() on
		 * zfname, so we must set dbuf to NULL to
		 * prevent query_addrrset() from trying to
		 * call query_keepname() again.
		 */
		dbuf = NULL;
		query_putrdataset(client, &rdataset);
		if (sigrdataset != NULL)
			query_putrdataset(client, &sigrdataset);
		rdataset = zrdataset;
		zrdataset = NULL;
		sigrdataset = zsigrdataset;
		zsigrdataset = NULL;
	}

	/*
	 * Attempt to validate RRsets that are pending or that are glue.
	 */
	if ((DNS_TRUST_PENDING(rdataset->trust) ||
	     (sigrdataset != NULL && DNS_TRUST_PENDING(sigrdataset->trust)))
	    && !validate(client, db, fname, rdataset, sigrdataset) &&
	    !PENDINGOK(client->query.dboptions))
		goto cleanup;

	if ((DNS_TRUST_GLUE(rdataset->trust) ||
	     (sigrdataset != NULL && DNS_TRUST_GLUE(sigrdataset->trust))) &&
	    !validate(client, db, fname, rdataset, sigrdataset) &&
	    SECURE(client) && WANTDNSSEC(client))
		goto cleanup;

	/*
	 * If the client doesn't want DNSSEC we can discard the sigrdataset
	 * now.
	 */
	if (!WANTDNSSEC(client))
		query_putrdataset(client, &sigrdataset);
	query_addrrset(client, &fname, &rdataset, &sigrdataset, dbuf,
		       DNS_SECTION_AUTHORITY);

 cleanup:
	if (rdataset != NULL)
		query_putrdataset(client, &rdataset);
	if (sigrdataset != NULL)
		query_putrdataset(client, &sigrdataset);
	if (fname != NULL)
		query_releasename(client, &fname);
	if (node != NULL)
		dns_db_detachnode(db, &node);
	if (db != NULL)
		dns_db_detach(&db);
	if (zone != NULL)
		dns_zone_detach(&zone);
	if (zdb != NULL) {
		query_putrdataset(client, &zrdataset);
		if (zsigrdataset != NULL)
			query_putrdataset(client, &zsigrdataset);
		if (zfname != NULL)
			query_releasename(client, &zfname);
		dns_db_detach(&zdb);
	}
}

static void
fixrdataset(ns_client_t *client, dns_rdataset_t **rdataset) {
	if (*rdataset == NULL)
		*rdataset = query_newrdataset(client);
	else  if (dns_rdataset_isassociated(*rdataset))
		dns_rdataset_disassociate(*rdataset);
}

static void
fixfname(ns_client_t *client, dns_name_t **fname, isc_buffer_t **dbuf,
	 isc_buffer_t *nbuf)
{
	if (*fname == NULL) {
		*dbuf = query_getnamebuf(client);
		if (*dbuf == NULL)
			return;
		*fname = query_newname(client, *dbuf, nbuf);
	}
}

static void
query_addds(ns_client_t *client, dns_db_t *db, dns_dbnode_t *node,
	    dns_dbversion_t *version, dns_name_t *name)
{
	dns_fixedname_t fixed;
	dns_name_t *fname = NULL;
	dns_name_t *rname;
	dns_rdataset_t *rdataset, *sigrdataset;
	isc_buffer_t *dbuf, b;
	isc_result_t result;
	unsigned int count;

	CTRACE("query_addds");
	rname = NULL;
	rdataset = NULL;
	sigrdataset = NULL;

	/*
	 * We'll need some resources...
	 */
	rdataset = query_newrdataset(client);
	sigrdataset = query_newrdataset(client);
	if (rdataset == NULL || sigrdataset == NULL)
		goto cleanup;

	/*
	 * Look for the DS record, which may or may not be present.
	 */
	result = dns_db_findrdataset(db, node, version, dns_rdatatype_ds, 0,
				     client->now, rdataset, sigrdataset);
	/*
	 * If we didn't find it, look for an NSEC.
	 */
	if (result == ISC_R_NOTFOUND)
		result = dns_db_findrdataset(db, node, version,
					     dns_rdatatype_nsec, 0, client->now,
					     rdataset, sigrdataset);
	if (result != ISC_R_SUCCESS && result != ISC_R_NOTFOUND)
		goto addnsec3;
	if (!dns_rdataset_isassociated(rdataset) ||
	    !dns_rdataset_isassociated(sigrdataset))
		goto addnsec3;

	/*
	 * We've already added the NS record, so if the name's not there,
	 * we have other problems.  Use this name rather than calling
	 * query_addrrset().
	 */
	result = dns_message_firstname(client->message, DNS_SECTION_AUTHORITY);
	if (result != ISC_R_SUCCESS)
		goto cleanup;

	rname = NULL;
	dns_message_currentname(client->message, DNS_SECTION_AUTHORITY,
				&rname);
	result = dns_message_findtype(rname, dns_rdatatype_ns, 0, NULL);
	if (result != ISC_R_SUCCESS)
		goto cleanup;

	ISC_LIST_APPEND(rname->list, rdataset, link);
	ISC_LIST_APPEND(rname->list, sigrdataset, link);
	rdataset = NULL;
	sigrdataset = NULL;
	return;

   addnsec3:
	if (!dns_db_iszone(db))
		goto cleanup;
	/*
	 * Add the NSEC3 which proves the DS does not exist.
	 */
	dbuf = query_getnamebuf(client);
	if (dbuf == NULL)
		goto cleanup;
	fname = query_newname(client, dbuf, &b);
	dns_fixedname_init(&fixed);
	if (dns_rdataset_isassociated(rdataset))
		dns_rdataset_disassociate(rdataset);
	if (dns_rdataset_isassociated(sigrdataset))
		dns_rdataset_disassociate(sigrdataset);
	query_findclosestnsec3(name, db, version, client, rdataset,
			       sigrdataset, fname, ISC_TRUE,
			       dns_fixedname_name(&fixed));
	if (!dns_rdataset_isassociated(rdataset))
		goto cleanup;
	query_addrrset(client, &fname, &rdataset, &sigrdataset, dbuf,
		       DNS_SECTION_AUTHORITY);
	/*
	 * Did we find the closest provable encloser instead?
	 * If so add the nearest to the closest provable encloser.
	 */
	if (!dns_name_equal(name, dns_fixedname_name(&fixed))) {
		count = dns_name_countlabels(dns_fixedname_name(&fixed)) + 1;
		dns_name_getlabelsequence(name,
					  dns_name_countlabels(name) - count,
					  count, dns_fixedname_name(&fixed));
		fixfname(client, &fname, &dbuf, &b);
		fixrdataset(client, &rdataset);
		fixrdataset(client, &sigrdataset);
		if (fname == NULL || rdataset == NULL || sigrdataset == NULL)
				goto cleanup;
		query_findclosestnsec3(dns_fixedname_name(&fixed), db, version,
				       client, rdataset, sigrdataset, fname,
				       ISC_FALSE, NULL);
		if (!dns_rdataset_isassociated(rdataset))
			goto cleanup;
		query_addrrset(client, &fname, &rdataset, &sigrdataset, dbuf,
			       DNS_SECTION_AUTHORITY);
	}

 cleanup:
	if (rdataset != NULL)
		query_putrdataset(client, &rdataset);
	if (sigrdataset != NULL)
		query_putrdataset(client, &sigrdataset);
	if (fname != NULL)
		query_releasename(client, &fname);
}

static void
query_addwildcardproof(ns_client_t *client, dns_db_t *db,
		       dns_dbversion_t *version, dns_name_t *name,
		       isc_boolean_t ispositive, isc_boolean_t nodata)
{
	isc_buffer_t *dbuf, b;
	dns_name_t *fname;
	dns_rdataset_t *rdataset, *sigrdataset;
	dns_fixedname_t wfixed;
	dns_name_t *wname;
	dns_dbnode_t *node;
	unsigned int options;
	unsigned int olabels, nlabels, labels;
	isc_result_t result;
	dns_rdata_t rdata = DNS_RDATA_INIT;
	dns_rdata_nsec_t nsec;
	isc_boolean_t have_wname;
	int order;
	dns_fixedname_t cfixed;
	dns_name_t *cname;
	dns_clientinfomethods_t cm;
	dns_clientinfo_t ci;

	CTRACE("query_addwildcardproof");
	fname = NULL;
	rdataset = NULL;
	sigrdataset = NULL;
	node = NULL;

	dns_clientinfomethods_init(&cm, ns_client_sourceip);
	dns_clientinfo_init(&ci, client);

	/*
	 * Get the NOQNAME proof then if !ispositive
	 * get the NOWILDCARD proof.
	 *
	 * DNS_DBFIND_NOWILD finds the NSEC records that covers the
	 * name ignoring any wildcard.  From the owner and next names
	 * of this record you can compute which wildcard (if it exists)
	 * will match by finding the longest common suffix of the
	 * owner name and next names with the qname and prefixing that
	 * with the wildcard label.
	 *
	 * e.g.
	 *   Given:
	 *	example SOA
	 *	example NSEC b.example
	 *	b.example A
	 *	b.example NSEC a.d.example
	 *	a.d.example A
	 *	a.d.example NSEC g.f.example
	 *	g.f.example A
	 *	g.f.example NSEC z.i.example
	 *	z.i.example A
	 *	z.i.example NSEC example
	 *
	 *   QNAME:
	 *   a.example -> example NSEC b.example
	 *	owner common example
	 *	next common example
	 *	wild *.example
	 *   d.b.example -> b.example NSEC a.d.example
	 *	owner common b.example
	 *	next common example
	 *	wild *.b.example
	 *   a.f.example -> a.d.example NSEC g.f.example
	 *	owner common example
	 *	next common f.example
	 *	wild *.f.example
	 *  j.example -> z.i.example NSEC example
	 *	owner common example
	 *	next common example
	 *	wild *.example
	 */
	options = client->query.dboptions | DNS_DBFIND_NOWILD;
	dns_fixedname_init(&wfixed);
	wname = dns_fixedname_name(&wfixed);
 again:
	have_wname = ISC_FALSE;
	/*
	 * We'll need some resources...
	 */
	dbuf = query_getnamebuf(client);
	if (dbuf == NULL)
		goto cleanup;
	fname = query_newname(client, dbuf, &b);
	rdataset = query_newrdataset(client);
	sigrdataset = query_newrdataset(client);
	if (fname == NULL || rdataset == NULL || sigrdataset == NULL)
		goto cleanup;

	result = dns_db_findext(db, name, version, dns_rdatatype_nsec,
				options, 0, &node, fname, &cm, &ci,
				rdataset, sigrdataset);
	if (node != NULL)
		dns_db_detachnode(db, &node);

	if (!dns_rdataset_isassociated(rdataset)) {
		/*
		 * No NSEC proof available, return NSEC3 proofs instead.
		 */
		dns_fixedname_init(&cfixed);
		cname = dns_fixedname_name(&cfixed);
		/*
		 * Find the closest encloser.
		 */
		dns_name_copy(name, cname, NULL);
		while (result == DNS_R_NXDOMAIN) {
			labels = dns_name_countlabels(cname) - 1;
			/*
			 * Sanity check.
			 */
			if (labels == 0U)
				goto cleanup;
			dns_name_split(cname, labels, NULL, cname);
			result = dns_db_findext(db, cname, version,
						dns_rdatatype_nsec,
						options, 0, NULL, fname,
						&cm, &ci, NULL, NULL);
		}
		/*
		 * Add closest (provable) encloser NSEC3.
		 */
		query_findclosestnsec3(cname, db, NULL, client, rdataset,
				       sigrdataset, fname, ISC_TRUE, cname);
		if (!dns_rdataset_isassociated(rdataset))
			goto cleanup;
		if (!ispositive)
			query_addrrset(client, &fname, &rdataset, &sigrdataset,
				       dbuf, DNS_SECTION_AUTHORITY);

		/*
		 * Replace resources which were consumed by query_addrrset.
		 */
		if (fname == NULL) {
			dbuf = query_getnamebuf(client);
			if (dbuf == NULL)
				goto cleanup;
			fname = query_newname(client, dbuf, &b);
		}

		if (rdataset == NULL)
			rdataset = query_newrdataset(client);
		else if (dns_rdataset_isassociated(rdataset))
			dns_rdataset_disassociate(rdataset);

		if (sigrdataset == NULL)
			sigrdataset = query_newrdataset(client);
		else if (dns_rdataset_isassociated(sigrdataset))
			dns_rdataset_disassociate(sigrdataset);

		if (fname == NULL || rdataset == NULL || sigrdataset == NULL)
			goto cleanup;
		/*
		 * Add no qname proof.
		 */
		labels = dns_name_countlabels(cname) + 1;
		if (dns_name_countlabels(name) == labels)
			dns_name_copy(name, wname, NULL);
		else
			dns_name_split(name, labels, NULL, wname);

		query_findclosestnsec3(wname, db, NULL, client, rdataset,
				       sigrdataset, fname, ISC_FALSE, NULL);
		if (!dns_rdataset_isassociated(rdataset))
			goto cleanup;
		query_addrrset(client, &fname, &rdataset, &sigrdataset,
			       dbuf, DNS_SECTION_AUTHORITY);

		if (ispositive)
			goto cleanup;

		/*
		 * Replace resources which were consumed by query_addrrset.
		 */
		if (fname == NULL) {
			dbuf = query_getnamebuf(client);
			if (dbuf == NULL)
				goto cleanup;
			fname = query_newname(client, dbuf, &b);
		}

		if (rdataset == NULL)
			rdataset = query_newrdataset(client);
		else if (dns_rdataset_isassociated(rdataset))
			dns_rdataset_disassociate(rdataset);

		if (sigrdataset == NULL)
			sigrdataset = query_newrdataset(client);
		else if (dns_rdataset_isassociated(sigrdataset))
			dns_rdataset_disassociate(sigrdataset);

		if (fname == NULL || rdataset == NULL || sigrdataset == NULL)
			goto cleanup;
		/*
		 * Add the no wildcard proof.
		 */
		result = dns_name_concatenate(dns_wildcardname,
					      cname, wname, NULL);
		if (result != ISC_R_SUCCESS)
			goto cleanup;

		query_findclosestnsec3(wname, db, NULL, client, rdataset,
				       sigrdataset, fname, nodata, NULL);
		if (!dns_rdataset_isassociated(rdataset))
			goto cleanup;
		query_addrrset(client, &fname, &rdataset, &sigrdataset,
			       dbuf, DNS_SECTION_AUTHORITY);

		goto cleanup;
	} else if (result == DNS_R_NXDOMAIN) {
		if (!ispositive)
			result = dns_rdataset_first(rdataset);
		if (result == ISC_R_SUCCESS) {
			dns_rdataset_current(rdataset, &rdata);
			result = dns_rdata_tostruct(&rdata, &nsec, NULL);
		}
		if (result == ISC_R_SUCCESS) {
			(void)dns_name_fullcompare(name, fname, &order,
						   &olabels);
			(void)dns_name_fullcompare(name, &nsec.next, &order,
						   &nlabels);
			/*
			 * Check for a pathological condition created when
			 * serving some malformed signed zones and bail out.
			 */
			if (dns_name_countlabels(name) == nlabels)
				goto cleanup;

			if (olabels > nlabels)
				dns_name_split(name, olabels, NULL, wname);
			else
				dns_name_split(name, nlabels, NULL, wname);
			result = dns_name_concatenate(dns_wildcardname,
						      wname, wname, NULL);
			if (result == ISC_R_SUCCESS)
				have_wname = ISC_TRUE;
			dns_rdata_freestruct(&nsec);
		}
		query_addrrset(client, &fname, &rdataset, &sigrdataset,
			       dbuf, DNS_SECTION_AUTHORITY);
	}
	if (rdataset != NULL)
		query_putrdataset(client, &rdataset);
	if (sigrdataset != NULL)
		query_putrdataset(client, &sigrdataset);
	if (fname != NULL)
		query_releasename(client, &fname);
	if (have_wname) {
		ispositive = ISC_TRUE;	/* prevent loop */
		if (!dns_name_equal(name, wname)) {
			name = wname;
			goto again;
		}
	}
 cleanup:
	if (rdataset != NULL)
		query_putrdataset(client, &rdataset);
	if (sigrdataset != NULL)
		query_putrdataset(client, &sigrdataset);
	if (fname != NULL)
		query_releasename(client, &fname);
}

static void
query_addnxrrsetnsec(ns_client_t *client, dns_db_t *db,
		     dns_dbversion_t *version, dns_name_t **namep,
		     dns_rdataset_t **rdatasetp, dns_rdataset_t **sigrdatasetp)
{
	dns_name_t *name;
	dns_rdataset_t *sigrdataset;
	dns_rdata_t sigrdata;
	dns_rdata_rrsig_t sig;
	unsigned int labels;
	isc_buffer_t *dbuf, b;
	dns_name_t *fname;
	isc_result_t result;

	name = *namep;
	if ((name->attributes & DNS_NAMEATTR_WILDCARD) == 0) {
		query_addrrset(client, namep, rdatasetp, sigrdatasetp,
			       NULL, DNS_SECTION_AUTHORITY);
		return;
	}

	if (sigrdatasetp == NULL)
		return;

	sigrdataset = *sigrdatasetp;
	if (sigrdataset == NULL || !dns_rdataset_isassociated(sigrdataset))
		return;
	result = dns_rdataset_first(sigrdataset);
	if (result != ISC_R_SUCCESS)
		return;
	dns_rdata_init(&sigrdata);
	dns_rdataset_current(sigrdataset, &sigrdata);
	result = dns_rdata_tostruct(&sigrdata, &sig, NULL);
	if (result != ISC_R_SUCCESS)
		return;

	labels = dns_name_countlabels(name);
	if ((unsigned int)sig.labels + 1 >= labels)
		return;

	/* XXX */
	query_addwildcardproof(client, db, version, client->query.qname,
			       ISC_TRUE, ISC_FALSE);

	/*
	 * We'll need some resources...
	 */
	dbuf = query_getnamebuf(client);
	if (dbuf == NULL)
		return;
	fname = query_newname(client, dbuf, &b);
	if (fname == NULL)
		return;
	dns_name_split(name, sig.labels + 1, NULL, fname);
	/* This will succeed, since we've stripped labels. */
	RUNTIME_CHECK(dns_name_concatenate(dns_wildcardname, fname, fname,
					   NULL) == ISC_R_SUCCESS);
	query_addrrset(client, &fname, rdatasetp, sigrdatasetp,
		       dbuf, DNS_SECTION_AUTHORITY);
}

static void
query_resume(isc_task_t *task, isc_event_t *event) {
	dns_fetchevent_t *devent = (dns_fetchevent_t *)event;
	dns_fetch_t *fetch;
	ns_client_t *client;
	isc_boolean_t fetch_canceled, client_shuttingdown;
	isc_result_t result;
	isc_logcategory_t *logcategory = NS_LOGCATEGORY_QUERY_EERRORS;
	int errorloglevel;

	/*
	 * Resume a query after recursion.
	 */

	UNUSED(task);

	REQUIRE(event->ev_type == DNS_EVENT_FETCHDONE);
	client = devent->ev_arg;
	REQUIRE(NS_CLIENT_VALID(client));
	REQUIRE(task == client->task);
	REQUIRE(RECURSING(client));

	LOCK(&client->query.fetchlock);
	if (client->query.fetch != NULL) {
		/*
		 * This is the fetch we've been waiting for.
		 */
		INSIST(devent->fetch == client->query.fetch);
		client->query.fetch = NULL;
		fetch_canceled = ISC_FALSE;
		/*
		 * Update client->now.
		 */
		isc_stdtime_get(&client->now);
	} else {
		/*
		 * This is a fetch completion event for a canceled fetch.
		 * Clean up and don't resume the find.
		 */
		fetch_canceled = ISC_TRUE;
	}
	UNLOCK(&client->query.fetchlock);
	INSIST(client->query.fetch == NULL);

	client->query.attributes &= ~NS_QUERYATTR_RECURSING;
	fetch = devent->fetch;
	devent->fetch = NULL;

	/*
	 * If this client is shutting down, or this transaction
	 * has timed out, do not resume the find.
	 */
	client_shuttingdown = ns_client_shuttingdown(client);
	if (fetch_canceled || client_shuttingdown) {
		if (devent->node != NULL)
			dns_db_detachnode(devent->db, &devent->node);
		if (devent->db != NULL)
			dns_db_detach(&devent->db);
		query_putrdataset(client, &devent->rdataset);
		if (devent->sigrdataset != NULL)
			query_putrdataset(client, &devent->sigrdataset);
		isc_event_free(&event);
		if (fetch_canceled)
			query_error(client, DNS_R_SERVFAIL, __LINE__);
		else
			query_next(client, ISC_R_CANCELED);
		/*
		 * This may destroy the client.
		 */
		ns_client_detach(&client);
	} else {
		result = query_find(client, devent, 0);
		if (result != ISC_R_SUCCESS) {
			if (result == DNS_R_SERVFAIL)
				errorloglevel = ISC_LOG_DEBUG(2);
			else
				errorloglevel = ISC_LOG_DEBUG(4);
			if (isc_log_wouldlog(ns_g_lctx, errorloglevel)) {
				dns_resolver_logfetch(fetch, ns_g_lctx,
						      logcategory,
						      NS_LOGMODULE_QUERY,
						      errorloglevel, ISC_FALSE);
			}
		}
	}

	dns_resolver_destroyfetch(&fetch);
}

static isc_result_t
query_recurse(ns_client_t *client, dns_rdatatype_t qtype, dns_name_t *qname,
	      dns_name_t *qdomain, dns_rdataset_t *nameservers,
	      isc_boolean_t resuming)
{
	isc_result_t result;
	dns_rdataset_t *rdataset, *sigrdataset;
	isc_sockaddr_t *peeraddr;

	if (!resuming)
		inc_stats(client, dns_nsstatscounter_recursion);

	/*
	 * We are about to recurse, which means that this client will
	 * be unavailable for serving new requests for an indeterminate
	 * amount of time.  If this client is currently responsible
	 * for handling incoming queries, set up a new client
	 * object to handle them while we are waiting for a
	 * response.  There is no need to replace TCP clients
	 * because those have already been replaced when the
	 * connection was accepted (if allowed by the TCP quota).
	 */
	if (client->recursionquota == NULL) {
		result = isc_quota_attach(&ns_g_server->recursionquota,
					  &client->recursionquota);
		if  (result == ISC_R_SOFTQUOTA) {
			static isc_stdtime_t last = 0;
			isc_stdtime_t now;
			isc_stdtime_get(&now);
			if (now != last) {
				last = now;
				ns_client_log(client, NS_LOGCATEGORY_CLIENT,
					      NS_LOGMODULE_QUERY,
					      ISC_LOG_WARNING,
					      "recursive-clients soft limit "
					      "exceeded (%d/%d/%d), "
					      "aborting oldest query",
					      client->recursionquota->used,
					      client->recursionquota->soft,
					      client->recursionquota->max);
			}
			ns_client_killoldestquery(client);
			result = ISC_R_SUCCESS;
		} else if (result == ISC_R_QUOTA) {
			static isc_stdtime_t last = 0;
			isc_stdtime_t now;
			isc_stdtime_get(&now);
			if (now != last) {
				last = now;
				ns_client_log(client, NS_LOGCATEGORY_CLIENT,
					      NS_LOGMODULE_QUERY,
					      ISC_LOG_WARNING,
					      "no more recursive clients "
					      "(%d/%d/%d): %s",
					      ns_g_server->recursionquota.used,
					      ns_g_server->recursionquota.soft,
					      ns_g_server->recursionquota.max,
					      isc_result_totext(result));
			}
			ns_client_killoldestquery(client);
		}
		if (result == ISC_R_SUCCESS && !client->mortal &&
		    (client->attributes & NS_CLIENTATTR_TCP) == 0) {
			result = ns_client_replace(client);
			if (result != ISC_R_SUCCESS) {
				ns_client_log(client, NS_LOGCATEGORY_CLIENT,
					      NS_LOGMODULE_QUERY,
					      ISC_LOG_WARNING,
					      "ns_client_replace() failed: %s",
					      isc_result_totext(result));
				isc_quota_detach(&client->recursionquota);
			}
		}
		if (result != ISC_R_SUCCESS)
			return (result);
		ns_client_recursing(client);
	}

	/*
	 * Invoke the resolver.
	 */
	REQUIRE(nameservers == NULL || nameservers->type == dns_rdatatype_ns);
	REQUIRE(client->query.fetch == NULL);

	rdataset = query_newrdataset(client);
	if (rdataset == NULL)
		return (ISC_R_NOMEMORY);
	if (WANTDNSSEC(client)) {
		sigrdataset = query_newrdataset(client);
		if (sigrdataset == NULL) {
			query_putrdataset(client, &rdataset);
			return (ISC_R_NOMEMORY);
		}
	} else
		sigrdataset = NULL;

	if (client->query.timerset == ISC_FALSE)
		ns_client_settimeout(client, 60);
	if ((client->attributes & NS_CLIENTATTR_TCP) == 0)
		peeraddr = &client->peeraddr;
	else
		peeraddr = NULL;
	result = dns_resolver_createfetch2(client->view->resolver,
					   qname, qtype, qdomain, nameservers,
					   NULL, peeraddr, client->message->id,
					   client->query.fetchoptions,
					   client->task,
					   query_resume, client,
					   rdataset, sigrdataset,
					   &client->query.fetch);

	if (result == ISC_R_SUCCESS) {
		/*
		 * Record that we're waiting for an event.  A client which
		 * is shutting down will not be destroyed until all the
		 * events have been received.
		 */
	} else {
		query_putrdataset(client, &rdataset);
		if (sigrdataset != NULL)
			query_putrdataset(client, &sigrdataset);
	}

	return (result);
}

static inline void
rpz_clean(dns_zone_t **zonep, dns_db_t **dbp, dns_dbnode_t **nodep,
	  dns_rdataset_t **rdatasetp)
{
	if (nodep != NULL && *nodep != NULL) {
		REQUIRE(dbp != NULL && *dbp != NULL);
		dns_db_detachnode(*dbp, nodep);
	}
	if (dbp != NULL && *dbp != NULL)
		dns_db_detach(dbp);
	if (zonep != NULL && *zonep != NULL)
		dns_zone_detach(zonep);
	if (rdatasetp != NULL && *rdatasetp != NULL &&
	    dns_rdataset_isassociated(*rdatasetp))
		dns_rdataset_disassociate(*rdatasetp);
}

static inline isc_result_t
rpz_ready(ns_client_t *client, dns_zone_t **zonep, dns_db_t **dbp,
	  dns_dbnode_t **nodep, dns_rdataset_t **rdatasetp)
{
	REQUIRE(rdatasetp != NULL);

	rpz_clean(zonep, dbp, nodep, rdatasetp);
	if (*rdatasetp == NULL) {
		*rdatasetp = query_newrdataset(client);
		if (*rdatasetp == NULL)
			return (DNS_R_SERVFAIL);
	}
	return (ISC_R_SUCCESS);
}

static void
rpz_st_clear(ns_client_t *client) {
	dns_rpz_st_t *st = client->query.rpz_st;

	rpz_clean(&st->m.zone, &st->m.db, &st->m.node, NULL);
	st->m.version = NULL;
	if (st->m.rdataset != NULL)
		query_putrdataset(client, &st->m.rdataset);

	rpz_clean(NULL, &st->r.db, NULL, NULL);
	if (st->r.ns_rdataset != NULL)
		query_putrdataset(client, &st->r.ns_rdataset);
	if (st->r.r_rdataset != NULL)
		query_putrdataset(client, &st->r.r_rdataset);

	rpz_clean(&st->q.zone, &st->q.db, &st->q.node, NULL);
	if (st->q.rdataset != NULL)
		query_putrdataset(client, &st->q.rdataset);
	if (st->q.sigrdataset != NULL)
		query_putrdataset(client, &st->q.sigrdataset);
	st->state = 0;
	st->m.type = DNS_RPZ_TYPE_BAD;
	st->m.policy = DNS_RPZ_POLICY_MISS;
}

/*
 * Get NS, A, or AAAA rrset for response policy zone checks.
 */
static isc_result_t
rpz_rrset_find(ns_client_t *client, dns_rpz_type_t rpz_type,
	       dns_name_t *name, dns_rdatatype_t type,
	       dns_db_t **dbp, dns_dbversion_t *version,
	       dns_rdataset_t **rdatasetp, isc_boolean_t resuming)
{
	dns_rpz_st_t *st;
	isc_boolean_t is_zone;
	dns_dbnode_t *node;
	dns_fixedname_t fixed;
	dns_name_t *found;
	isc_result_t result;
	dns_clientinfomethods_t cm;
	dns_clientinfo_t ci;

	dns_clientinfomethods_init(&cm, ns_client_sourceip);
	dns_clientinfo_init(&ci, client);

	st = client->query.rpz_st;
	if ((st->state & DNS_RPZ_RECURSING) != 0) {
		INSIST(st->r.r_type == type);
		INSIST(dns_name_equal(name, st->r_name));
		INSIST(*rdatasetp == NULL ||
		       !dns_rdataset_isassociated(*rdatasetp));
		st->state &= ~DNS_RPZ_RECURSING;
		*dbp = st->r.db;
		st->r.db = NULL;
		if (*rdatasetp != NULL)
			query_putrdataset(client, rdatasetp);
		*rdatasetp = st->r.r_rdataset;
		st->r.r_rdataset = NULL;
		result = st->r.r_result;
		if (result == DNS_R_DELEGATION) {
			rpz_log_fail(client, DNS_RPZ_ERROR_LEVEL,
				     rpz_type, name,
				     "rpz_rrset_find(1) ", result);
			st->m.policy = DNS_RPZ_POLICY_ERROR;
			result = DNS_R_SERVFAIL;
		}
		return (result);
	}

	result = rpz_ready(client, NULL, NULL, NULL, rdatasetp);
	if (result != ISC_R_SUCCESS) {
		st->m.policy = DNS_RPZ_POLICY_ERROR;
		return (result);
	}
	if (*dbp != NULL) {
		is_zone = ISC_FALSE;
	} else {
		dns_zone_t *zone;

		version = NULL;
		zone = NULL;
		result = query_getdb(client, name, type, 0, &zone, dbp,
				     &version, &is_zone);
		if (result != ISC_R_SUCCESS) {
			rpz_log_fail(client, DNS_RPZ_ERROR_LEVEL,
				     rpz_type, name,
				     "rpz_rrset_find(2) ", result);
			st->m.policy = DNS_RPZ_POLICY_ERROR;
			if (zone != NULL)
				dns_zone_detach(&zone);
			return (result);
		}
		if (zone != NULL)
			dns_zone_detach(&zone);
	}

	node = NULL;
	dns_fixedname_init(&fixed);
	found = dns_fixedname_name(&fixed);
	result = dns_db_findext(*dbp, name, version, type, DNS_DBFIND_GLUEOK,
				client->now, &node, found,
				&cm, &ci, *rdatasetp, NULL);
	if (result == DNS_R_DELEGATION && is_zone && USECACHE(client)) {
		/*
		 * Try the cache if we're authoritative for an
		 * ancestor but not the domain itself.
		 */
		rpz_clean(NULL, dbp, &node, rdatasetp);
		version = NULL;
		dns_db_attach(client->view->cachedb, dbp);
		result = dns_db_findext(*dbp, name, version, dns_rdatatype_ns,
					0, client->now, &node, found,
					&cm, &ci, *rdatasetp, NULL);
	}
	rpz_clean(NULL, dbp, &node, NULL);
	if (result == DNS_R_DELEGATION) {
		rpz_clean(NULL, NULL, NULL, rdatasetp);
		/*
		 * Recurse for NS rrset or A or AAAA rrset for an NS.
		 * Do not recurse for addresses for the query name.
		 */
		if (rpz_type == DNS_RPZ_TYPE_IP) {
			result = DNS_R_NXRRSET;
		} else {
			dns_name_copy(name, st->r_name, NULL);
			result = query_recurse(client, type, st->r_name,
					       NULL, NULL, resuming);
			if (result == ISC_R_SUCCESS) {
				st->state |= DNS_RPZ_RECURSING;
				result = DNS_R_DELEGATION;
			}
		}
	}
	return (result);
}

/*
 * Check the IP address in an A or AAAA rdataset against
 * the IP or NSIP response policy rules of a view.
 */
static isc_result_t
rpz_rewrite_ip(ns_client_t *client, dns_rdataset_t *rdataset,
	       dns_rpz_type_t rpz_type)
{
	dns_rpz_st_t *st;
	dns_dbversion_t *version;
	dns_zone_t *zone;
	dns_db_t *db;
	dns_rpz_zone_t *rpz;
	isc_result_t result;

	st = client->query.rpz_st;
	if (st->m.rdataset == NULL) {
		st->m.rdataset = query_newrdataset(client);
		if (st->m.rdataset == NULL)
			return (DNS_R_SERVFAIL);
	}
	zone = NULL;
	db = NULL;
	for (rpz = ISC_LIST_HEAD(client->view->rpz_zones);
	     rpz != NULL;
	     rpz = ISC_LIST_NEXT(rpz, link)) {
		/*
		 * Do not check policy zones that cannot replace a policy
		 * already known to match.
		 */
		if (st->m.policy != DNS_RPZ_POLICY_MISS) {
			if (st->m.rpz->num < rpz->num)
				break;
			if (st->m.rpz->num == rpz->num &&
			    st->m.type < rpz_type)
				continue;
		}

		/*
		 * Find the database for this policy zone to get its radix tree.
		 */
		version = NULL;
		result = rpz_getdb(client, rpz_type, &rpz->origin,
				   &zone, &db, &version);
		if (result != ISC_R_SUCCESS) {
			rpz_clean(&zone, &db, NULL, NULL);
			continue;
		}
		/*
		 * Look for a better (e.g. longer prefix) hit for an IP address
		 * in this rdataset in this radix tree than than the previous
		 * hit, if any.  Note the domain name and quality of the
		 * best hit.
		 */
		(void)dns_db_rpz_findips(rpz, rpz_type, zone, db, version,
					 rdataset, st,
					 client->query.rpz_st->qname);
		rpz_clean(&zone, &db, NULL, NULL);
	}
	return (ISC_R_SUCCESS);
}

/*
 * Look for an A or AAAA rdataset
 * and check for IP or NSIP rewrite policy rules.
 */
static isc_result_t
rpz_rewrite_rrset(ns_client_t *client, dns_rpz_type_t rpz_type,
		  dns_rdatatype_t type, dns_name_t *name,
		  dns_db_t **dbp, dns_dbversion_t *version,
		  dns_rdataset_t **rdatasetp, isc_boolean_t resuming)
{
	isc_result_t result;

	result = rpz_rrset_find(client, rpz_type, name, type, dbp, version,
				rdatasetp, resuming);
	switch (result) {
	case ISC_R_SUCCESS:
		result = rpz_rewrite_ip(client, *rdatasetp, rpz_type);
		break;
	case DNS_R_EMPTYNAME:
	case DNS_R_EMPTYWILD:
	case DNS_R_NXDOMAIN:
	case DNS_R_NCACHENXDOMAIN:
	case DNS_R_NXRRSET:
	case DNS_R_NCACHENXRRSET:
	case ISC_R_NOTFOUND:
		result = ISC_R_SUCCESS;
		break;
	case DNS_R_DELEGATION:
	case DNS_R_DUPLICATE:
	case DNS_R_DROP:
		break;
	case DNS_R_CNAME:
	case DNS_R_DNAME:
		rpz_log_fail(client, DNS_RPZ_DEBUG_LEVEL1, rpz_type,
			     name, "NS address rewrite rrset ", result);
		result = ISC_R_SUCCESS;
		break;
	default:
		if (client->query.rpz_st->m.policy != DNS_RPZ_POLICY_ERROR) {
			client->query.rpz_st->m.policy = DNS_RPZ_POLICY_ERROR;
			rpz_log_fail(client, DNS_RPZ_ERROR_LEVEL, rpz_type,
				     name, "NS address rewrite rrset ", result);
		}
		break;
	}
	return (result);
}

/*
 * Look for both A and AAAA rdatasets
 * and check for IP or NSIP rewrite policy rules.
 * Look only for addresses that will be in the ANSWER section
 * when checking for IP rules.
 */
static isc_result_t
rpz_rewrite_rrsets(ns_client_t *client, dns_rpz_type_t rpz_type,
		   dns_name_t *name, dns_rdatatype_t type,
		   dns_rdataset_t **rdatasetp, isc_boolean_t resuming)
{
	dns_rpz_st_t *st;
	dns_dbversion_t *version;
	dns_db_t *ipdb;
	isc_result_t result;

	st = client->query.rpz_st;
	version = NULL;
	ipdb = NULL;
	if ((st->state & DNS_RPZ_DONE_IPv4) == 0 &&
	    ((rpz_type == DNS_RPZ_TYPE_NSIP) ?
	     (st->state & DNS_RPZ_HAVE_NSIPv4) :
	     (st->state & DNS_RPZ_HAVE_IP)) != 0 &&
	    (type == dns_rdatatype_any || type == dns_rdatatype_a)) {
		result = rpz_rewrite_rrset(client, rpz_type, dns_rdatatype_a,
					   name, &ipdb, version, rdatasetp,
					   resuming);
		if (result == ISC_R_SUCCESS)
			st->state |= DNS_RPZ_DONE_IPv4;
	} else {
		result = ISC_R_SUCCESS;
	}
	if (result == ISC_R_SUCCESS &&
	    ((rpz_type == DNS_RPZ_TYPE_NSIP) ?
	     (st->state & DNS_RPZ_HAVE_NSIPv6) :
	     (st->state & DNS_RPZ_HAVE_IP)) != 0 &&
	    (type == dns_rdatatype_any || type == dns_rdatatype_aaaa)) {
		result = rpz_rewrite_rrset(client, rpz_type, dns_rdatatype_aaaa,
					   name, &ipdb, version, rdatasetp,
					   resuming);
	}
	if (ipdb != NULL)
		dns_db_detach(&ipdb);
	return (result);
}

/*
 * Get the rrset from a response policy zone.
 */
static isc_result_t
rpz_find(ns_client_t *client, dns_rdatatype_t qtype, dns_name_t *qnamef,
	 dns_name_t *sname, dns_rpz_type_t rpz_type, dns_zone_t **zonep,
	 dns_db_t **dbp, dns_dbversion_t **versionp,
	 dns_dbnode_t **nodep, dns_rdataset_t **rdatasetp,
	 dns_rpz_policy_t *policyp)
{
	dns_rpz_policy_t policy;
	dns_fixedname_t fixed;
	dns_name_t *found;
	isc_result_t result;
	dns_clientinfomethods_t cm;
	dns_clientinfo_t ci;

	dns_clientinfomethods_init(&cm, ns_client_sourceip);
	dns_clientinfo_init(&ci, client);

	result = rpz_ready(client, zonep, dbp, nodep, rdatasetp);
	if (result != ISC_R_SUCCESS) {
		*policyp = DNS_RPZ_POLICY_ERROR;
		return (result);
	}

	/*
	 * Try to get either a CNAME or the type of record demanded by the
	 * request from the policy zone.
	 */
	*versionp = NULL;
	result = rpz_getdb(client, rpz_type, qnamef, zonep, dbp, versionp);
	if (result != ISC_R_SUCCESS) {
		*policyp = DNS_RPZ_POLICY_MISS;
		return (DNS_R_NXDOMAIN);
	}

	dns_fixedname_init(&fixed);
	found = dns_fixedname_name(&fixed);
	result = dns_db_findext(*dbp, qnamef, *versionp, dns_rdatatype_any, 0,
				client->now, nodep, found, &cm, &ci,
				*rdatasetp, NULL);
	if (result == ISC_R_SUCCESS) {
		dns_rdatasetiter_t *rdsiter;

		rdsiter = NULL;
		result = dns_db_allrdatasets(*dbp, *nodep, *versionp, 0,
					     &rdsiter);
		if (result != ISC_R_SUCCESS) {
			dns_db_detachnode(*dbp, nodep);
			rpz_log_fail(client, DNS_RPZ_ERROR_LEVEL, rpz_type,
				     qnamef, "allrdatasets()", result);
			*policyp = DNS_RPZ_POLICY_ERROR;
			return (DNS_R_SERVFAIL);
		}
		for (result = dns_rdatasetiter_first(rdsiter);
		     result == ISC_R_SUCCESS;
		     result = dns_rdatasetiter_next(rdsiter)) {
			dns_rdatasetiter_current(rdsiter, *rdatasetp);
			if ((*rdatasetp)->type == dns_rdatatype_cname ||
			    (*rdatasetp)->type == qtype)
				break;
			dns_rdataset_disassociate(*rdatasetp);
		}
		dns_rdatasetiter_destroy(&rdsiter);
		if (result != ISC_R_SUCCESS) {
			if (result != ISC_R_NOMORE) {
				rpz_log_fail(client, DNS_RPZ_ERROR_LEVEL,
					     rpz_type, qnamef, "rdatasetiter",
					     result);
				*policyp = DNS_RPZ_POLICY_ERROR;
				return (DNS_R_SERVFAIL);
			}
			/*
			 * Ask again to get the right DNS_R_DNAME/NXRRSET/...
			 * result if there is neither a CNAME nor target type.
			 */
			if (dns_rdataset_isassociated(*rdatasetp))
				dns_rdataset_disassociate(*rdatasetp);
			dns_db_detachnode(*dbp, nodep);

			if (qtype == dns_rdatatype_rrsig ||
			    qtype == dns_rdatatype_sig)
				result = DNS_R_NXRRSET;
			else
				result = dns_db_findext(*dbp, qnamef, *versionp,
							qtype, 0, client->now,
							nodep, found, &cm, &ci,
							*rdatasetp, NULL);
		}
	}
	switch (result) {
	case ISC_R_SUCCESS:
		if ((*rdatasetp)->type != dns_rdatatype_cname) {
			policy = DNS_RPZ_POLICY_RECORD;
		} else {
			policy = dns_rpz_decode_cname(*rdatasetp, sname);
			if ((policy == DNS_RPZ_POLICY_RECORD ||
			     policy == DNS_RPZ_POLICY_WILDCNAME) &&
			    qtype != dns_rdatatype_cname &&
			    qtype != dns_rdatatype_any)
				result = DNS_R_CNAME;
		}
		break;
	case DNS_R_DNAME:
		/*
		 * DNAME policy RRs have very few if any uses that are not
		 * better served with simple wildcards.  Making the work would
		 * require complications to get the number of labels matched
		 * in the name or the found name to the main DNS_R_DNAME case
		 * in query_find(). So fall through to treat them as NODATA.
		 */
	case DNS_R_NXRRSET:
		policy = DNS_RPZ_POLICY_NODATA;
		break;
	case DNS_R_NXDOMAIN:
	case DNS_R_EMPTYNAME:
		/*
		 * If we don't get a qname hit,
		 * see if it is worth looking for other types.
		 */
		dns_db_rpz_enabled(*dbp, client->query.rpz_st);
		dns_db_detach(dbp);
		dns_zone_detach(zonep);
		policy = DNS_RPZ_POLICY_MISS;
		break;
	default:
		dns_db_detach(dbp);
		dns_zone_detach(zonep);
		rpz_log_fail(client, DNS_RPZ_ERROR_LEVEL, rpz_type, qnamef,
			     "", result);
		policy = DNS_RPZ_POLICY_ERROR;
		result = DNS_R_SERVFAIL;
		break;
	}

	*policyp = policy;
	return (result);
}

/*
 * Build and look for a QNAME or NSDNAME owner name in a response policy zone.
 */
static isc_result_t
rpz_rewrite_name(ns_client_t *client, dns_rdatatype_t qtype, dns_name_t *qname,
		 dns_rpz_type_t rpz_type, dns_rdataset_t **rdatasetp)
{
	dns_rpz_st_t *st;
	dns_rpz_zone_t *rpz;
	dns_fixedname_t prefixf, rpz_qnamef;
	dns_name_t *prefix, *suffix, *rpz_qname;
	dns_zone_t *zone;
	dns_db_t *db;
	dns_dbversion_t *version;
	dns_dbnode_t *node;
	dns_rpz_policy_t policy;
	unsigned int labels;
	isc_result_t result;

	st = client->query.rpz_st;
	zone = NULL;
	db = NULL;
	node = NULL;

	for (rpz = ISC_LIST_HEAD(client->view->rpz_zones);
	     rpz != NULL;
	     rpz = ISC_LIST_NEXT(rpz, link)) {
		/*
		 * Do not check policy zones that cannot replace a policy
		 * already known to match.
		 */
		if (st->m.policy != DNS_RPZ_POLICY_MISS) {
			if (st->m.rpz->num < rpz->num)
				break;
			if (st->m.rpz->num == rpz->num &&
			    st->m.type < rpz_type)
				continue;
		}
		/*
		 * Construct the policy's owner name.
		 */
		dns_fixedname_init(&prefixf);
		prefix = dns_fixedname_name(&prefixf);
		dns_name_split(qname, 1, prefix, NULL);
		if (rpz_type == DNS_RPZ_TYPE_NSDNAME)
			suffix = &rpz->nsdname;
		else
			suffix = &rpz->origin;
		dns_fixedname_init(&rpz_qnamef);
		rpz_qname = dns_fixedname_name(&rpz_qnamef);
		for (;;) {
			result = dns_name_concatenate(prefix, suffix,
						      rpz_qname, NULL);
			if (result == ISC_R_SUCCESS)
				break;
			INSIST(result == DNS_R_NAMETOOLONG);
			labels = dns_name_countlabels(prefix);
			if (labels < 2) {
				rpz_log_fail(client, DNS_RPZ_ERROR_LEVEL,
					     rpz_type, suffix,
					     "concatentate() ", result);
				return (ISC_R_SUCCESS);
			}
			if (labels+1 == dns_name_countlabels(qname)) {
				rpz_log_fail(client, DNS_RPZ_DEBUG_LEVEL1,
					     rpz_type, suffix,
					     "concatentate() ", result);
			}
			dns_name_split(prefix, labels - 1, NULL, prefix);
		}

		/*
		 * See if the policy record exists.
		 */
		result = rpz_find(client, qtype, rpz_qname, qname, rpz_type,
				  &zone, &db, &version, &node, rdatasetp,
				  &policy);
		switch (result) {
		case DNS_R_NXDOMAIN:
		case DNS_R_EMPTYNAME:
			break;
		case DNS_R_SERVFAIL:
			rpz_clean(&zone, &db, &node, rdatasetp);
			st->m.policy = DNS_RPZ_POLICY_ERROR;
			return (DNS_R_SERVFAIL);
		default:
			/*
			 * We are dealing with names here.
			 * With more than one applicable policy, prefer
			 * the earliest configured policy,
			 * QNAME over IP over NSDNAME over NSIP,
			 * and the smallest name.
			 * Because of the testing above,
			 * we known st->m.rpz->num >= rpz->num  and either
			 * st->m.rpz->num > rpz->num or st->m.type >= rpz_type
			 */
			if (st->m.policy != DNS_RPZ_POLICY_MISS &&
			    rpz->num == st->m.rpz->num &&
			    (st->m.type < rpz_type ||
			     (st->m.type == rpz_type &&
			      0 >= dns_name_compare(rpz_qname, st->qname))))
				continue;

			/*
			 * Merely log DNS_RPZ_POLICY_DISABLED hits.
			 */
			if (rpz->policy == DNS_RPZ_POLICY_DISABLED) {
				rpz_log_rewrite(client, "disabled ",
						policy, rpz_type, rpz_qname);
				continue;
			}

			rpz_clean(&st->m.zone, &st->m.db, &st->m.node,
				  &st->m.rdataset);
			st->m.rpz = rpz;
			st->m.type = rpz_type;
			st->m.prefix = 0;
			st->m.policy = policy;
			st->m.result = result;
			dns_name_copy(rpz_qname, st->qname, NULL);
			if (*rdatasetp != NULL &&
			    dns_rdataset_isassociated(*rdatasetp)) {
				dns_rdataset_t *trdataset;

				trdataset = st->m.rdataset;
				st->m.rdataset = *rdatasetp;
				*rdatasetp = trdataset;
				st->m.ttl = st->m.rdataset->ttl;
			} else {
				st->m.ttl = DNS_RPZ_TTL_DEFAULT;
			}
			st->m.node = node;
			node = NULL;
			st->m.db = db;
			db = NULL;
			st->m.version = version;
			st->m.zone = zone;
			zone = NULL;
		}
	}

	rpz_clean(&zone, &db, &node, rdatasetp);
	return (ISC_R_SUCCESS);
}

static void
rpz_rewrite_ns_skip(ns_client_t *client, dns_name_t *nsname,
		    isc_result_t result, int level, const char *str)
{
	dns_rpz_st_t *st;

	st = client->query.rpz_st;

	if (str != NULL)
		rpz_log_fail(client, level, DNS_RPZ_TYPE_NSIP, nsname,
			     str, result);
	if (st->r.ns_rdataset != NULL &&
	    dns_rdataset_isassociated(st->r.ns_rdataset))
		dns_rdataset_disassociate(st->r.ns_rdataset);

	st->r.label--;
}

/*
 * Look for response policy zone QNAME, NSIP, and NSDNAME rewriting.
 */
static isc_result_t
rpz_rewrite(ns_client_t *client, dns_rdatatype_t qtype, isc_result_t qresult,
	    isc_boolean_t resuming)
{
	dns_rpz_st_t *st;
	dns_rdataset_t *rdataset;
	dns_fixedname_t nsnamef;
	dns_name_t *nsname;
	isc_boolean_t ck_ip;
	isc_result_t result;

	st = client->query.rpz_st;
	if (st == NULL) {
		st = isc_mem_get(client->mctx, sizeof(*st));
		if (st == NULL)
			return (ISC_R_NOMEMORY);
		st->state = 0;
		memset(&st->m, 0, sizeof(st->m));
		st->m.type = DNS_RPZ_TYPE_BAD;
		st->m.policy = DNS_RPZ_POLICY_MISS;
		memset(&st->r, 0, sizeof(st->r));
		memset(&st->q, 0, sizeof(st->q));
		dns_fixedname_init(&st->_qnamef);
		dns_fixedname_init(&st->_r_namef);
		dns_fixedname_init(&st->_fnamef);
		st->qname = dns_fixedname_name(&st->_qnamef);
		st->r_name = dns_fixedname_name(&st->_r_namef);
		st->fname = dns_fixedname_name(&st->_fnamef);
		client->query.rpz_st = st;
	}

	/*
	 * There is nothing to rewrite if the main query failed.
	 */
	switch (qresult) {
	case ISC_R_SUCCESS:
	case DNS_R_GLUE:
	case DNS_R_ZONECUT:
		ck_ip = ISC_TRUE;
		break;
	case DNS_R_EMPTYNAME:
	case DNS_R_NXRRSET:
	case DNS_R_NXDOMAIN:
	case DNS_R_EMPTYWILD:
	case DNS_R_NCACHENXDOMAIN:
	case DNS_R_NCACHENXRRSET:
	case DNS_R_CNAME:
	case DNS_R_DNAME:
		ck_ip = ISC_FALSE;
		break;
	case DNS_R_DELEGATION:
	case ISC_R_NOTFOUND:
		return (ISC_R_SUCCESS);
	case ISC_R_FAILURE:
	case ISC_R_TIMEDOUT:
	case DNS_R_BROKENCHAIN:
		rpz_log_fail(client, DNS_RPZ_DEBUG_LEVEL3, DNS_RPZ_TYPE_QNAME,
			     client->query.qname,
			     "stop on qresult in rpz_rewrite()",
			     qresult);
		return (ISC_R_SUCCESS);
	default:
		rpz_log_fail(client, DNS_RPZ_DEBUG_LEVEL1, DNS_RPZ_TYPE_QNAME,
			     client->query.qname,
			     "stop on unrecognized qresult in rpz_rewrite()",
			     qresult);
		return (ISC_R_SUCCESS);
	}

	rdataset = NULL;
	if ((st->state & DNS_RPZ_DONE_QNAME) == 0) {
		/*
		 * Check rules for the query name if this it the first time
		 * for the current qname, i.e. we've not been recursing.
		 * There is a first time for each name in a CNAME chain.
		 */
		result = rpz_rewrite_name(client, qtype, client->query.qname,
					  DNS_RPZ_TYPE_QNAME, &rdataset);
		if (result != ISC_R_SUCCESS)
			goto cleanup;

		st->r.label = dns_name_countlabels(client->query.qname);

		st->state &= ~(DNS_RPZ_DONE_QNAME_IP | DNS_RPZ_DONE_IPv4);
		st->state |= DNS_RPZ_DONE_QNAME;
	}

	/*
	 * Check known IP addresses for the query name.
	 * Any recursion required for the query has already happened.
	 * Do not check addresses that will not be in the ANSWER section.
	 */
	if ((st->state & DNS_RPZ_DONE_QNAME_IP) == 0 &&
	    (st->state & DNS_RPZ_HAVE_IP) != 0 && ck_ip) {
		result = rpz_rewrite_rrsets(client, DNS_RPZ_TYPE_IP,
					    client->query.qname, qtype,
					    &rdataset, resuming);
		if (result != ISC_R_SUCCESS)
			goto cleanup;
		st->state &= ~DNS_RPZ_DONE_IPv4;
		st->state |= DNS_RPZ_DONE_QNAME_IP;
	}

	/*
	 * Stop looking for rules if there are none of the other kinds.
	 */
	if ((st->state & (DNS_RPZ_HAVE_NSIPv4 | DNS_RPZ_HAVE_NSIPv6 |
			  DNS_RPZ_HAVE_NSDNAME)) == 0) {
		result = ISC_R_SUCCESS;
		goto cleanup;
	}

	dns_fixedname_init(&nsnamef);
	dns_name_clone(client->query.qname, dns_fixedname_name(&nsnamef));
	while (st->r.label > 1) {
		/*
		 * Get NS rrset for each domain in the current qname.
		 */
		if (st->r.label == dns_name_countlabels(client->query.qname)) {
			nsname = client->query.qname;
		} else {
			nsname = dns_fixedname_name(&nsnamef);
			dns_name_split(client->query.qname, st->r.label,
				       NULL, nsname);
		}
		if (st->r.ns_rdataset == NULL ||
		    !dns_rdataset_isassociated(st->r.ns_rdataset)) {
			dns_db_t *db = NULL;
			result = rpz_rrset_find(client, DNS_RPZ_TYPE_NSDNAME,
						nsname, dns_rdatatype_ns,
						&db, NULL, &st->r.ns_rdataset,
						resuming);
			if (db != NULL)
				dns_db_detach(&db);
			if (st->m.policy == DNS_RPZ_POLICY_ERROR)
				goto cleanup;
			switch (result) {
			case ISC_R_SUCCESS:
				result = dns_rdataset_first(st->r.ns_rdataset);
				if (result != ISC_R_SUCCESS)
					goto cleanup;
				st->state &= ~(DNS_RPZ_DONE_NSDNAME |
					       DNS_RPZ_DONE_IPv4);
				break;
			case DNS_R_DELEGATION:
				goto cleanup;
			case DNS_R_EMPTYNAME:
			case DNS_R_NXRRSET:
			case DNS_R_EMPTYWILD:
			case DNS_R_NXDOMAIN:
			case DNS_R_NCACHENXDOMAIN:
			case DNS_R_NCACHENXRRSET:
			case ISC_R_NOTFOUND:
			case DNS_R_CNAME:
			case DNS_R_DNAME:
				rpz_rewrite_ns_skip(client, nsname, result,
						    0, NULL);
				continue;
			case ISC_R_TIMEDOUT:
			case DNS_R_BROKENCHAIN:
			case ISC_R_FAILURE:
				rpz_rewrite_ns_skip(client, nsname, result,
						DNS_RPZ_DEBUG_LEVEL3,
						"NS db_find() ");
				continue;
			default:
				rpz_rewrite_ns_skip(client, nsname, result,
						DNS_RPZ_INFO_LEVEL,
						"unrecognized NS db_find() ");
				continue;
			}
		}
		/*
		 * Check all NS names.
		 */
		do {
			dns_rdata_ns_t ns;
			dns_rdata_t nsrdata = DNS_RDATA_INIT;

			dns_rdataset_current(st->r.ns_rdataset, &nsrdata);
			result = dns_rdata_tostruct(&nsrdata, &ns, NULL);
			dns_rdata_reset(&nsrdata);
			if (result != ISC_R_SUCCESS) {
				rpz_log_fail(client, DNS_RPZ_ERROR_LEVEL,
					     DNS_RPZ_TYPE_NSIP, nsname,
					     "rdata_tostruct() ", result);
				st->m.policy = DNS_RPZ_POLICY_ERROR;
				goto cleanup;
			}
			/*
			 * Do nothing about "NS ."
			 */
			if (dns_name_equal(&ns.name, dns_rootname)) {
				dns_rdata_freestruct(&ns);
				result = dns_rdataset_next(st->r.ns_rdataset);
				continue;
			}
			/*
			 * Check this NS name if we did not handle it
			 * during a previous recursion.
			 */
			if ((st->state & DNS_RPZ_DONE_NSDNAME) == 0 &&
			    (st->state & DNS_RPZ_HAVE_NSDNAME) != 0) {
				result = rpz_rewrite_name(client, qtype,
							&ns.name,
							DNS_RPZ_TYPE_NSDNAME,
							&rdataset);
				if (result != ISC_R_SUCCESS) {
					dns_rdata_freestruct(&ns);
					goto cleanup;
				}
				st->state |= DNS_RPZ_DONE_NSDNAME;
			}
			/*
			 * Check all IP addresses for this NS name.
			 */
			result = rpz_rewrite_rrsets(client, DNS_RPZ_TYPE_NSIP,
						    &ns.name, dns_rdatatype_any,
						    &rdataset, resuming);
			dns_rdata_freestruct(&ns);
			if (result != ISC_R_SUCCESS)
				goto cleanup;
			st->state &= ~(DNS_RPZ_DONE_NSDNAME |
				       DNS_RPZ_DONE_IPv4);
			result = dns_rdataset_next(st->r.ns_rdataset);
		} while (result == ISC_R_SUCCESS);
		dns_rdataset_disassociate(st->r.ns_rdataset);
		st->r.label--;
	}

	/*
	 * Use the best, if any, hit.
	 */
	result = ISC_R_SUCCESS;

cleanup:
	if (st->m.policy != DNS_RPZ_POLICY_MISS &&
	    st->m.policy != DNS_RPZ_POLICY_ERROR &&
	    st->m.rpz->policy != DNS_RPZ_POLICY_GIVEN)
		st->m.policy = st->m.rpz->policy;
	if (st->m.policy == DNS_RPZ_POLICY_MISS ||
	    st->m.policy == DNS_RPZ_POLICY_PASSTHRU ||
	    st->m.policy == DNS_RPZ_POLICY_ERROR) {
		if (st->m.policy == DNS_RPZ_POLICY_PASSTHRU)
			rpz_log_rewrite(client, "", st->m.policy, st->m.type,
					st->qname);
		rpz_clean(&st->m.zone, &st->m.db, &st->m.node, &st->m.rdataset);
	}
	if (st->m.policy == DNS_RPZ_POLICY_ERROR) {
		st->m.type = DNS_RPZ_TYPE_BAD;
		result = DNS_R_SERVFAIL;
	}
	query_putrdataset(client, &rdataset);
	if ((st->state & DNS_RPZ_RECURSING) == 0)
		rpz_clean(NULL, &st->r.db, NULL, &st->r.ns_rdataset);

	return (result);
}

/*
 * Add a CNAME to the query response, including translating foo.evil.com and
 *	*.evil.com CNAME *.example.com
 * to
 *	foo.evil.com CNAME foo.evil.com.example.com
 */
static isc_result_t
rpz_add_cname(ns_client_t *client, dns_rpz_st_t *st,
	      dns_name_t *cname, dns_name_t *fname, isc_buffer_t *dbuf)
{
	dns_fixedname_t prefix, suffix;
	unsigned int labels;
	isc_result_t result;

	labels = dns_name_countlabels(cname);
	if (labels > 2 && dns_name_iswildcard(cname)) {
		dns_fixedname_init(&prefix);
		dns_name_split(client->query.qname, 1,
			       dns_fixedname_name(&prefix), NULL);
		dns_fixedname_init(&suffix);
		dns_name_split(cname, labels-1,
			       NULL, dns_fixedname_name(&suffix));
		result = dns_name_concatenate(dns_fixedname_name(&prefix),
					      dns_fixedname_name(&suffix),
					      fname, NULL);
		if (result == DNS_R_NAMETOOLONG)
			client->message->rcode = dns_rcode_yxdomain;
	} else {
		result = dns_name_copy(cname, fname, NULL);
		RUNTIME_CHECK(result == ISC_R_SUCCESS);
	}
	if (result != ISC_R_SUCCESS)
		return (result);
	query_keepname(client, fname, dbuf);
	result = query_add_cname(client, client->query.qname,
				 fname, dns_trust_authanswer, st->m.ttl);
	if (result != ISC_R_SUCCESS)
		return (result);
	rpz_log_rewrite(client, "", st->m.policy, st->m.type, st->qname);
	ns_client_qnamereplace(client, fname);
	/*
	 * Turn off DNSSEC because the results of a
	 * response policy zone cannot verify.
	 */
	client->attributes &= ~NS_CLIENTATTR_WANTDNSSEC;
	return (ISC_R_SUCCESS);
}

#define MAX_RESTARTS 16

#define QUERY_ERROR(r) \
do { \
	eresult = r; \
	want_restart = ISC_FALSE; \
	line = __LINE__; \
} while (0)

#define RECURSE_ERROR(r) \
do { \
	if ((r) == DNS_R_DUPLICATE || (r) == DNS_R_DROP) \
		QUERY_ERROR(r); \
	else \
		QUERY_ERROR(DNS_R_SERVFAIL); \
} while (0)

/*
 * Extract a network address from the RDATA of an A or AAAA
 * record.
 *
 * Returns:
 *	ISC_R_SUCCESS
 *	ISC_R_NOTIMPLEMENTED	The rdata is not a known address type.
 */
static isc_result_t
rdata_tonetaddr(const dns_rdata_t *rdata, isc_netaddr_t *netaddr) {
	struct in_addr ina;
	struct in6_addr in6a;

	switch (rdata->type) {
	case dns_rdatatype_a:
		INSIST(rdata->length == 4);
		memcpy(&ina.s_addr, rdata->data, 4);
		isc_netaddr_fromin(netaddr, &ina);
		return (ISC_R_SUCCESS);
	case dns_rdatatype_aaaa:
		INSIST(rdata->length == 16);
		memcpy(in6a.s6_addr, rdata->data, 16);
		isc_netaddr_fromin6(netaddr, &in6a);
		return (ISC_R_SUCCESS);
	default:
		return (ISC_R_NOTIMPLEMENTED);
	}
}

/*
 * Find the sort order of 'rdata' in the topology-like
 * ACL forming the second element in a 2-element top-level
 * sortlist statement.
 */
static int
query_sortlist_order_2element(const dns_rdata_t *rdata, const void *arg) {
	isc_netaddr_t netaddr;

	if (rdata_tonetaddr(rdata, &netaddr) != ISC_R_SUCCESS)
		return (INT_MAX);
	return (ns_sortlist_addrorder2(&netaddr, arg));
}

/*
 * Find the sort order of 'rdata' in the matching element
 * of a 1-element top-level sortlist statement.
 */
static int
query_sortlist_order_1element(const dns_rdata_t *rdata, const void *arg) {
	isc_netaddr_t netaddr;

	if (rdata_tonetaddr(rdata, &netaddr) != ISC_R_SUCCESS)
		return (INT_MAX);
	return (ns_sortlist_addrorder1(&netaddr, arg));
}

/*
 * Find the sortlist statement that applies to 'client' and set up
 * the sortlist info in in client->message appropriately.
 */
static void
setup_query_sortlist(ns_client_t *client) {
	isc_netaddr_t netaddr;
	dns_rdatasetorderfunc_t order = NULL;
	const void *order_arg = NULL;

	isc_netaddr_fromsockaddr(&netaddr, &client->peeraddr);
	switch (ns_sortlist_setup(client->view->sortlist,
			       &netaddr, &order_arg)) {
	case NS_SORTLISTTYPE_1ELEMENT:
		order = query_sortlist_order_1element;
		break;
	case NS_SORTLISTTYPE_2ELEMENT:
		order = query_sortlist_order_2element;
		break;
	case NS_SORTLISTTYPE_NONE:
		order = NULL;
		break;
	default:
		INSIST(0);
		break;
	}
	dns_message_setsortorder(client->message, order, order_arg);
}

static void
query_addnoqnameproof(ns_client_t *client, dns_rdataset_t *rdataset) {
	isc_buffer_t *dbuf, b;
	dns_name_t *fname;
	dns_rdataset_t *neg, *negsig;
	isc_result_t result = ISC_R_NOMEMORY;

	CTRACE("query_addnoqnameproof");

	fname = NULL;
	neg = NULL;
	negsig = NULL;

	dbuf = query_getnamebuf(client);
	if (dbuf == NULL)
		goto cleanup;
	fname = query_newname(client, dbuf, &b);
	neg = query_newrdataset(client);
	negsig = query_newrdataset(client);
	if (fname == NULL || neg == NULL || negsig == NULL)
		goto cleanup;

	result = dns_rdataset_getnoqname(rdataset, fname, neg, negsig);
	RUNTIME_CHECK(result == ISC_R_SUCCESS);

	query_addrrset(client, &fname, &neg, &negsig, dbuf,
		       DNS_SECTION_AUTHORITY);

	if ((rdataset->attributes & DNS_RDATASETATTR_CLOSEST) == 0)
		goto cleanup;

	if (fname == NULL) {
		dbuf = query_getnamebuf(client);
		if (dbuf == NULL)
			goto cleanup;
		fname = query_newname(client, dbuf, &b);
	}
	if (neg == NULL)
		neg = query_newrdataset(client);
	else if (dns_rdataset_isassociated(neg))
		dns_rdataset_disassociate(neg);
	if (negsig == NULL)
		negsig = query_newrdataset(client);
	else if (dns_rdataset_isassociated(negsig))
		dns_rdataset_disassociate(negsig);
	if (fname == NULL || neg == NULL || negsig == NULL)
		goto cleanup;
	result = dns_rdataset_getclosest(rdataset, fname, neg, negsig);
	RUNTIME_CHECK(result == ISC_R_SUCCESS);

	query_addrrset(client, &fname, &neg, &negsig, dbuf,
		       DNS_SECTION_AUTHORITY);

 cleanup:
	if (neg != NULL)
		query_putrdataset(client, &neg);
	if (negsig != NULL)
		query_putrdataset(client, &negsig);
	if (fname != NULL)
		query_releasename(client, &fname);
}

static inline void
answer_in_glue(ns_client_t *client, dns_rdatatype_t qtype) {
	dns_name_t *name;
	dns_message_t *msg;
	dns_section_t section = DNS_SECTION_ADDITIONAL;
	dns_rdataset_t *rdataset = NULL;

	msg = client->message;
	for (name = ISC_LIST_HEAD(msg->sections[section]);
	     name != NULL;
	     name = ISC_LIST_NEXT(name, link))
		if (dns_name_equal(name, client->query.qname)) {
			for (rdataset = ISC_LIST_HEAD(name->list);
			     rdataset != NULL;
			     rdataset = ISC_LIST_NEXT(rdataset, link))
				if (rdataset->type == qtype)
					break;
			break;
		}
	if (rdataset != NULL) {
		ISC_LIST_UNLINK(msg->sections[section], name, link);
		ISC_LIST_PREPEND(msg->sections[section], name, link);
		ISC_LIST_UNLINK(name->list, rdataset, link);
		ISC_LIST_PREPEND(name->list, rdataset, link);
		rdataset->attributes |= DNS_RDATASETATTR_REQUIREDGLUE;
	}
}

#define NS_NAME_INIT(A,B) \
	 { \
		DNS_NAME_MAGIC, \
		A, sizeof(A), sizeof(B), \
		DNS_NAMEATTR_READONLY | DNS_NAMEATTR_ABSOLUTE, \
		B, NULL, { (void *)-1, (void *)-1}, \
		{NULL, NULL} \
	}

static unsigned char inaddr10_offsets[] = { 0, 3, 11, 16 };
static unsigned char inaddr172_offsets[] = { 0, 3, 7, 15, 20 };
static unsigned char inaddr192_offsets[] = { 0, 4, 8, 16, 21 };

static unsigned char inaddr10[] = "\00210\007IN-ADDR\004ARPA";

static unsigned char inaddr16172[] = "\00216\003172\007IN-ADDR\004ARPA";
static unsigned char inaddr17172[] = "\00217\003172\007IN-ADDR\004ARPA";
static unsigned char inaddr18172[] = "\00218\003172\007IN-ADDR\004ARPA";
static unsigned char inaddr19172[] = "\00219\003172\007IN-ADDR\004ARPA";
static unsigned char inaddr20172[] = "\00220\003172\007IN-ADDR\004ARPA";
static unsigned char inaddr21172[] = "\00221\003172\007IN-ADDR\004ARPA";
static unsigned char inaddr22172[] = "\00222\003172\007IN-ADDR\004ARPA";
static unsigned char inaddr23172[] = "\00223\003172\007IN-ADDR\004ARPA";
static unsigned char inaddr24172[] = "\00224\003172\007IN-ADDR\004ARPA";
static unsigned char inaddr25172[] = "\00225\003172\007IN-ADDR\004ARPA";
static unsigned char inaddr26172[] = "\00226\003172\007IN-ADDR\004ARPA";
static unsigned char inaddr27172[] = "\00227\003172\007IN-ADDR\004ARPA";
static unsigned char inaddr28172[] = "\00228\003172\007IN-ADDR\004ARPA";
static unsigned char inaddr29172[] = "\00229\003172\007IN-ADDR\004ARPA";
static unsigned char inaddr30172[] = "\00230\003172\007IN-ADDR\004ARPA";
static unsigned char inaddr31172[] = "\00231\003172\007IN-ADDR\004ARPA";

static unsigned char inaddr168192[] = "\003168\003192\007IN-ADDR\004ARPA";

static dns_name_t rfc1918names[] = {
	NS_NAME_INIT(inaddr10, inaddr10_offsets),
	NS_NAME_INIT(inaddr16172, inaddr172_offsets),
	NS_NAME_INIT(inaddr17172, inaddr172_offsets),
	NS_NAME_INIT(inaddr18172, inaddr172_offsets),
	NS_NAME_INIT(inaddr19172, inaddr172_offsets),
	NS_NAME_INIT(inaddr20172, inaddr172_offsets),
	NS_NAME_INIT(inaddr21172, inaddr172_offsets),
	NS_NAME_INIT(inaddr22172, inaddr172_offsets),
	NS_NAME_INIT(inaddr23172, inaddr172_offsets),
	NS_NAME_INIT(inaddr24172, inaddr172_offsets),
	NS_NAME_INIT(inaddr25172, inaddr172_offsets),
	NS_NAME_INIT(inaddr26172, inaddr172_offsets),
	NS_NAME_INIT(inaddr27172, inaddr172_offsets),
	NS_NAME_INIT(inaddr28172, inaddr172_offsets),
	NS_NAME_INIT(inaddr29172, inaddr172_offsets),
	NS_NAME_INIT(inaddr30172, inaddr172_offsets),
	NS_NAME_INIT(inaddr31172, inaddr172_offsets),
	NS_NAME_INIT(inaddr168192, inaddr192_offsets)
};


static unsigned char prisoner_data[] = "\010prisoner\004iana\003org";
static unsigned char hostmaster_data[] = "\012hostmaster\014root-servers\003org";

static unsigned char prisoner_offsets[] = { 0, 9, 14, 18 };
static unsigned char hostmaster_offsets[] = { 0, 11, 24, 28 };

static dns_name_t prisoner = NS_NAME_INIT(prisoner_data, prisoner_offsets);
static dns_name_t hostmaster = NS_NAME_INIT(hostmaster_data, hostmaster_offsets);

static void
warn_rfc1918(ns_client_t *client, dns_name_t *fname, dns_rdataset_t *rdataset) {
	unsigned int i;
	dns_rdata_t rdata = DNS_RDATA_INIT;
	dns_rdata_soa_t soa;
	dns_rdataset_t found;
	isc_result_t result;

	for (i = 0; i < (sizeof(rfc1918names)/sizeof(*rfc1918names)); i++) {
		if (dns_name_issubdomain(fname, &rfc1918names[i])) {
			dns_rdataset_init(&found);
			result = dns_ncache_getrdataset(rdataset,
							&rfc1918names[i],
							dns_rdatatype_soa,
							&found);
			if (result != ISC_R_SUCCESS)
				return;

			result = dns_rdataset_first(&found);
			RUNTIME_CHECK(result == ISC_R_SUCCESS);
			dns_rdataset_current(&found, &rdata);
			result = dns_rdata_tostruct(&rdata, &soa, NULL);
			RUNTIME_CHECK(result == ISC_R_SUCCESS);
			if (dns_name_equal(&soa.origin, &prisoner) &&
			    dns_name_equal(&soa.contact, &hostmaster)) {
				char buf[DNS_NAME_FORMATSIZE];
				dns_name_format(fname, buf, sizeof(buf));
				ns_client_log(client, DNS_LOGCATEGORY_SECURITY,
					      NS_LOGMODULE_QUERY,
					      ISC_LOG_WARNING,
					      "RFC 1918 response from "
					      "Internet for %s", buf);
			}
			dns_rdataset_disassociate(&found);
			return;
		}
	}
}

static void
query_findclosestnsec3(dns_name_t *qname, dns_db_t *db,
		       dns_dbversion_t *version, ns_client_t *client,
		       dns_rdataset_t *rdataset, dns_rdataset_t *sigrdataset,
		       dns_name_t *fname, isc_boolean_t exact,
		       dns_name_t *found)
{
	unsigned char salt[256];
	size_t salt_length;
	isc_uint16_t iterations;
	isc_result_t result;
	unsigned int dboptions;
	dns_fixedname_t fixed;
	dns_hash_t hash;
	dns_name_t name;
	int order;
	unsigned int count;
	dns_rdata_nsec3_t nsec3;
	dns_rdata_t rdata = DNS_RDATA_INIT;
	isc_boolean_t optout;
	dns_clientinfomethods_t cm;
	dns_clientinfo_t ci;

	salt_length = sizeof(salt);
	result = dns_db_getnsec3parameters(db, version, &hash, NULL,
					   &iterations, salt, &salt_length);
	if (result != ISC_R_SUCCESS)
		return;

	dns_name_init(&name, NULL);
	dns_name_clone(qname, &name);
	dns_clientinfomethods_init(&cm, ns_client_sourceip);
	dns_clientinfo_init(&ci, client);

	/*
	 * Map unknown algorithm to known value.
	 */
	if (hash == DNS_NSEC3_UNKNOWNALG)
		hash = 1;

 again:
	dns_fixedname_init(&fixed);
	result = dns_nsec3_hashname(&fixed, NULL, NULL, &name,
				    dns_db_origin(db), hash,
				    iterations, salt, salt_length);
	if (result != ISC_R_SUCCESS)
		return;

	dboptions = client->query.dboptions | DNS_DBFIND_FORCENSEC3;
	result = dns_db_findext(db, dns_fixedname_name(&fixed), version,
				dns_rdatatype_nsec3, dboptions, client->now,
				NULL, fname, &cm, &ci, rdataset, sigrdataset);

	if (result == DNS_R_NXDOMAIN) {
		if (!dns_rdataset_isassociated(rdataset)) {
			return;
		}
		result = dns_rdataset_first(rdataset);
		INSIST(result == ISC_R_SUCCESS);
		dns_rdataset_current(rdataset, &rdata);
		dns_rdata_tostruct(&rdata, &nsec3, NULL);
		dns_rdata_reset(&rdata);
		optout = ISC_TF((nsec3.flags & DNS_NSEC3FLAG_OPTOUT) != 0);
		if (found != NULL && optout &&
		    dns_name_fullcompare(&name, dns_db_origin(db), &order,
					 &count) == dns_namereln_subdomain) {
			dns_rdataset_disassociate(rdataset);
			if (dns_rdataset_isassociated(sigrdataset))
				dns_rdataset_disassociate(sigrdataset);
			count = dns_name_countlabels(&name) - 1;
			dns_name_getlabelsequence(&name, 1, count, &name);
			ns_client_log(client, DNS_LOGCATEGORY_DNSSEC,
				      NS_LOGMODULE_QUERY, ISC_LOG_DEBUG(3),
				      "looking for closest provable encloser");
			goto again;
		}
		if (exact)
			ns_client_log(client, DNS_LOGCATEGORY_DNSSEC,
				      NS_LOGMODULE_QUERY, ISC_LOG_WARNING,
				      "expected a exact match NSEC3, got "
				      "a covering record");

	} else if (result != ISC_R_SUCCESS) {
		return;
	} else if (!exact)
		ns_client_log(client, DNS_LOGCATEGORY_DNSSEC,
			      NS_LOGMODULE_QUERY, ISC_LOG_WARNING,
			      "expected covering NSEC3, got an exact match");
	if (found != NULL)
		dns_name_copy(&name, found, NULL);
	return;
}

#ifdef ALLOW_FILTER_AAAA_ON_V4
static isc_boolean_t
is_v4_client(ns_client_t *client) {
	if (isc_sockaddr_pf(&client->peeraddr) == AF_INET)
		return (ISC_TRUE);
	if (isc_sockaddr_pf(&client->peeraddr) == AF_INET6 &&
	    IN6_IS_ADDR_V4MAPPED(&client->peeraddr.type.sin6.sin6_addr))
		return (ISC_TRUE);
	return (ISC_FALSE);
}
#endif

static isc_uint32_t
dns64_ttl(dns_db_t *db, dns_dbversion_t *version) {
	dns_dbnode_t *node = NULL;
	dns_rdata_soa_t soa;
	dns_rdata_t rdata = DNS_RDATA_INIT;
	dns_rdataset_t rdataset;
	isc_result_t result;
	isc_uint32_t ttl = ISC_UINT32_MAX;

	result = dns_db_getoriginnode(db, &node);
	if (result != ISC_R_SUCCESS)
		goto cleanup;
	dns_rdataset_init(&rdataset);
	result = dns_db_findrdataset(db, node, version, dns_rdatatype_soa,
				     0, 0, &rdataset, NULL);
	if (result != ISC_R_SUCCESS)
		goto cleanup;
	result = dns_rdataset_first(&rdataset);
	if (result != ISC_R_SUCCESS)
		goto cleanup;

	dns_rdataset_current(&rdataset, &rdata);
	result = dns_rdata_tostruct(&rdata, &soa, NULL);
	RUNTIME_CHECK(result == ISC_R_SUCCESS);
	ttl = ISC_MIN(rdataset.ttl, soa.minimum);

cleanup:
	if (dns_rdataset_isassociated(&rdataset))
		dns_rdataset_disassociate(&rdataset);
	if (node != NULL)
		dns_db_detachnode(db, &node);
	return (ttl);
}

static isc_boolean_t
dns64_aaaaok(ns_client_t *client, dns_rdataset_t *rdataset,
	     dns_rdataset_t *sigrdataset)
{
	isc_netaddr_t netaddr;
	dns_dns64_t *dns64 = ISC_LIST_HEAD(client->view->dns64);
	unsigned int flags = 0;
	unsigned int i, count;
	isc_boolean_t *aaaaok;

	INSIST(client->query.dns64_aaaaok == NULL);
	INSIST(client->query.dns64_aaaaoklen == 0);
	INSIST(client->query.dns64_aaaa == NULL);
	INSIST(client->query.dns64_sigaaaa == NULL);

	if (dns64 == NULL)
		return (ISC_TRUE);

	if (RECURSIONOK(client))
		flags |= DNS_DNS64_RECURSIVE;

	if (sigrdataset != NULL && dns_rdataset_isassociated(sigrdataset))
		flags |= DNS_DNS64_DNSSEC;

	count = dns_rdataset_count(rdataset);
	aaaaok = isc_mem_get(client->mctx, sizeof(isc_boolean_t) * count);

	isc_netaddr_fromsockaddr(&netaddr, &client->peeraddr);
	if (dns_dns64_aaaaok(dns64, &netaddr, client->signer,
			     &ns_g_server->aclenv, flags, rdataset,
			     aaaaok, count)) {
		for (i = 0; i < count; i++) {
			if (aaaaok != NULL && !aaaaok[i]) {
				client->query.dns64_aaaaok = aaaaok;
				client->query.dns64_aaaaoklen = count;
				break;
			}
		}
		if (i == count && aaaaok != NULL)
			isc_mem_put(client->mctx, aaaaok,
				    sizeof(isc_boolean_t) * count);
		return (ISC_TRUE);
	}
	if (aaaaok != NULL)
		isc_mem_put(client->mctx, aaaaok,
			    sizeof(isc_boolean_t) * count);
	return (ISC_FALSE);
}

/*
 * Look for the name and type in the redirection zone.  If found update
 * the arguments as appropriate.  Return ISC_TRUE if a update was
 * performed.
 *
 * Only perform the update if the client is in the allow query acl and
 * returning the update would not cause a DNSSEC validation failure.
 */
static isc_boolean_t
redirect(ns_client_t *client, dns_name_t *name, dns_rdataset_t *rdataset,
	 dns_dbnode_t **nodep, dns_db_t **dbp, dns_dbversion_t **versionp,
	 dns_rdatatype_t qtype)
{
	dns_db_t *db = NULL;
	dns_dbnode_t *node = NULL;
	dns_fixedname_t fixed;
	dns_name_t *found;
	dns_rdataset_t trdataset;
	isc_result_t result;
	dns_rdatatype_t type;
	dns_clientinfomethods_t cm;
	dns_clientinfo_t ci;
	ns_dbversion_t *dbversion;

	CTRACE("redirect");

	if (client->view->redirect == NULL)
		return (ISC_FALSE);

	dns_fixedname_init(&fixed);
	found = dns_fixedname_name(&fixed);
	dns_rdataset_init(&trdataset);

	dns_clientinfomethods_init(&cm, ns_client_sourceip);
	dns_clientinfo_init(&ci, client);

	if (WANTDNSSEC(client) && dns_db_iszone(*dbp) && dns_db_issecure(*dbp))
		return (ISC_FALSE);

	if (WANTDNSSEC(client) && dns_rdataset_isassociated(rdataset)) {
		if (rdataset->trust == dns_trust_secure)
			return (ISC_FALSE);
		if (rdataset->trust == dns_trust_ultimate &&
		    (rdataset->type == dns_rdatatype_nsec ||
		     rdataset->type == dns_rdatatype_nsec3))
			return (ISC_FALSE);
		if ((rdataset->attributes & DNS_RDATASETATTR_NEGATIVE) != 0) {
			for (result = dns_rdataset_first(rdataset);
			     result == ISC_R_SUCCESS;
			     result = dns_rdataset_next(rdataset)) {
				dns_ncache_current(rdataset, found, &trdataset);
				type = trdataset.type;
				dns_rdataset_disassociate(&trdataset);
				if (type == dns_rdatatype_nsec ||
				    type == dns_rdatatype_nsec3 ||
				    type == dns_rdatatype_rrsig)
					return (ISC_FALSE);
			}
		}
	}

	result = ns_client_checkaclsilent(client, NULL,
				 dns_zone_getqueryacl(client->view->redirect),
					  ISC_TRUE);
	if (result != ISC_R_SUCCESS)
		return (ISC_FALSE);

	result = dns_zone_getdb(client->view->redirect, &db);
	if (result != ISC_R_SUCCESS)
		return (ISC_FALSE);

	dbversion = query_findversion(client, db);
	if (dbversion == NULL) {
		dns_db_detach(&db);
		return (ISC_FALSE);
	}

	/*
	 * Lookup the requested data in the redirect zone.
	 */
	result = dns_db_findext(db, client->query.qname, dbversion->version,
				qtype, 0, client->now, &node, found, &cm, &ci,
				&trdataset, NULL);
	if (result != ISC_R_SUCCESS) {
		if (dns_rdataset_isassociated(&trdataset))
			dns_rdataset_disassociate(&trdataset);
		if (node != NULL)
			dns_db_detachnode(db, &node);
		dns_db_detach(&db);
		return (ISC_FALSE);
	}
	CTRACE("redirect: found data: done");

	dns_name_copy(found, name, NULL);
	if (dns_rdataset_isassociated(rdataset))
		dns_rdataset_disassociate(rdataset);
	if (dns_rdataset_isassociated(&trdataset)) {
		dns_rdataset_clone(&trdataset, rdataset);
		dns_rdataset_disassociate(&trdataset);
	}
	if (*nodep != NULL)
		dns_db_detachnode(*dbp, nodep);
	dns_db_detach(dbp);
	dns_db_attachnode(db, node, nodep);
	dns_db_attach(db, dbp);
	dns_db_detachnode(db, &node);
	dns_db_detach(&db);
	*versionp = dbversion->version;

	client->query.attributes |= (NS_QUERYATTR_NOAUTHORITY |
				     NS_QUERYATTR_NOADDITIONAL);

	return (ISC_TRUE);
}

/*
 * Do the bulk of query processing for the current query of 'client'.
 * If 'event' is non-NULL, we are returning from recursion and 'qtype'
 * is ignored.  Otherwise, 'qtype' is the query type.
 */
static isc_result_t
query_find(ns_client_t *client, dns_fetchevent_t *event, dns_rdatatype_t qtype)
{
	dns_db_t *db, *zdb;
	dns_dbnode_t *node;
	dns_rdatatype_t type;
	dns_name_t *fname, *zfname, *tname, *prefix;
	dns_rdataset_t *rdataset, *trdataset;
	dns_rdataset_t *sigrdataset, *zrdataset, *zsigrdataset;
	dns_rdataset_t **sigrdatasetp;
	dns_rdata_t rdata = DNS_RDATA_INIT;
	dns_rdatasetiter_t *rdsiter;
	isc_boolean_t want_restart, authoritative, is_zone, need_wildcardproof;
	isc_boolean_t is_staticstub_zone;
	unsigned int n, nlabels;
	dns_namereln_t namereln;
	int order;
	isc_buffer_t *dbuf;
	isc_buffer_t b;
	isc_result_t result, eresult;
	dns_fixedname_t fixed;
	dns_fixedname_t wildcardname;
	dns_dbversion_t *version, *zversion;
	dns_zone_t *zone;
	dns_rdata_cname_t cname;
	dns_rdata_dname_t dname;
	unsigned int options;
	isc_boolean_t empty_wild;
	dns_rdataset_t *noqname;
	dns_rpz_st_t *rpz_st;
	isc_boolean_t resuming;
	int line = -1;
	isc_boolean_t dns64_exclude, dns64;
	dns_clientinfomethods_t cm;
	dns_clientinfo_t ci;

	CTRACE("query_find");

	/*
	 * One-time initialization.
	 *
	 * It's especially important to initialize anything that the cleanup
	 * code might cleanup.
	 */

	eresult = ISC_R_SUCCESS;
	fname = NULL;
	zfname = NULL;
	rdataset = NULL;
	zrdataset = NULL;
	sigrdataset = NULL;
	zsigrdataset = NULL;
	zversion = NULL;
	node = NULL;
	db = NULL;
	zdb = NULL;
	version = NULL;
	zone = NULL;
	need_wildcardproof = ISC_FALSE;
	empty_wild = ISC_FALSE;
	dns64_exclude = dns64 = ISC_FALSE;
	options = 0;
	resuming = ISC_FALSE;
	is_zone = ISC_FALSE;
	is_staticstub_zone = ISC_FALSE;

	dns_clientinfomethods_init(&cm, ns_client_sourceip);
	dns_clientinfo_init(&ci, client);

	if (event != NULL) {
		/*
		 * We're returning from recursion.  Restore the query context
		 * and resume.
		 */
		want_restart = ISC_FALSE;

		rpz_st = client->query.rpz_st;
		if (rpz_st != NULL &&
		    (rpz_st->state & DNS_RPZ_RECURSING) != 0) {
			is_zone = rpz_st->q.is_zone;
			authoritative = rpz_st->q.authoritative;
			zone = rpz_st->q.zone;
			rpz_st->q.zone = NULL;
			node = rpz_st->q.node;
			rpz_st->q.node = NULL;
			db = rpz_st->q.db;
			rpz_st->q.db = NULL;
			rdataset = rpz_st->q.rdataset;
			rpz_st->q.rdataset = NULL;
			sigrdataset = rpz_st->q.sigrdataset;
			rpz_st->q.sigrdataset = NULL;
			qtype = rpz_st->q.qtype;

			rpz_st->r.db = event->db;
			if (event->node != NULL)
				dns_db_detachnode(event->db, &event->node);
			rpz_st->r.r_type = event->qtype;
			rpz_st->r.r_rdataset = event->rdataset;
			query_putrdataset(client, &event->sigrdataset);
		} else {
			authoritative = ISC_FALSE;

			qtype = event->qtype;
			db = event->db;
			node = event->node;
			rdataset = event->rdataset;
			sigrdataset = event->sigrdataset;
		}

		if (qtype == dns_rdatatype_rrsig || qtype == dns_rdatatype_sig)
			type = dns_rdatatype_any;
		else
			type = qtype;

		if (DNS64(client)) {
			client->query.attributes &= ~NS_QUERYATTR_DNS64;
			dns64 = ISC_TRUE;
		}
		if (DNS64EXCLUDE(client)) {
			client->query.attributes &= ~NS_QUERYATTR_DNS64EXCLUDE;
			dns64_exclude = ISC_TRUE;
		}

		/*
		 * We'll need some resources...
		 */
		dbuf = query_getnamebuf(client);
		if (dbuf == NULL) {
			QUERY_ERROR(DNS_R_SERVFAIL);
			goto cleanup;
		}
		fname = query_newname(client, dbuf, &b);
		if (fname == NULL) {
			QUERY_ERROR(DNS_R_SERVFAIL);
			goto cleanup;
		}
		if (rpz_st != NULL &&
		    (rpz_st->state & DNS_RPZ_RECURSING) != 0) {
			tname = rpz_st->fname;
		} else {
			tname = dns_fixedname_name(&event->foundname);
		}
		result = dns_name_copy(tname, fname, NULL);
		if (result != ISC_R_SUCCESS) {
			QUERY_ERROR(DNS_R_SERVFAIL);
			goto cleanup;
		}
		if (rpz_st != NULL &&
		    (rpz_st->state & DNS_RPZ_RECURSING) != 0) {
			rpz_st->r.r_result = event->result;
			result = rpz_st->q.result;
			isc_event_free(ISC_EVENT_PTR(&event));
		} else {
			result = event->result;
		}
		resuming = ISC_TRUE;
		goto resume;
	}

	/*
	 * Not returning from recursion.
	 */

	/*
	 * If it's a SIG query, we'll iterate the node.
	 */
	if (qtype == dns_rdatatype_rrsig || qtype == dns_rdatatype_sig)
		type = dns_rdatatype_any;
	else
		type = qtype;

 restart:
	CTRACE("query_find: restart");
	want_restart = ISC_FALSE;
	authoritative = ISC_FALSE;
	version = NULL;
	need_wildcardproof = ISC_FALSE;

	if (client->view->checknames &&
	    !dns_rdata_checkowner(client->query.qname,
				  client->message->rdclass,
				  qtype, ISC_FALSE)) {
		char namebuf[DNS_NAME_FORMATSIZE];
		char typename[DNS_RDATATYPE_FORMATSIZE];
		char classname[DNS_RDATACLASS_FORMATSIZE];

		dns_name_format(client->query.qname, namebuf, sizeof(namebuf));
		dns_rdatatype_format(qtype, typename, sizeof(typename));
		dns_rdataclass_format(client->message->rdclass, classname,
				      sizeof(classname));
		ns_client_log(client, DNS_LOGCATEGORY_SECURITY,
			      NS_LOGMODULE_QUERY, ISC_LOG_ERROR,
			      "check-names failure %s/%s/%s", namebuf,
			      typename, classname);
		QUERY_ERROR(DNS_R_REFUSED);
		goto cleanup;
	}

	/*
	 * First we must find the right database.
	 */
	options &= DNS_GETDB_NOLOG; /* Preserve DNS_GETDB_NOLOG. */
	if (dns_rdatatype_atparent(qtype) &&
	    !dns_name_equal(client->query.qname, dns_rootname))
		options |= DNS_GETDB_NOEXACT;
	result = query_getdb(client, client->query.qname, qtype, options,
			     &zone, &db, &version, &is_zone);
	if ((result != ISC_R_SUCCESS || !is_zone) && !RECURSIONOK(client) &&
	    (options & DNS_GETDB_NOEXACT) != 0 && qtype == dns_rdatatype_ds) {
		/*
		 * Look to see if we are authoritative for the
		 * child zone if the query type is DS.
		 */
		dns_db_t *tdb = NULL;
		dns_zone_t *tzone = NULL;
		dns_dbversion_t *tversion = NULL;
		isc_result_t tresult;

		tresult = query_getzonedb(client, client->query.qname, qtype,
					 DNS_GETDB_PARTIAL, &tzone, &tdb,
					 &tversion);
		if (tresult == ISC_R_SUCCESS) {
			options &= ~DNS_GETDB_NOEXACT;
			query_putrdataset(client, &rdataset);
			if (db != NULL)
				dns_db_detach(&db);
			if (zone != NULL)
				dns_zone_detach(&zone);
			version = tversion;
			db = tdb;
			zone = tzone;
			is_zone = ISC_TRUE;
			result = ISC_R_SUCCESS;
		} else {
			if (tdb != NULL)
				dns_db_detach(&tdb);
			if (tzone != NULL)
				dns_zone_detach(&tzone);
		}
	}
	if (result != ISC_R_SUCCESS) {
		if (result == DNS_R_REFUSED) {
			if (WANTRECURSION(client)) {
				inc_stats(client,
					  dns_nsstatscounter_recurserej);
			} else
				inc_stats(client, dns_nsstatscounter_authrej);
			if (!PARTIALANSWER(client))
				QUERY_ERROR(DNS_R_REFUSED);
		} else
			QUERY_ERROR(DNS_R_SERVFAIL);
		goto cleanup;
	}

	is_staticstub_zone = ISC_FALSE;
	if (is_zone) {
		authoritative = ISC_TRUE;
		if (zone != NULL &&
		    dns_zone_gettype(zone) == dns_zone_staticstub)
			is_staticstub_zone = ISC_TRUE;
	}

	if (event == NULL && client->query.restarts == 0) {
		if (is_zone) {
			if (zone != NULL) {
				/*
				 * if is_zone = true, zone = NULL then this is
				 * a DLZ zone.  Don't attempt to attach zone.
				 */
				dns_zone_attach(zone, &client->query.authzone);
			}
			dns_db_attach(db, &client->query.authdb);
		}
		client->query.authdbset = ISC_TRUE;
	}

 db_find:
	CTRACE("query_find: db_find");
	/*
	 * We'll need some resources...
	 */
	dbuf = query_getnamebuf(client);
	if (dbuf == NULL) {
		QUERY_ERROR(DNS_R_SERVFAIL);
		goto cleanup;
	}
	fname = query_newname(client, dbuf, &b);
	rdataset = query_newrdataset(client);
	if (fname == NULL || rdataset == NULL) {
		QUERY_ERROR(DNS_R_SERVFAIL);
		goto cleanup;
	}
	if (WANTDNSSEC(client) && (!is_zone || dns_db_issecure(db))) {
		sigrdataset = query_newrdataset(client);
		if (sigrdataset == NULL) {
			QUERY_ERROR(DNS_R_SERVFAIL);
			goto cleanup;
		}
	}

	/*
	 * Now look for an answer in the database.
	 */
	result = dns_db_findext(db, client->query.qname, version, type,
				client->query.dboptions, client->now,
				&node, fname, &cm, &ci, rdataset, sigrdataset);

 resume:
	CTRACE("query_find: resume");

	if (!ISC_LIST_EMPTY(client->view->rpz_zones) &&
	    RECURSIONOK(client) && !RECURSING(client) &&
	    (!WANTDNSSEC(client) || sigrdataset == NULL ||
	     !dns_rdataset_isassociated(sigrdataset)) &&
	    (client->query.rpz_st == NULL ||
	     (client->query.rpz_st->state & DNS_RPZ_REWRITTEN) == 0) &&
	    !dns_name_equal(client->query.qname, dns_rootname)) {
		isc_result_t rresult;

		rresult = rpz_rewrite(client, qtype, result, resuming);
		rpz_st = client->query.rpz_st;
		switch (rresult) {
		case ISC_R_SUCCESS:
			break;
		case DNS_R_DELEGATION:
			/*
			 * recursing for NS names or addresses,
			 * so save the main query state
			 */
			rpz_st->q.qtype = qtype;
			rpz_st->q.is_zone = is_zone;
			rpz_st->q.authoritative = authoritative;
			rpz_st->q.zone = zone;
			zone = NULL;
			rpz_st->q.db = db;
			db = NULL;
			rpz_st->q.node = node;
			node = NULL;
			rpz_st->q.rdataset = rdataset;
			rdataset = NULL;
			rpz_st->q.sigrdataset = sigrdataset;
			sigrdataset = NULL;
			dns_name_copy(fname, rpz_st->fname, NULL);
			rpz_st->q.result = result;
			client->query.attributes |= NS_QUERYATTR_RECURSING;
			goto cleanup;
		default:
			RECURSE_ERROR(rresult);
			goto cleanup;
		}
		if (rpz_st->m.policy != DNS_RPZ_POLICY_MISS)
			rpz_st->state |= DNS_RPZ_REWRITTEN;
		if (rpz_st->m.policy != DNS_RPZ_POLICY_MISS &&
		    rpz_st->m.policy != DNS_RPZ_POLICY_PASSTHRU &&
		    rpz_st->m.policy != DNS_RPZ_POLICY_ERROR) {
			if (rpz_st->m.type == DNS_RPZ_TYPE_QNAME) {
				result = dns_name_copy(client->query.qname,
						       fname, NULL);
				RUNTIME_CHECK(result == ISC_R_SUCCESS);
			}
			rpz_clean(&zone, &db, &node, NULL);
			if (rpz_st->m.rdataset != NULL) {
				query_putrdataset(client, &rdataset);
				rdataset = rpz_st->m.rdataset;
				rpz_st->m.rdataset = NULL;
			} else if (rdataset != NULL &&
				   dns_rdataset_isassociated(rdataset)) {
				dns_rdataset_disassociate(rdataset);
			}
			node = rpz_st->m.node;
			rpz_st->m.node = NULL;
			db = rpz_st->m.db;
			rpz_st->m.db = NULL;
			version = rpz_st->m.version;
			rpz_st->m.version = NULL;
			zone = rpz_st->m.zone;
			rpz_st->m.zone = NULL;

			switch (rpz_st->m.policy) {
			case DNS_RPZ_POLICY_NXDOMAIN:
				result = DNS_R_NXDOMAIN;
				break;
			case DNS_RPZ_POLICY_NODATA:
				result = DNS_R_NXRRSET;
				break;
			case DNS_RPZ_POLICY_RECORD:
				result = rpz_st->m.result;
				if (type == dns_rdatatype_any &&
				    result != DNS_R_CNAME &&
				    dns_rdataset_isassociated(rdataset))
					dns_rdataset_disassociate(rdataset);
				break;
			case DNS_RPZ_POLICY_WILDCNAME:
				result = dns_rdataset_first(rdataset);
				RUNTIME_CHECK(result == ISC_R_SUCCESS);
				dns_rdataset_current(rdataset, &rdata);
				result = dns_rdata_tostruct(&rdata, &cname,
							    NULL);
				RUNTIME_CHECK(result == ISC_R_SUCCESS);
				dns_rdata_reset(&rdata);
				result = rpz_add_cname(client, rpz_st,
						       &cname.cname,
						       fname, dbuf);
				if (result != ISC_R_SUCCESS)
					goto cleanup;
				fname = NULL;
				want_restart = ISC_TRUE;
				goto cleanup;
			case DNS_RPZ_POLICY_CNAME:
				/*
				 * Add overridding CNAME from a named.conf
				 * response-policy statement
				 */
				result = rpz_add_cname(client, rpz_st,
						       &rpz_st->m.rpz->cname,
						       fname, dbuf);
				if (result != ISC_R_SUCCESS)
					goto cleanup;
				fname = NULL;
				want_restart = ISC_TRUE;
				goto cleanup;
			default:
				INSIST(0);
			}

			/*
			 * Turn off DNSSEC because the results of a
			 * response policy zone cannot verify.
			 */
			client->attributes &= ~NS_CLIENTATTR_WANTDNSSEC;
			query_putrdataset(client, &sigrdataset);
			is_zone = ISC_TRUE;
			rpz_log_rewrite(client, "", rpz_st->m.policy,
					rpz_st->m.type, rpz_st->qname);
		}
	}

	switch (result) {
	case ISC_R_SUCCESS:
		/*
		 * This case is handled in the main line below.
		 */
		break;
	case DNS_R_GLUE:
	case DNS_R_ZONECUT:
		/*
		 * These cases are handled in the main line below.
		 */
		INSIST(is_zone);
		authoritative = ISC_FALSE;
		break;
	case ISC_R_NOTFOUND:
		/*
		 * The cache doesn't even have the root NS.  Get them from
		 * the hints DB.
		 */
		INSIST(!is_zone);
		if (db != NULL)
			dns_db_detach(&db);

		if (client->view->hints == NULL) {
			/* We have no hints. */
			result = ISC_R_FAILURE;
		} else {
			dns_db_attach(client->view->hints, &db);
			result = dns_db_findext(db, dns_rootname,
						NULL, dns_rdatatype_ns,
						0, client->now, &node,
						fname, &cm, &ci,
						rdataset, sigrdataset);
		}
		if (result != ISC_R_SUCCESS) {
			/*
			 * Nonsensical root hints may require cleanup.
			 */
			if (dns_rdataset_isassociated(rdataset))
				dns_rdataset_disassociate(rdataset);
			if (sigrdataset != NULL &&
			    dns_rdataset_isassociated(sigrdataset))
				dns_rdataset_disassociate(sigrdataset);
			if (node != NULL)
				dns_db_detachnode(db, &node);

			/*
			 * We don't have any root server hints, but
			 * we may have working forwarders, so try to
			 * recurse anyway.
			 */
			if (RECURSIONOK(client)) {
				result = query_recurse(client, qtype,
						       client->query.qname,
						       NULL, NULL, resuming);
				if (result == ISC_R_SUCCESS) {
					client->query.attributes |=
						NS_QUERYATTR_RECURSING;
					if (dns64)
						client->query.attributes |=
							NS_QUERYATTR_DNS64;
					if (dns64_exclude)
						client->query.attributes |=
						      NS_QUERYATTR_DNS64EXCLUDE;
				} else
					RECURSE_ERROR(result);
				goto cleanup;
			} else {
				/* Unable to give root server referral. */
				QUERY_ERROR(DNS_R_SERVFAIL);
				goto cleanup;
			}
		}
		/*
		 * XXXRTH  We should trigger root server priming here.
		 */
		/* FALLTHROUGH */
	case DNS_R_DELEGATION:
		authoritative = ISC_FALSE;
		if (is_zone) {
			/*
			 * Look to see if we are authoritative for the
			 * child zone if the query type is DS.
			 */
			if (!RECURSIONOK(client) &&
			    (options & DNS_GETDB_NOEXACT) != 0 &&
			    qtype == dns_rdatatype_ds) {
				dns_db_t *tdb = NULL;
				dns_zone_t *tzone = NULL;
				dns_dbversion_t *tversion = NULL;
				result = query_getzonedb(client,
							 client->query.qname,
							 qtype,
							 DNS_GETDB_PARTIAL,
							 &tzone, &tdb,
							 &tversion);
				if (result == ISC_R_SUCCESS) {
					options &= ~DNS_GETDB_NOEXACT;
					query_putrdataset(client, &rdataset);
					if (sigrdataset != NULL)
						query_putrdataset(client,
								  &sigrdataset);
					if (fname != NULL)
						query_releasename(client,
								  &fname);
					if (node != NULL)
						dns_db_detachnode(db, &node);
					if (db != NULL)
						dns_db_detach(&db);
					if (zone != NULL)
						dns_zone_detach(&zone);
					version = tversion;
					db = tdb;
					zone = tzone;
					authoritative = ISC_TRUE;
					goto db_find;
				}
				if (tdb != NULL)
					dns_db_detach(&tdb);
				if (tzone != NULL)
					dns_zone_detach(&tzone);
			}
			/*
			 * We're authoritative for an ancestor of QNAME.
			 */
			if (!USECACHE(client) || !RECURSIONOK(client)) {
				dns_fixedname_t fixed;

				dns_fixedname_init(&fixed);
				dns_name_copy(fname,
					      dns_fixedname_name(&fixed), NULL);

				/*
				 * If we don't have a cache, this is the best
				 * answer.
				 *
				 * If the client is making a nonrecursive
				 * query we always give out the authoritative
				 * delegation.  This way even if we get
				 * junk in our cache, we won't fail in our
				 * role as the delegating authority if another
				 * nameserver asks us about a delegated
				 * subzone.
				 *
				 * We enable the retrieval of glue for this
				 * database by setting client->query.gluedb.
				 */
				client->query.gluedb = db;
				client->query.isreferral = ISC_TRUE;
				/*
				 * We must ensure NOADDITIONAL is off,
				 * because the generation of
				 * additional data is required in
				 * delegations.
				 */
				client->query.attributes &=
					~NS_QUERYATTR_NOADDITIONAL;
				if (sigrdataset != NULL)
					sigrdatasetp = &sigrdataset;
				else
					sigrdatasetp = NULL;
				query_addrrset(client, &fname,
					       &rdataset, sigrdatasetp,
					       dbuf, DNS_SECTION_AUTHORITY);
				client->query.gluedb = NULL;
				if (WANTDNSSEC(client))
					query_addds(client, db, node, version,
						   dns_fixedname_name(&fixed));
			} else {
				/*
				 * We might have a better answer or delegation
				 * in the cache.  We'll remember the current
				 * values of fname, rdataset, and sigrdataset.
				 * We'll then go looking for QNAME in the
				 * cache.  If we find something better, we'll
				 * use it instead.
				 */
				query_keepname(client, fname, dbuf);
				zdb = db;
				zfname = fname;
				fname = NULL;
				zrdataset = rdataset;
				rdataset = NULL;
				zsigrdataset = sigrdataset;
				sigrdataset = NULL;
				dns_db_detachnode(db, &node);
				zversion = version;
				version = NULL;
				db = NULL;
				dns_db_attach(client->view->cachedb, &db);
				is_zone = ISC_FALSE;
				goto db_find;
			}
		} else {
			if (zfname != NULL &&
			    (!dns_name_issubdomain(fname, zfname) ||
			     (is_staticstub_zone &&
			      dns_name_equal(fname, zfname)))) {
				/*
				 * In the following cases use "authoritative"
				 * data instead of the cache delegation:
				 * 1. We've already got a delegation from
				 *    authoritative data, and it is better
				 *    than what we found in the cache.
				 * 2. The query name matches the origin name
				 *    of a static-stub zone.  This needs to be
				 *    considered for the case where the NS of
				 *    the static-stub zone and the cached NS
				 *    are different.  We still need to contact
				 *    the nameservers configured in the
				 *    static-stub zone.
				 */
				query_releasename(client, &fname);
				fname = zfname;
				zfname = NULL;
				/*
				 * We've already done query_keepname() on
				 * zfname, so we must set dbuf to NULL to
				 * prevent query_addrrset() from trying to
				 * call query_keepname() again.
				 */
				dbuf = NULL;
				query_putrdataset(client, &rdataset);
				if (sigrdataset != NULL)
					query_putrdataset(client,
							  &sigrdataset);
				rdataset = zrdataset;
				zrdataset = NULL;
				sigrdataset = zsigrdataset;
				zsigrdataset = NULL;
				version = zversion;
				zversion = NULL;
				/*
				 * We don't clean up zdb here because we
				 * may still need it.  It will get cleaned
				 * up by the main cleanup code.
				 */
			}

			if (RECURSIONOK(client)) {
				/*
				 * Recurse!
				 */
				if (dns_rdatatype_atparent(type))
					result = query_recurse(client, qtype,
							 client->query.qname,
							 NULL, NULL, resuming);
				else if (dns64)
					result = query_recurse(client,
							 dns_rdatatype_a,
							 client->query.qname,
							 NULL, NULL, resuming);
				else
					result = query_recurse(client, qtype,
							 client->query.qname,
							 fname, rdataset,
							 resuming);

				if (result == ISC_R_SUCCESS) {
					client->query.attributes |=
						NS_QUERYATTR_RECURSING;
					if (dns64)
						client->query.attributes |=
							NS_QUERYATTR_DNS64;
					if (dns64_exclude)
						client->query.attributes |=
						      NS_QUERYATTR_DNS64EXCLUDE;
				} else if (result == DNS_R_DUPLICATE ||
					 result == DNS_R_DROP)
					QUERY_ERROR(result);
				else
					RECURSE_ERROR(result);
			} else {
				dns_fixedname_t fixed;

				dns_fixedname_init(&fixed);
				dns_name_copy(fname,
					      dns_fixedname_name(&fixed), NULL);
				/*
				 * This is the best answer.
				 */
				client->query.attributes |=
					NS_QUERYATTR_CACHEGLUEOK;
				client->query.gluedb = zdb;
				client->query.isreferral = ISC_TRUE;
				/*
				 * We must ensure NOADDITIONAL is off,
				 * because the generation of
				 * additional data is required in
				 * delegations.
				 */
				client->query.attributes &=
					~NS_QUERYATTR_NOADDITIONAL;
				if (sigrdataset != NULL)
					sigrdatasetp = &sigrdataset;
				else
					sigrdatasetp = NULL;
				query_addrrset(client, &fname,
					       &rdataset, sigrdatasetp,
					       dbuf, DNS_SECTION_AUTHORITY);
				client->query.gluedb = NULL;
				client->query.attributes &=
					~NS_QUERYATTR_CACHEGLUEOK;
				if (WANTDNSSEC(client))
					query_addds(client, db, node, version,
						   dns_fixedname_name(&fixed));
			}
		}
		goto cleanup;

	case DNS_R_EMPTYNAME:
	case DNS_R_NXRRSET:
	iszone_nxrrset:
		INSIST(is_zone);

#ifdef dns64_bis_return_excluded_addresses
		if (dns64)
#else
		if (dns64 && !dns64_exclude)
#endif
		{
			/*
			 * Restore the answers from the previous AAAA lookup.
			 */
			if (rdataset != NULL)
				query_putrdataset(client, &rdataset);
			if (sigrdataset != NULL)
				query_putrdataset(client, &sigrdataset);
			rdataset = client->query.dns64_aaaa;
			sigrdataset = client->query.dns64_sigaaaa;
			client->query.dns64_aaaa = NULL;
			client->query.dns64_sigaaaa = NULL;
			if (fname == NULL) {
				dbuf = query_getnamebuf(client);
				if (dbuf == NULL) {
					QUERY_ERROR(DNS_R_SERVFAIL);
					goto cleanup;
				}
				fname = query_newname(client, dbuf, &b);
				if (fname == NULL) {
					QUERY_ERROR(DNS_R_SERVFAIL);
					goto cleanup;
				}
			}
			dns_name_copy(client->query.qname, fname, NULL);
			dns64 = ISC_FALSE;
#ifdef dns64_bis_return_excluded_addresses
			/*
			 * Resume the diverted processing of the AAAA response?
			 */
			if (dns64_excluded)
				break;
#endif
		} else if (result == DNS_R_NXRRSET &&
			   !ISC_LIST_EMPTY(client->view->dns64) &&
			   client->message->rdclass == dns_rdataclass_in &&
			   qtype == dns_rdatatype_aaaa)
		{
			/*
			 * Look to see if there are A records for this
			 * name.
			 */
			INSIST(client->query.dns64_aaaa == NULL);
			INSIST(client->query.dns64_sigaaaa == NULL);
			client->query.dns64_aaaa = rdataset;
			client->query.dns64_sigaaaa = sigrdataset;
			client->query.dns64_ttl = dns64_ttl(db, version);
			query_releasename(client, &fname);
			dns_db_detachnode(db, &node);
			rdataset = NULL;
			sigrdataset = NULL;
			type = qtype = dns_rdatatype_a;
			dns64 = ISC_TRUE;
			goto db_find;
		}

		/*
		 * Look for a NSEC3 record if we don't have a NSEC record.
		 */
 nxrrset_rrsig:
		if (!dns_rdataset_isassociated(rdataset) &&
		     WANTDNSSEC(client)) {
			if ((fname->attributes & DNS_NAMEATTR_WILDCARD) == 0) {
				dns_name_t *found;
				dns_name_t *qname;

				dns_fixedname_init(&fixed);
				found = dns_fixedname_name(&fixed);
				qname = client->query.qname;

				query_findclosestnsec3(qname, db, version,
						       client, rdataset,
						       sigrdataset, fname,
						       ISC_TRUE, found);
				/*
				 * Did we find the closest provable encloser
				 * instead? If so add the nearest to the
				 * closest provable encloser.
				 */
				if (dns_rdataset_isassociated(rdataset) &&
				    !dns_name_equal(qname, found)) {
					unsigned int count;
					unsigned int skip;

					/*
					 * Add the closest provable encloser.
					 */
					query_addrrset(client, &fname,
						       &rdataset, &sigrdataset,
						       dbuf,
						       DNS_SECTION_AUTHORITY);

					count = dns_name_countlabels(found)
							 + 1;
					skip = dns_name_countlabels(qname) -
							 count;
					dns_name_getlabelsequence(qname, skip,
								  count,
								  found);

					fixfname(client, &fname, &dbuf, &b);
					fixrdataset(client, &rdataset);
					fixrdataset(client, &sigrdataset);
					if (fname == NULL ||
					    rdataset == NULL ||
					    sigrdataset == NULL) {
						QUERY_ERROR(DNS_R_SERVFAIL);
						goto cleanup;
					}
					/*
					 * 'nearest' doesn't exist so
					 * 'exist' is set to ISC_FALSE.
					 */
					query_findclosestnsec3(found, db,
							       version,
							       client,
							       rdataset,
							       sigrdataset,
							       fname,
							       ISC_FALSE,
							       NULL);
				}
			} else {
				query_releasename(client, &fname);
				query_addwildcardproof(client, db, version,
						       client->query.qname,
						       ISC_FALSE, ISC_TRUE);
			}
		}
		if (dns_rdataset_isassociated(rdataset)) {
			/*
			 * If we've got a NSEC record, we need to save the
			 * name now because we're going call query_addsoa()
			 * below, and it needs to use the name buffer.
			 */
			query_keepname(client, fname, dbuf);
		} else if (fname != NULL) {
			/*
			 * We're not going to use fname, and need to release
			 * our hold on the name buffer so query_addsoa()
			 * may use it.
			 */
			query_releasename(client, &fname);
		}
		/*
		 * Add SOA.
		 */
		result = query_addsoa(client, db, version, ISC_UINT32_MAX,
				      dns_rdataset_isassociated(rdataset));
		if (result != ISC_R_SUCCESS) {
			QUERY_ERROR(result);
			goto cleanup;
		}
		/*
		 * Add NSEC record if we found one.
		 */
		if (WANTDNSSEC(client)) {
			if (dns_rdataset_isassociated(rdataset))
				query_addnxrrsetnsec(client, db, version,
						     &fname, &rdataset,
						     &sigrdataset);
		}
		goto cleanup;

	case DNS_R_EMPTYWILD:
		empty_wild = ISC_TRUE;
		/* FALLTHROUGH */

	case DNS_R_NXDOMAIN:
		INSIST(is_zone);
		if (!empty_wild &&
		    redirect(client, fname, rdataset, &node, &db, &version,
			     type))
			break;
		if (dns_rdataset_isassociated(rdataset)) {
			/*
			 * If we've got a NSEC record, we need to save the
			 * name now because we're going call query_addsoa()
			 * below, and it needs to use the name buffer.
			 */
			query_keepname(client, fname, dbuf);
		} else if (fname != NULL) {
			/*
			 * We're not going to use fname, and need to release
			 * our hold on the name buffer so query_addsoa()
			 * may use it.
			 */
			query_releasename(client, &fname);
		}

		/*
		 * Add SOA.  If the query was for a SOA record force the
		 * ttl to zero so that it is possible for clients to find
		 * the containing zone of an arbitrary name with a stub
		 * resolver and not have it cached.
		 */
		if (qtype == dns_rdatatype_soa &&
		    zone != NULL &&
		    dns_zone_getzeronosoattl(zone))
			result = query_addsoa(client, db, version, 0,
					  dns_rdataset_isassociated(rdataset));
		else
			result = query_addsoa(client, db, version,
					      ISC_UINT32_MAX,
					  dns_rdataset_isassociated(rdataset));
		if (result != ISC_R_SUCCESS) {
			QUERY_ERROR(result);
			goto cleanup;
		}

		if (WANTDNSSEC(client)) {
			/*
			 * Add NSEC record if we found one.
			 */
			if (dns_rdataset_isassociated(rdataset))
				query_addrrset(client, &fname, &rdataset,
					       &sigrdataset,
					       NULL, DNS_SECTION_AUTHORITY);
			query_addwildcardproof(client, db, version,
					       client->query.qname, ISC_FALSE,
					       ISC_FALSE);
		}

		/*
		 * Set message rcode.
		 */
		if (empty_wild)
			client->message->rcode = dns_rcode_noerror;
		else
			client->message->rcode = dns_rcode_nxdomain;
		goto cleanup;

	case DNS_R_NCACHENXDOMAIN:
		if (redirect(client, fname, rdataset, &node, &db, &version,
			     type))
			break;
	case DNS_R_NCACHENXRRSET:
	ncache_nxrrset:
		INSIST(!is_zone);
		authoritative = ISC_FALSE;
		/*
		 * Set message rcode, if required.
		 */
		if (result == DNS_R_NCACHENXDOMAIN)
			client->message->rcode = dns_rcode_nxdomain;
		/*
		 * Look for RFC 1918 leakage from Internet.
		 */
		if (result == DNS_R_NCACHENXDOMAIN &&
		    qtype == dns_rdatatype_ptr &&
		    client->message->rdclass == dns_rdataclass_in &&
		    dns_name_countlabels(fname) == 7)
			warn_rfc1918(client, fname, rdataset);

#ifdef dns64_bis_return_excluded_addresses
		if (dns64)
#else
		if (dns64 && !dns64_exclude)
#endif
		{
			/*
			 * Restore the answers from the previous AAAA lookup.
			 */
			if (rdataset != NULL)
				query_putrdataset(client, &rdataset);
			if (sigrdataset != NULL)
				query_putrdataset(client, &sigrdataset);
			rdataset = client->query.dns64_aaaa;
			sigrdataset = client->query.dns64_sigaaaa;
			client->query.dns64_aaaa = NULL;
			client->query.dns64_sigaaaa = NULL;
			if (fname == NULL) {
				dbuf = query_getnamebuf(client);
				if (dbuf == NULL) {
					QUERY_ERROR(DNS_R_SERVFAIL);
					goto cleanup;
				}
				fname = query_newname(client, dbuf, &b);
				if (fname == NULL) {
					QUERY_ERROR(DNS_R_SERVFAIL);
					goto cleanup;
				}
			}
			dns_name_copy(client->query.qname, fname, NULL);
			dns64 = ISC_FALSE;
#ifdef dns64_bis_return_excluded_addresses
			if (dns64_excluded)
				break;
#endif
		} else if (result == DNS_R_NCACHENXRRSET &&
			   !ISC_LIST_EMPTY(client->view->dns64) &&
			   client->message->rdclass == dns_rdataclass_in &&
			   qtype == dns_rdatatype_aaaa)
		{
			/*
			 * Look to see if there are A records for this
			 * name.
			 */
			INSIST(client->query.dns64_aaaa == NULL);
			INSIST(client->query.dns64_sigaaaa == NULL);
			client->query.dns64_aaaa = rdataset;
			client->query.dns64_sigaaaa = sigrdataset;
			/*
			 * If the ttl is zero we need to workout if we have just
			 * decremented to zero or if there was no negative cache
			 * ttl in the answer.
			 */
			if (rdataset->ttl != 0)
				client->query.dns64_ttl = rdataset->ttl;
			else if (dns_rdataset_first(rdataset) == ISC_R_SUCCESS)
				client->query.dns64_ttl = 0;
			query_releasename(client, &fname);
			dns_db_detachnode(db, &node);
			rdataset = NULL;
			sigrdataset = NULL;
			fname = NULL;
			type = qtype = dns_rdatatype_a;
			dns64 = ISC_TRUE;
			goto db_find;
		}

		/*
		 * We don't call query_addrrset() because we don't need any
		 * of its extra features (and things would probably break!).
		 */
		query_keepname(client, fname, dbuf);
		dns_message_addname(client->message, fname,
				    DNS_SECTION_AUTHORITY);
		ISC_LIST_APPEND(fname->list, rdataset, link);
		fname = NULL;
		rdataset = NULL;
		goto cleanup;

	case DNS_R_CNAME:
		/*
		 * Keep a copy of the rdataset.  We have to do this because
		 * query_addrrset may clear 'rdataset' (to prevent the
		 * cleanup code from cleaning it up).
		 */
		trdataset = rdataset;
		/*
		 * Add the CNAME to the answer section.
		 */
		if (sigrdataset != NULL)
			sigrdatasetp = &sigrdataset;
		else
			sigrdatasetp = NULL;
		if (WANTDNSSEC(client) &&
		    (fname->attributes & DNS_NAMEATTR_WILDCARD) != 0)
		{
			dns_fixedname_init(&wildcardname);
			dns_name_copy(fname, dns_fixedname_name(&wildcardname),
				      NULL);
			need_wildcardproof = ISC_TRUE;
		}
		if (NOQNAME(rdataset) && WANTDNSSEC(client))
			noqname = rdataset;
		else
			noqname = NULL;
		query_addrrset(client, &fname, &rdataset, sigrdatasetp, dbuf,
			       DNS_SECTION_ANSWER);
		if (noqname != NULL)
			query_addnoqnameproof(client, noqname);
		/*
		 * We set the PARTIALANSWER attribute so that if anything goes
		 * wrong later on, we'll return what we've got so far.
		 */
		client->query.attributes |= NS_QUERYATTR_PARTIALANSWER;
		/*
		 * Reset qname to be the target name of the CNAME and restart
		 * the query.
		 */
		tname = NULL;
		result = dns_message_gettempname(client->message, &tname);
		if (result != ISC_R_SUCCESS)
			goto cleanup;
		result = dns_rdataset_first(trdataset);
		if (result != ISC_R_SUCCESS) {
			dns_message_puttempname(client->message, &tname);
			goto cleanup;
		}
		dns_rdataset_current(trdataset, &rdata);
		result = dns_rdata_tostruct(&rdata, &cname, NULL);
		dns_rdata_reset(&rdata);
		if (result != ISC_R_SUCCESS) {
			dns_message_puttempname(client->message, &tname);
			goto cleanup;
		}
		dns_name_init(tname, NULL);
		result = dns_name_dup(&cname.cname, client->mctx, tname);
		if (result != ISC_R_SUCCESS) {
			dns_message_puttempname(client->message, &tname);
			dns_rdata_freestruct(&cname);
			goto cleanup;
		}
		dns_rdata_freestruct(&cname);
		ns_client_qnamereplace(client, tname);
		want_restart = ISC_TRUE;
		if (!WANTRECURSION(client))
			options |= DNS_GETDB_NOLOG;
		goto addauth;
	case DNS_R_DNAME:
		/*
		 * Compare the current qname to the found name.  We need
		 * to know how many labels and bits are in common because
		 * we're going to have to split qname later on.
		 */
		namereln = dns_name_fullcompare(client->query.qname, fname,
						&order, &nlabels);
		INSIST(namereln == dns_namereln_subdomain);
		/*
		 * Keep a copy of the rdataset.  We have to do this because
		 * query_addrrset may clear 'rdataset' (to prevent the
		 * cleanup code from cleaning it up).
		 */
		trdataset = rdataset;
		/*
		 * Add the DNAME to the answer section.
		 */
		if (sigrdataset != NULL)
			sigrdatasetp = &sigrdataset;
		else
			sigrdatasetp = NULL;
		if (WANTDNSSEC(client) &&
		    (fname->attributes & DNS_NAMEATTR_WILDCARD) != 0)
		{
			dns_fixedname_init(&wildcardname);
			dns_name_copy(fname, dns_fixedname_name(&wildcardname),
				      NULL);
			need_wildcardproof = ISC_TRUE;
		}
		query_addrrset(client, &fname, &rdataset, sigrdatasetp, dbuf,
			       DNS_SECTION_ANSWER);
		/*
		 * We set the PARTIALANSWER attribute so that if anything goes
		 * wrong later on, we'll return what we've got so far.
		 */
		client->query.attributes |= NS_QUERYATTR_PARTIALANSWER;
		/*
		 * Get the target name of the DNAME.
		 */
		tname = NULL;
		result = dns_message_gettempname(client->message, &tname);
		if (result != ISC_R_SUCCESS)
			goto cleanup;
		result = dns_rdataset_first(trdataset);
		if (result != ISC_R_SUCCESS) {
			dns_message_puttempname(client->message, &tname);
			goto cleanup;
		}
		dns_rdataset_current(trdataset, &rdata);
		result = dns_rdata_tostruct(&rdata, &dname, NULL);
		dns_rdata_reset(&rdata);
		if (result != ISC_R_SUCCESS) {
			dns_message_puttempname(client->message, &tname);
			goto cleanup;
		}
		dns_name_clone(&dname.dname, tname);
		dns_rdata_freestruct(&dname);
		/*
		 * Construct the new qname consisting of
		 * <found name prefix>.<dname target>
		 */
		dns_fixedname_init(&fixed);
		prefix = dns_fixedname_name(&fixed);
		dns_name_split(client->query.qname, nlabels, prefix, NULL);
		INSIST(fname == NULL);
		dbuf = query_getnamebuf(client);
		if (dbuf == NULL) {
			dns_message_puttempname(client->message, &tname);
			goto cleanup;
		}
		fname = query_newname(client, dbuf, &b);
		if (fname == NULL) {
			dns_message_puttempname(client->message, &tname);
			goto cleanup;
		}
		result = dns_name_concatenate(prefix, tname, fname, NULL);
		dns_message_puttempname(client->message, &tname);

		/*
		 * RFC2672, section 4.1, subsection 3c says
		 * we should return YXDOMAIN if the constructed
		 * name would be too long.
		 */
		if (result == DNS_R_NAMETOOLONG)
			client->message->rcode = dns_rcode_yxdomain;
		if (result != ISC_R_SUCCESS)
			goto cleanup;

		query_keepname(client, fname, dbuf);
		/*
		 * Synthesize a CNAME consisting of
		 *   <old qname> <dname ttl> CNAME <new qname>
		 *	    with <dname trust value>
		 *
		 * Synthesize a CNAME so old old clients that don't understand
		 * DNAME can chain.
		 *
		 * We do not try to synthesize a signature because we hope
		 * that security aware servers will understand DNAME.  Also,
		 * even if we had an online key, making a signature
		 * on-the-fly is costly, and not really legitimate anyway
		 * since the synthesized CNAME is NOT in the zone.
		 */
		result = query_add_cname(client, client->query.qname, fname,
					 trdataset->trust, trdataset->ttl);
		if (result != ISC_R_SUCCESS)
			goto cleanup;
		/*
		 * Switch to the new qname and restart.
		 */
		ns_client_qnamereplace(client, fname);
		fname = NULL;
		want_restart = ISC_TRUE;
		if (!WANTRECURSION(client))
			options |= DNS_GETDB_NOLOG;
		goto addauth;
	default:
		/*
		 * Something has gone wrong.
		 */
		QUERY_ERROR(DNS_R_SERVFAIL);
		goto cleanup;
	}

	if (WANTDNSSEC(client) &&
	    (fname->attributes & DNS_NAMEATTR_WILDCARD) != 0)
	{
		dns_fixedname_init(&wildcardname);
		dns_name_copy(fname, dns_fixedname_name(&wildcardname), NULL);
		need_wildcardproof = ISC_TRUE;
	}

#ifdef ALLOW_FILTER_AAAA_ON_V4
	if (client->view->v4_aaaa != dns_v4_aaaa_ok &&
	    is_v4_client(client) &&
	    ns_client_checkaclsilent(client, NULL,
				     client->view->v4_aaaa_acl,
				     ISC_TRUE) == ISC_R_SUCCESS)
		client->filter_aaaa = client->view->v4_aaaa;
	else
		client->filter_aaaa = dns_v4_aaaa_ok;

#endif

	if (type == dns_rdatatype_any) {
#ifdef ALLOW_FILTER_AAAA_ON_V4
		isc_boolean_t have_aaaa, have_a, have_sig;

		/*
		 * The filter-aaaa-on-v4 option should
		 * suppress AAAAs for IPv4 clients if there is an A.
		 * If we are not authoritative, assume there is a A
		 * even in if it is not in our cache.  This assumption could
		 * be wrong but it is a good bet.
		 */
		have_aaaa = ISC_FALSE;
		have_a = !authoritative;
		have_sig = ISC_FALSE;
#endif
		/*
		 * XXXRTH  Need to handle zonecuts with special case
		 * code.
		 */
		n = 0;
		rdsiter = NULL;
		result = dns_db_allrdatasets(db, node, version, 0, &rdsiter);
		if (result != ISC_R_SUCCESS) {
			QUERY_ERROR(DNS_R_SERVFAIL);
			goto cleanup;
		}

		/*
		 * Calling query_addrrset() with a non-NULL dbuf is going
		 * to either keep or release the name.  We don't want it to
		 * release fname, since we may have to call query_addrrset()
		 * more than once.  That means we have to call query_keepname()
		 * now, and pass a NULL dbuf to query_addrrset().
		 *
		 * If we do a query_addrrset() below, we must set fname to
		 * NULL before leaving this block, otherwise we might try to
		 * cleanup fname even though we're using it!
		 */
		query_keepname(client, fname, dbuf);
		tname = fname;
		result = dns_rdatasetiter_first(rdsiter);
		while (result == ISC_R_SUCCESS) {
			dns_rdatasetiter_current(rdsiter, rdataset);
#ifdef ALLOW_FILTER_AAAA_ON_V4
			/*
			 * Notice the presence of A and AAAAs so
			 * that AAAAs can be hidden from IPv4 clients.
			 */
			if (client->filter_aaaa != dns_v4_aaaa_ok) {
				if (rdataset->type == dns_rdatatype_aaaa)
					have_aaaa = ISC_TRUE;
				else if (rdataset->type == dns_rdatatype_a)
					have_a = ISC_TRUE;
			}
#endif
			if (is_zone && qtype == dns_rdatatype_any &&
			    !dns_db_issecure(db) &&
			    dns_rdatatype_isdnssec(rdataset->type)) {
				/*
				 * The zone is transitioning from insecure
				 * to secure. Hide the dnssec records from
				 * ANY queries.
				 */
				dns_rdataset_disassociate(rdataset);
			} else if ((qtype == dns_rdatatype_any ||
			     rdataset->type == qtype) && rdataset->type != 0) {
#ifdef ALLOW_FILTER_AAAA_ON_V4
				if (dns_rdatatype_isdnssec(rdataset->type))
					have_sig = ISC_TRUE;
#endif
				if (NOQNAME(rdataset) && WANTDNSSEC(client))
					noqname = rdataset;
				else
					noqname = NULL;
				query_addrrset(client,
					       fname != NULL ? &fname : &tname,
					       &rdataset, NULL,
					       NULL, DNS_SECTION_ANSWER);
				if (noqname != NULL)
					query_addnoqnameproof(client, noqname);
				n++;
				INSIST(tname != NULL);
				/*
				 * rdataset is non-NULL only in certain
				 * pathological cases involving DNAMEs.
				 */
				if (rdataset != NULL)
					query_putrdataset(client, &rdataset);
				rdataset = query_newrdataset(client);
				if (rdataset == NULL)
					break;
			} else {
				/*
				 * We're not interested in this rdataset.
				 */
				dns_rdataset_disassociate(rdataset);
			}
			result = dns_rdatasetiter_next(rdsiter);
		}

#ifdef ALLOW_FILTER_AAAA_ON_V4
		/*
		 * Filter AAAAs if there is an A and there is no signature
		 * or we are supposed to break DNSSEC.
		 */
		if (client->filter_aaaa == dns_v4_aaaa_break_dnssec)
			client->attributes |= NS_CLIENTATTR_FILTER_AAAA;
		else if (client->filter_aaaa != dns_v4_aaaa_ok &&
			 have_aaaa && have_a &&
			 (!have_sig || !WANTDNSSEC(client)))
			  client->attributes |= NS_CLIENTATTR_FILTER_AAAA;
#endif
		if (fname != NULL)
			dns_message_puttempname(client->message, &fname);

		if (n == 0) {
			/*
			 * No matching rdatasets found in cache. If we were
			 * searching for RRSIG/SIG, that's probably okay;
			 * otherwise this is an error condition.
			 */
			if ((qtype == dns_rdatatype_rrsig ||
			     qtype == dns_rdatatype_sig) &&
			    result == ISC_R_NOMORE) {
				if (!is_zone) {
					authoritative = ISC_FALSE;
					dns_rdatasetiter_destroy(&rdsiter);
					client->attributes &= ~NS_CLIENTATTR_RA;
					goto addauth;
				}

				if (dns_db_issecure(db)) {
					char namebuf[DNS_NAME_FORMATSIZE];
					dns_name_format(client->query.qname,
							namebuf,
							sizeof(namebuf));
					ns_client_log(client,
						      DNS_LOGCATEGORY_DNSSEC,
						      NS_LOGMODULE_QUERY,
						      ISC_LOG_WARNING,
						      "missing signature "
						      "for %s", namebuf);
				}

				dns_rdatasetiter_destroy(&rdsiter);
				fname = query_newname(client, dbuf, &b);
				goto nxrrset_rrsig;
			} else
				result = DNS_R_SERVFAIL;
		}

		dns_rdatasetiter_destroy(&rdsiter);
		if (result != ISC_R_NOMORE) {
			QUERY_ERROR(DNS_R_SERVFAIL);
			goto cleanup;
		}
	} else {
		/*
		 * This is the "normal" case -- an ordinary question to which
		 * we know the answer.
		 */

#ifdef ALLOW_FILTER_AAAA_ON_V4
		/*
		 * Optionally hide AAAAs from IPv4 clients if there is an A.
		 * We add the AAAAs now, but might refuse to render them later
		 * after DNSSEC is figured out.
		 * This could be more efficient, but the whole idea is
		 * so fundamentally wrong, unavoidably inaccurate, and
		 * unneeded that it is best to keep it as short as possible.
		 */
		if (client->filter_aaaa == dns_v4_aaaa_break_dnssec ||
		    (client->filter_aaaa == dns_v4_aaaa_filter &&
		     (!WANTDNSSEC(client) || sigrdataset == NULL ||
		     !dns_rdataset_isassociated(sigrdataset))))
		{
			if (qtype == dns_rdatatype_aaaa) {
				trdataset = query_newrdataset(client);
				result = dns_db_findrdataset(db, node, version,
							     dns_rdatatype_a, 0,
							     client->now,
							     trdataset, NULL);
				if (dns_rdataset_isassociated(trdataset))
					dns_rdataset_disassociate(trdataset);
				query_putrdataset(client, &trdataset);

				/*
				 * We have an AAAA but the A is not in our cache.
				 * Assume any result other than DNS_R_DELEGATION
				 * or ISC_R_NOTFOUND means there is no A and
				 * so AAAAs are ok.
				 * Assume there is no A if we can't recurse
				 * for this client, although that could be
				 * the wrong answer. What else can we do?
				 * Besides, that we have the AAAA and are using
				 * this mechanism suggests that we care more
				 * about As than AAAAs and would have cached
				 * the A if it existed.
				 */
				if (result == ISC_R_SUCCESS) {
					client->attributes |=
						    NS_CLIENTATTR_FILTER_AAAA;

				} else if (authoritative ||
					   !RECURSIONOK(client) ||
					   (result != DNS_R_DELEGATION &&
					    result != ISC_R_NOTFOUND)) {
					client->attributes &=
						    ~NS_CLIENTATTR_FILTER_AAAA;
				} else {
					/*
					 * This is an ugly kludge to recurse
					 * for the A and discard the result.
					 *
					 * Continue to add the AAAA now.
					 * We'll make a note to not render it
					 * if the recursion for the A succeeds.
					 */
					result = query_recurse(client,
							dns_rdatatype_a,
							client->query.qname,
							NULL, NULL, resuming);
					if (result == ISC_R_SUCCESS) {
					    client->attributes |=
						    NS_CLIENTATTR_FILTER_AAAA_RC;
					    client->query.attributes |=
							NS_QUERYATTR_RECURSING;
					}
				}

			} else if (qtype == dns_rdatatype_a &&
				   (client->attributes &
					    NS_CLIENTATTR_FILTER_AAAA_RC) != 0) {
				client->attributes &=
					    ~NS_CLIENTATTR_FILTER_AAAA_RC;
				client->attributes |=
					    NS_CLIENTATTR_FILTER_AAAA;
				dns_rdataset_disassociate(rdataset);
				if (sigrdataset != NULL &&
				    dns_rdataset_isassociated(sigrdataset))
					dns_rdataset_disassociate(sigrdataset);
				goto cleanup;
			}
		}
#endif
		/*
		 * Check to see if the AAAA RRset has non-excluded addresses
		 * in it.  If not look for a A RRset.
		 */
		INSIST(client->query.dns64_aaaaok == NULL);

		if (qtype == dns_rdatatype_aaaa && !dns64_exclude &&
		    !ISC_LIST_EMPTY(client->view->dns64) &&
		    client->message->rdclass == dns_rdataclass_in &&
		    !dns64_aaaaok(client, rdataset, sigrdataset)) {
			/*
			 * Look to see if there are A records for this
			 * name.
			 */
			client->query.dns64_aaaa = rdataset;
			client->query.dns64_sigaaaa = sigrdataset;
			client->query.dns64_ttl = rdataset->ttl;
			query_releasename(client, &fname);
			dns_db_detachnode(db, &node);
			rdataset = NULL;
			sigrdataset = NULL;
			type = qtype = dns_rdatatype_a;
			dns64_exclude = dns64 = ISC_TRUE;
			goto db_find;
		}

		if (sigrdataset != NULL)
			sigrdatasetp = &sigrdataset;
		else
			sigrdatasetp = NULL;
		if (NOQNAME(rdataset) && WANTDNSSEC(client))
			noqname = rdataset;
		else
			noqname = NULL;
		/*
		 * BIND 8 priming queries need the additional section.
		 */
		if (is_zone && qtype == dns_rdatatype_ns &&
		    dns_name_equal(client->query.qname, dns_rootname))
			client->query.attributes &= ~NS_QUERYATTR_NOADDITIONAL;

		if (dns64) {
			qtype = type = dns_rdatatype_aaaa;
			result = query_dns64(client, &fname, rdataset,
					     sigrdataset, dbuf,
					     DNS_SECTION_ANSWER);
			dns_rdataset_disassociate(rdataset);
			dns_message_puttemprdataset(client->message, &rdataset);
			if (result == ISC_R_NOMORE) {
#ifndef dns64_bis_return_excluded_addresses
				if (dns64_exclude) {
					if (!is_zone)
						goto cleanup;
					/*
					 * Add a fake SOA record.
					 */
					(void)query_addsoa(client, db, version,
							   600, ISC_FALSE);
					goto cleanup;
				}
#endif
				if (is_zone)
					goto iszone_nxrrset;
				else
					goto ncache_nxrrset;
			} else if (result != ISC_R_SUCCESS) {
				eresult = result;
				goto cleanup;
			}
		} else if (client->query.dns64_aaaaok != NULL) {
			query_filter64(client, &fname, rdataset, dbuf,
				       DNS_SECTION_ANSWER);
			query_putrdataset(client, &rdataset);
		} else
			query_addrrset(client, &fname, &rdataset,
				       sigrdatasetp, dbuf, DNS_SECTION_ANSWER);

		if (noqname != NULL)
			query_addnoqnameproof(client, noqname);
		/*
		 * We shouldn't ever fail to add 'rdataset'
		 * because it's already in the answer.
		 */
		INSIST(rdataset == NULL);
	}

 addauth:
	CTRACE("query_find: addauth");
	/*
	 * Add NS records to the authority section (if we haven't already
	 * added them to the answer section).
	 */
	if (!want_restart && !NOAUTHORITY(client)) {
		if (is_zone) {
			if (!((qtype == dns_rdatatype_ns ||
			       qtype == dns_rdatatype_any) &&
			      dns_name_equal(client->query.qname,
					     dns_db_origin(db))))
				(void)query_addns(client, db, version);
		} else if (qtype != dns_rdatatype_ns) {
			if (fname != NULL)
				query_releasename(client, &fname);
			query_addbestns(client);
		}
	}

	/*
	 * Add NSEC records to the authority section if they're needed for
	 * DNSSEC wildcard proofs.
	 */
	if (need_wildcardproof && dns_db_issecure(db))
		query_addwildcardproof(client, db, version,
				       dns_fixedname_name(&wildcardname),
				       ISC_TRUE, ISC_FALSE);
 cleanup:
	CTRACE("query_find: cleanup");
	/*
	 * General cleanup.
	 */
	rpz_st = client->query.rpz_st;
	if (rpz_st != NULL && (rpz_st->state & DNS_RPZ_RECURSING) == 0) {
		rpz_clean(&rpz_st->m.zone, &rpz_st->m.db, &rpz_st->m.node,
			  &rpz_st->m.rdataset);
		rpz_st->state &= ~DNS_RPZ_DONE_QNAME;
	}
	if (rdataset != NULL)
		query_putrdataset(client, &rdataset);
	if (sigrdataset != NULL)
		query_putrdataset(client, &sigrdataset);
	if (fname != NULL)
		query_releasename(client, &fname);
	if (node != NULL)
		dns_db_detachnode(db, &node);
	if (db != NULL)
		dns_db_detach(&db);
	if (zone != NULL)
		dns_zone_detach(&zone);
	if (zdb != NULL) {
		query_putrdataset(client, &zrdataset);
		if (zsigrdataset != NULL)
			query_putrdataset(client, &zsigrdataset);
		if (zfname != NULL)
			query_releasename(client, &zfname);
		dns_db_detach(&zdb);
	}
	if (event != NULL)
		isc_event_free(ISC_EVENT_PTR(&event));

	/*
	 * AA bit.
	 */
	if (client->query.restarts == 0 && !authoritative) {
		/*
		 * We're not authoritative, so we must ensure the AA bit
		 * isn't set.
		 */
		client->message->flags &= ~DNS_MESSAGEFLAG_AA;
	}

	/*
	 * Restart the query?
	 */
	if (want_restart && client->query.restarts < MAX_RESTARTS) {
		client->query.restarts++;
		goto restart;
	}

	if (eresult != ISC_R_SUCCESS &&
	    (!PARTIALANSWER(client) || WANTRECURSION(client))) {
		if (eresult == DNS_R_DUPLICATE || eresult == DNS_R_DROP) {
			/*
			 * This was a duplicate query that we are
			 * recursing on.  Don't send a response now.
			 * The original query will still cause a response.
			 */
			query_next(client, eresult);
		} else {
			/*
			 * If we don't have any answer to give the client,
			 * or if the client requested recursion and thus wanted
			 * the complete answer, send an error response.
			 */
			INSIST(line >= 0);
			query_error(client, eresult, line);
		}
		ns_client_detach(&client);
	} else if (!RECURSING(client)) {
		/*
		 * We are done.  Set up sortlist data for the message
		 * rendering code, make a final tweak to the AA bit if the
		 * auth-nxdomain config option says so, then render and
		 * send the response.
		 */
		setup_query_sortlist(client);

		/*
		 * If this is a referral and the answer to the question
		 * is in the glue sort it to the start of the additional
		 * section.
		 */
		if (ISC_LIST_EMPTY(client->message->sections[DNS_SECTION_ANSWER]) &&
		    client->message->rcode == dns_rcode_noerror &&
		    (qtype == dns_rdatatype_a || qtype == dns_rdatatype_aaaa))
			answer_in_glue(client, qtype);

		if (client->message->rcode == dns_rcode_nxdomain &&
		    client->view->auth_nxdomain == ISC_TRUE)
			client->message->flags |= DNS_MESSAGEFLAG_AA;

		/*
		 * If the response is somehow unexpected for the client and this
		 * is a result of recursion, return an error to the caller
		 * to indicate it may need to be logged.
		 */
		if (resuming &&
		    (ISC_LIST_EMPTY(client->message->sections[DNS_SECTION_ANSWER]) ||
		     client->message->rcode != dns_rcode_noerror))
			eresult = ISC_R_FAILURE;

		query_send(client);
		ns_client_detach(&client);
	}
	CTRACE("query_find: done");

	return (eresult);
}

static inline void
log_query(ns_client_t *client, unsigned int flags, unsigned int extflags) {
	char namebuf[DNS_NAME_FORMATSIZE];
	char typename[DNS_RDATATYPE_FORMATSIZE];
	char classname[DNS_RDATACLASS_FORMATSIZE];
	char onbuf[ISC_NETADDR_FORMATSIZE];
	dns_rdataset_t *rdataset;
	int level = ISC_LOG_INFO;

	if (! isc_log_wouldlog(ns_g_lctx, level))
		return;

	rdataset = ISC_LIST_HEAD(client->query.qname->list);
	INSIST(rdataset != NULL);
	dns_name_format(client->query.qname, namebuf, sizeof(namebuf));
	dns_rdataclass_format(rdataset->rdclass, classname, sizeof(classname));
	dns_rdatatype_format(rdataset->type, typename, sizeof(typename));
	isc_netaddr_format(&client->destaddr, onbuf, sizeof(onbuf));

	ns_client_log(client, NS_LOGCATEGORY_QUERIES, NS_LOGMODULE_QUERY,
		      level, "query: %s %s %s %s%s%s%s%s%s (%s)", namebuf,
		      classname, typename, WANTRECURSION(client) ? "+" : "-",
		      (client->signer != NULL) ? "S": "",
		      (client->opt != NULL) ? "E" : "",
		      ((client->attributes & NS_CLIENTATTR_TCP) != 0) ?
				 "T" : "",
		      ((extflags & DNS_MESSAGEEXTFLAG_DO) != 0) ? "D" : "",
		      ((flags & DNS_MESSAGEFLAG_CD) != 0) ? "C" : "",
		      onbuf);
}

static inline void
log_queryerror(ns_client_t *client, isc_result_t result, int line, int level) {
	char namebuf[DNS_NAME_FORMATSIZE];
	char typename[DNS_RDATATYPE_FORMATSIZE];
	char classname[DNS_RDATACLASS_FORMATSIZE];
	const char *namep, *typep, *classp, *sep1, *sep2;
	dns_rdataset_t *rdataset;

	if (!isc_log_wouldlog(ns_g_lctx, level))
		return;

	namep = typep = classp = sep1 = sep2 = "";

	/*
	 * Query errors can happen for various reasons.  In some cases we cannot
	 * even assume the query contains a valid question section, so we should
	 * expect exceptional cases.
	 */
	if (client->query.origqname != NULL) {
		dns_name_format(client->query.origqname, namebuf,
				sizeof(namebuf));
		namep = namebuf;
		sep1 = " for ";

		rdataset = ISC_LIST_HEAD(client->query.origqname->list);
		if (rdataset != NULL) {
			dns_rdataclass_format(rdataset->rdclass, classname,
					      sizeof(classname));
			classp = classname;
			dns_rdatatype_format(rdataset->type, typename,
					     sizeof(typename));
			typep = typename;
			sep2 = "/";
		}
	}

	ns_client_log(client, NS_LOGCATEGORY_QUERY_EERRORS, NS_LOGMODULE_QUERY,
		      level, "query failed (%s)%s%s%s%s%s%s at %s:%d",
		      isc_result_totext(result), sep1, namep, sep2,
		      classp, sep2, typep, __FILE__, line);
}

void
ns_query_start(ns_client_t *client) {
	isc_result_t result;
	dns_message_t *message = client->message;
	dns_rdataset_t *rdataset;
	ns_client_t *qclient;
	dns_rdatatype_t qtype;
	unsigned int saved_extflags = client->extflags;
	unsigned int saved_flags = client->message->flags;
	isc_boolean_t want_ad;

	CTRACE("ns_query_start");

	/*
	 * Test only.
	 */
	if (ns_g_clienttest && (client->attributes & NS_CLIENTATTR_TCP) == 0)
		RUNTIME_CHECK(ns_client_replace(client) == ISC_R_SUCCESS);

	/*
	 * Ensure that appropriate cleanups occur.
	 */
	client->next = query_next_callback;

	/*
	 * Behave as if we don't support DNSSEC if not enabled.
	 */
	if (!client->view->enablednssec) {
		message->flags &= ~DNS_MESSAGEFLAG_CD;
		client->extflags &= ~DNS_MESSAGEEXTFLAG_DO;
		if (client->opt != NULL)
			client->opt->ttl &= ~DNS_MESSAGEEXTFLAG_DO;
	}

	if ((message->flags & DNS_MESSAGEFLAG_RD) != 0)
		client->query.attributes |= NS_QUERYATTR_WANTRECURSION;

	if ((client->extflags & DNS_MESSAGEEXTFLAG_DO) != 0)
		client->attributes |= NS_CLIENTATTR_WANTDNSSEC;

	if (client->view->minimalresponses)
		client->query.attributes |= (NS_QUERYATTR_NOAUTHORITY |
					     NS_QUERYATTR_NOADDITIONAL);

	if ((client->view->cachedb == NULL)
	    || (!client->view->additionalfromcache)) {
		/*
		 * We don't have a cache.  Turn off cache support and
		 * recursion.
		 */
		client->query.attributes &=
			~(NS_QUERYATTR_RECURSIONOK|NS_QUERYATTR_CACHEOK);
	} else if ((client->attributes & NS_CLIENTATTR_RA) == 0 ||
		   (message->flags & DNS_MESSAGEFLAG_RD) == 0) {
		/*
		 * If the client isn't allowed to recurse (due to
		 * "recursion no", the allow-recursion ACL, or the
		 * lack of a resolver in this view), or if it
		 * doesn't want recursion, turn recursion off.
		 */
		client->query.attributes &= ~NS_QUERYATTR_RECURSIONOK;
	}

	/*
	 * Get the question name.
	 */
	result = dns_message_firstname(message, DNS_SECTION_QUESTION);
	if (result != ISC_R_SUCCESS) {
		query_error(client, result, __LINE__);
		return;
	}
	dns_message_currentname(message, DNS_SECTION_QUESTION,
				&client->query.qname);
	client->query.origqname = client->query.qname;
	result = dns_message_nextname(message, DNS_SECTION_QUESTION);
	if (result != ISC_R_NOMORE) {
		if (result == ISC_R_SUCCESS) {
			/*
			 * There's more than one QNAME in the question
			 * section.
			 */
			query_error(client, DNS_R_FORMERR, __LINE__);
		} else
			query_error(client, result, __LINE__);
		return;
	}

	if (ns_g_server->log_queries)
		log_query(client, saved_flags, saved_extflags);

	/*
	 * Check for multiple question queries, since edns1 is dead.
	 */
	if (message->counts[DNS_SECTION_QUESTION] > 1) {
		query_error(client, DNS_R_FORMERR, __LINE__);
		return;
	}

	/*
	 * Check for meta-queries like IXFR and AXFR.
	 */
	rdataset = ISC_LIST_HEAD(client->query.qname->list);
	INSIST(rdataset != NULL);
	qtype = rdataset->type;
	dns_rdatatypestats_increment(ns_g_server->rcvquerystats, qtype);
	if (dns_rdatatype_ismeta(qtype)) {
		switch (qtype) {
		case dns_rdatatype_any:
			break; /* Let query_find handle it. */
		case dns_rdatatype_ixfr:
		case dns_rdatatype_axfr:
			ns_xfr_start(client, rdataset->type);
			return;
		case dns_rdatatype_maila:
		case dns_rdatatype_mailb:
			query_error(client, DNS_R_NOTIMP, __LINE__);
			return;
		case dns_rdatatype_tkey:
			result = dns_tkey_processquery(client->message,
						ns_g_server->tkeyctx,
						client->view->dynamickeys);
			if (result == ISC_R_SUCCESS)
				query_send(client);
			else
				query_error(client, result, __LINE__);
			return;
		default: /* TSIG, etc. */
			query_error(client, DNS_R_FORMERR, __LINE__);
			return;
		}
	}

	/*
	 * Turn on minimal response for DNSKEY and DS queries.
	 */
	if (qtype == dns_rdatatype_dnskey || qtype == dns_rdatatype_ds)
		client->query.attributes |= (NS_QUERYATTR_NOAUTHORITY |
					     NS_QUERYATTR_NOADDITIONAL);

	/*
	 * Turn on minimal responses for EDNS/UDP bufsize 512 queries.
	 */
	if (client->opt != NULL && client->udpsize <= 512U &&
	    (client->attributes & NS_CLIENTATTR_TCP) == 0)
		client->query.attributes |= (NS_QUERYATTR_NOAUTHORITY |
					     NS_QUERYATTR_NOADDITIONAL);

	/*
	 * If the client has requested that DNSSEC checking be disabled,
	 * allow lookups to return pending data and instruct the resolver
	 * to return data before validation has completed.
	 *
	 * We don't need to set DNS_DBFIND_PENDINGOK when validation is
	 * disabled as there will be no pending data.
	 */
	if (message->flags & DNS_MESSAGEFLAG_CD ||
	    qtype == dns_rdatatype_rrsig)
	{
		client->query.dboptions |= DNS_DBFIND_PENDINGOK;
		client->query.fetchoptions |= DNS_FETCHOPT_NOVALIDATE;
	} else if (!client->view->enablevalidation)
		client->query.fetchoptions |= DNS_FETCHOPT_NOVALIDATE;

	/*
	 * Allow glue NS records to be added to the authority section
	 * if the answer is secure.
	 */
	if (message->flags & DNS_MESSAGEFLAG_CD)
		client->query.attributes &= ~NS_QUERYATTR_SECURE;

	/*
	 * Set 'want_ad' if the client has set AD in the query.
	 * This allows AD to be returned on queries without DO set.
	 */
	if ((message->flags & DNS_MESSAGEFLAG_AD) != 0)
		want_ad = ISC_TRUE;
	else
		want_ad = ISC_FALSE;

	/*
	 * This is an ordinary query.
	 */
	result = dns_message_reply(message, ISC_TRUE);
	if (result != ISC_R_SUCCESS) {
		query_next(client, result);
		return;
	}

	/*
	 * Assume authoritative response until it is known to be
	 * otherwise.
	 *
	 * If "-T noaa" has been set on the command line don't set
	 * AA on authoritative answers.
	 */
	if (!ns_g_noaa)
		message->flags |= DNS_MESSAGEFLAG_AA;

	/*
	 * Set AD.  We must clear it if we add non-validated data to a
	 * response.
	 */
	if (WANTDNSSEC(client) || want_ad)
		message->flags |= DNS_MESSAGEFLAG_AD;

	qclient = NULL;
	ns_client_attach(client, &qclient);
	(void)query_find(qclient, NULL, qtype);
}<|MERGE_RESOLUTION|>--- conflicted
+++ resolved
@@ -1119,7 +1119,6 @@
 		mname = NULL;
 	}
 
-<<<<<<< HEAD
 	/*
 	 * If the dns_name_t we're looking up is already in the message,
 	 * we don't want to trigger the caller's name replacement logic.
@@ -1129,9 +1128,6 @@
 
 	if (mnamep != NULL)
 		*mnamep = mname;
-=======
-	*mnamep = mname;
->>>>>>> ccad6d61
 
 	CTRACE("query_isduplicate: false: done");
 	return (ISC_FALSE);
