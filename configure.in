--- conflicted
+++ resolved
@@ -441,11 +441,7 @@
 	# as it breaks how the two halves (Basic and Advanced) of the IPv6
 	# Socket API were designed to be used but we have to live with it.
 	# Define _GNU_SOURCE to pull in the IPv6 Advanced Socket API.
-<<<<<<< HEAD
-	*-linux*|*-gnu*)
-=======
-	*-linux* | *-kfreebsd*-gnu*)
->>>>>>> 5201e5e0
+	*-linux* | *-gnu*)
 		STD_CDEFINES="$STD_CDEFINES -D_GNU_SOURCE"
 		CPPFLAGS="$CPPFLAGS -D_GNU_SOURCE"
 		;;
@@ -798,286 +794,6 @@
 AC_SUBST(GEOIPLINKSRCS)
 AC_SUBST(GEOIPLINKOBJS)
 
-<<<<<<< HEAD
-        AC_MSG_CHECKING(for OpenSSL DSA support)
-        if test -f $use_openssl/include/openssl/dsa.h
-        then
-                AC_DEFINE(HAVE_OPENSSL_DSA)
-                AC_MSG_RESULT(yes)
-        else
-                AC_MSG_RESULT(no)
-        fi
-
-        AC_CHECK_FUNCS(EVP_sha256 EVP_sha384 EVP_sha512)
-
-        AC_MSG_CHECKING(for OpenSSL ECDSA support)
-        have_ecdsa=""
-        AC_TRY_RUN([
-#include <stdio.h>
-#include <openssl/ecdsa.h>
-#include <openssl/objects.h>
-int main() {
-	EC_KEY *ec256, *ec384;
-
-#if !defined(HAVE_EVP_SHA256) || !defined(HAVE_EVP_SHA384)
-	return (1);
-#endif
-	ec256 = EC_KEY_new_by_curve_name(NID_X9_62_prime256v1);
-	ec384 = EC_KEY_new_by_curve_name(NID_secp384r1);
-	if (ec256 == NULL || ec384 == NULL)
-		return (2);
-	return (0);
-}
-],
-        [AC_MSG_RESULT(yes)
-        have_ecdsa="yes"],
-        [AC_MSG_RESULT(no)
-        have_ecdsa="no"],
-        [AC_MSG_RESULT(using --with-ecdsa)])
-        AC_ARG_WITH(ecdsa, [  --with-ecdsa            OpenSSL ECDSA],
-	            with_ecdsa="$withval", with_ecdsa="auto")
-        case "$with_ecdsa" in
-        yes)
-            case "$have_ecdsa" in
-            no)  AC_MSG_ERROR([ecdsa not supported]) ;;
-            *)  have_ecdsa=yes ;;
-            esac
-            ;;
-        no)
-            have_ecdsa=no ;;
-        *)
-            case "$have_ecdsa" in
-            yes|no) ;;
-            *) AC_MSG_ERROR([need --with-ecdsa=[[yes or no]]]) ;;
-            esac
-            ;;
-        esac
-        case $have_ecdsa in
-        yes)
-                OPENSSL_ECDSA="yes"
-                AC_DEFINE(HAVE_OPENSSL_ECDSA, 1,
-                          [Define if your OpenSSL version supports ECDSA.])
-                ;;
-        *)
-                ;;
-        esac
-
-        AC_MSG_CHECKING(for OpenSSL GOST support)
-        have_gost=""
-        AC_TRY_RUN([
-#include <openssl/conf.h>
-#include <openssl/engine.h>
-int main() {
-#if (OPENSSL_VERSION_NUMBER >= 0x10000000L)
-	ENGINE *e;
-	EC_KEY *ek;
-
-	ek = NULL;
-	OPENSSL_config(NULL);
-
-	e = ENGINE_by_id("gost");
-	if (e == NULL)
-		return (1);
-	if (ENGINE_init(e) <= 0)
-		return (1);
-	return (0);
-#else
-	return (1);
-#endif
-}
-],
-        [AC_MSG_RESULT(yes)
-        have_gost="yes"],
-        [AC_MSG_RESULT(no)
-        have_gost="no"],
-        [AC_MSG_RESULT(using --with-gost)])
-        AC_ARG_WITH(gost, [  --with-gost             OpenSSL GOST],
-                    with_gost="$withval", with_gost="auto")
-        case "$with_gost" in
-        yes)
-            case "$have_gost" in
-            no)  AC_MSG_ERROR([gost not supported]) ;;
-            *)  have_gost=yes ;;
-            esac
-            ;;
-        no)
-            have_gost=no ;;
-        *)
-            case "$have_gost" in
-            yes|no) ;;
-            *) AC_MSG_ERROR([need --with-gost=[[yes or no]]]) ;;
-            esac
-            ;;
-        esac
-        case $have_gost in
-        yes)
-		OPENSSL_GOST="yes"
-		OPENSSLGOSTLINKOBJS='${OPENSSLGOSTLINKOBJS}'
-		OPENSSLGOSTLINKSRCS='${OPENSSLGOSTLINKSRCS}'
-		AC_DEFINE(HAVE_OPENSSL_GOST, 1,
-			  [Define if your OpenSSL version supports GOST.])
-		;;
-        *)
-                ;;
-        esac
-        CFLAGS="$saved_cflags"
-        LIBS="$saved_libs"
-        OPENSSLLINKOBJS='${OPENSSLLINKOBJS}'
-        OPENSSLLINKSRCS='${OPENSSLLINKSRCS}'
-
-        ;;
-esac
-
-#
-# Check for GeoIP - if yes enable it
-#
-
-AC_MSG_CHECKING(for GeoIP library)
-AC_ARG_WITH(geoip,
-[  --with-geoip=PATH   Specify path for system-supplied GeoIP],
-    use_geoip="$withval", use_geoip="no")
-
-#geoipdirs="/usr/local /usr/pkg /usr/kerberos /usr"
-#
-#if test "$use_geoip" = "yes"
-#then
-#	for d in $geoipdirs
-#	do
-#		if test -f $d/include/include/GeoIP.h -o -f $d/include/GeoIP.h
-#		then
-#			use_geoip=$d
-#			break
-#		fi
-#	done
-#fi
-
-AC_DEFINE([GEOIP_V6], [1], [Defined if GeoIP supports IPv6 lookups])
-case "$use_geoip" in
-	no)
-		AC_MSG_RESULT(disabled)
-		USE_GEOIP=''
-		;;
-#	yes)
-#		AC_MSG_ERROR([--with-geoip must specify a path])
-#		;;
-	*)
-		AC_CHECK_HEADER(GeoIP.h,,
-					[AC_MSG_ERROR([GeoIP library header files not found])]
-				)
-		AC_CHECK_LIB(GeoIP, GeoIP_open,
-			[
-				AC_DEFINE(SUPPORT_GEOIP, 1, Define if you want GeoIP support.)
-			],
-			[
-				AC_MSG_ERROR([GeoIP library header files were found but the library was not found])
-			])
-		GEOIP_LIBS="-lGeoIP"
-                AC_MSG_CHECKING(for for GeoIP IPv6 support)
-                AC_TRY_COMPILE([
-#include <GeoIP.h>
-#include <netinet/in.h>
-],
-[
-
-extern const struct in6_addr in6addr_loopback;
-static GeoIP *geoip = NULL;
-
-const char* value = value = GeoIP_country_name_by_ipnum_v6(geoip, (geoipv6_t)in6addr_loopback);
-
-]
-,
-	[AC_MSG_RESULT(yes)
-		GEOIP_V6="#define GEOIP_V6 1"],
-	[AC_MSG_RESULT(no)
-		GEOIP_V6="#undef GEOIP_V6"])
-AC_DEFINE(GEOIP_V6)
-		;;
-esac
-
-AC_SUBST(GEOIP_LIBS)
-
-#
-# This would include the system openssl path (and linker options to use
-# it as needed) if it is found.
-#
-
-AC_SUBST(USE_OPENSSL)
-AC_SUBST(DST_OPENSSL_INC)
-AC_SUBST(OPENSSLGOSTLINKOBJS)
-AC_SUBST(OPENSSLGOSTLINKSRCS)
-AC_SUBST(OPENSSLLINKOBJS)
-AC_SUBST(OPENSSLLINKSRCS)
-AC_SUBST(OPENSSL_ECDSA)
-AC_SUBST(OPENSSL_GOST)
-
-DNS_CRYPTO_LIBS="$DNS_CRYPTO_LIBS $DNS_OPENSSL_LIBS"
-
-#
-# Use OpenSSL for hash functions
-#
-
-AC_ARG_ENABLE(openssl-hash,
-	[  --enable-openssl-hash   use OpenSSL for hash functions [[default=no]]],
-	want_openssl_hash="$enableval", want_openssl_hash="no")
-case $want_openssl_hash in
-	yes)
-		if test "$USE_OPENSSL" = ""
-		then
-			AC_MSG_ERROR([No OpenSSL for hash functions])
-		fi
-		ISC_PLATFORM_OPENSSLHASH="#define ISC_PLATFORM_OPENSSLHASH 1"
-		ISC_OPENSSL_INC="$DST_OPENSSL_INC"
-		;;
-	no)
-		ISC_PLATFORM_OPENSSLHASH="#undef ISC_PLATFORM_OPENSSLHASH"
-		ISC_OPENSSL_INC=""
-		;;
-esac
-AC_SUBST(ISC_PLATFORM_OPENSSLHASH)
-AC_SUBST(ISC_OPENSSL_INC)
-
-#
-# PKCS11 (aka crypto hardware) support
-#
-# This works only with the right OpenSSL with PKCS11 engine!
-#
-
-AC_MSG_CHECKING(for PKCS11 support)
-AC_ARG_WITH(pkcs11,
-[  --with-pkcs11[=PATH]      Build with PKCS11 support [yes|no|path]
-                          (PATH is for the PKCS11 provider)],
-   use_pkcs11="$withval", use_pkcs11="no")
-
-case "$use_pkcs11" in
-	no|'')
-		AC_MSG_RESULT(disabled)
-		USE_PKCS11=''
-		PKCS11_TOOLS=''
-		;;
-	yes|*)
-		AC_MSG_RESULT(using OpenSSL with PKCS11 support)
-		USE_PKCS11='-DUSE_PKCS11'
-		PKCS11_TOOLS=pkcs11
-		;;
-esac
-AC_SUBST(USE_PKCS11)
-AC_SUBST(PKCS11_TOOLS)
-
-AC_MSG_CHECKING(for PKCS11 tools)
-case "$use_pkcs11" in
-	no|yes|'')
-		AC_MSG_RESULT(disabled)
-		PKCS11_PROVIDER="undefined"
-		;;
-       *)
-		AC_MSG_RESULT(PKCS11 provider is "$use_pkcs11")
-		PKCS11_PROVIDER="$use_pkcs11"
-		;;
-esac
-AC_SUBST(PKCS11_PROVIDER)
-
-=======
->>>>>>> 5201e5e0
 AC_MSG_CHECKING(for GSSAPI library)
 AC_ARG_WITH(gssapi,
 [  --with-gssapi=PATH      Specify path for system-supplied GSSAPI [[default=yes]]],
@@ -4705,11 +4421,7 @@
 
 if test "$dlopen" = "yes"; then
 	case $host in
-<<<<<<< HEAD
-		*-linux*|*-gnu)
-=======
 		*-linux*|*-gnu*)
->>>>>>> 5201e5e0
 			SO_CFLAGS="-fPIC"
 			SO_LDFLAGS=""
 			if test "$have_dl" = "yes"
