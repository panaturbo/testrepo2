--- conflicted
+++ resolved
@@ -18,11 +18,7 @@
 # machine generated.  The latter are handled specially in the
 # install target below.
 #
-<<<<<<< HEAD
-HEADERS =	aclconf.h cfg.h dnsconf.h grammar.h kaspconf.h log.h \
-=======
 HEADERS =	aclconf.h cfg.h dnsconf.h grammar.h log.h kaspconf.h \
->>>>>>> c1b570fb
 		namedconf.h version.h
 
 SUBDIRS =
