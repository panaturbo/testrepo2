--- conflicted
+++ resolved
@@ -227,17 +227,10 @@
 
 static isc_result_t
 ixfr_rrstream_create(isc_mem_t *mctx, const char *journal_filename,
-<<<<<<< HEAD
-		     uint32_t begin_serial, uint32_t end_serial,
-		     rrstream_t **sp) {
-	ixfr_rrstream_t *s;
-	isc_result_t result;
-=======
 		     uint32_t begin_serial, uint32_t end_serial, size_t *sizep,
 		     rrstream_t **sp) {
 	isc_result_t result;
 	ixfr_rrstream_t *s = NULL;
->>>>>>> c1b570fb
 
 	INSIST(sp != NULL && *sp == NULL);
 
@@ -674,10 +667,7 @@
 	bool shuttingdown;
 	bool poll;
 	const char *mnemonic;	/* Style of transfer */
-<<<<<<< HEAD
-=======
 	uint32_t end_serial;	/* Serial number after XFR is done */
->>>>>>> c1b570fb
 	struct xfr_stats stats; /*%< Transfer statistics */
 } xfrout_ctx_t;
 
