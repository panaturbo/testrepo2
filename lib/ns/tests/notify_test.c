--- conflicted
+++ resolved
@@ -138,29 +138,15 @@
 	ns_test_cleanup_zone();
 	isc_nmhandle_unref(client->handle);
 }
-<<<<<<< HEAD
-#endif /* if defined(USE_LIBTOOL) || LD_WRAP */
 
 int
 main(void) {
-#if defined(USE_LIBTOOL) || LD_WRAP
-=======
-
-int
-main(void) {
->>>>>>> c1b570fb
 	const struct CMUnitTest tests[] = {
 		cmocka_unit_test_setup_teardown(notify_start, _setup,
 						_teardown),
 	};
 
 	return (cmocka_run_group_tests(tests, NULL, NULL));
-<<<<<<< HEAD
-#else  /* if defined(USE_LIBTOOL) || LD_WRAP */
-	print_message("1..0 # Skip notify_test requires libtool or LD_WRAP\n");
-#endif /* if defined(USE_LIBTOOL) || LD_WRAP */
-=======
->>>>>>> c1b570fb
 }
 #else /* HAVE_CMOCKA && !__SANITIZE_ADDRESS__ */
 
