--- conflicted
+++ resolved
@@ -599,17 +599,9 @@
 		run_start_test(&tests[i]);
 	}
 }
-<<<<<<< HEAD
-#endif /* if defined(USE_LIBTOOL) || LD_WRAP */
 
 int
 main(void) {
-#if defined(USE_LIBTOOL) || LD_WRAP
-=======
-
-int
-main(void) {
->>>>>>> c1b570fb
 	const struct CMUnitTest tests[] = {
 		cmocka_unit_test_setup_teardown(ns__query_sfcache_test, _setup,
 						_teardown),
@@ -618,12 +610,6 @@
 	};
 
 	return (cmocka_run_group_tests(tests, NULL, NULL));
-<<<<<<< HEAD
-#else  /* if defined(USE_LIBTOOL) || LD_WRAP */
-	print_message("1..0 # Skip query_test requires libtool or LD_WRAP\n");
-#endif /* if defined(USE_LIBTOOL) || LD_WRAP */
-=======
->>>>>>> c1b570fb
 }
 
 #else /* HAVE_CMOCKA && !__SANITIZE_ADDRESS__ */
