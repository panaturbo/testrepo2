--- conflicted
+++ resolved
@@ -1855,11 +1855,7 @@
 		  isc_socket_t **socketp) {
 	isc_socket_t *sock = NULL;
 	isc_result_t result;
-<<<<<<< HEAD
-#if defined(USE_CMSG)
-=======
 #if defined(USE_CMSG) || (defined(SO_BSDCOMPAT) && 0)
->>>>>>> afd9ea3a
 	int on = 1;
 #endif
 #if defined(SO_RCVBUF)
