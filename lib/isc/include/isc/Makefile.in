--- conflicted
+++ resolved
@@ -20,22 +20,6 @@
 #
 HEADERS =	aes.h app.h assertions.h astack.h atomic.h backtrace.h \
 		base32.h base64.h bind9.h buffer.h bufferlist.h \
-<<<<<<< HEAD
-		commandline.h counter.h crc64.h deprecated.h \
-		endian.h errno.h error.h event.h eventclass.h \
-		file.h formatcheck.h fsaccess.h fuzz.h \
-		hash.h heap.h hex.h hmac.h hp.h ht.h httpd.h \
-		interfaceiter.h iterated_hash.h \
-		lang.h lex.h lfsr.h lib.h likely.h list.h log.h \
-		magic.h md.h mem.h meminfo.h mutexatomic.h mutexblock.h \
-		netaddr.h netmgr.h netscope.h nonce.h os.h parseint.h \
-		pool.h portset.h print.h queue.h quota.h \
-		radix.h random.h ratelimiter.h refcount.h regex.h \
-		region.h resource.h result.h resultclass.h rwlock.h \
-		safe.h serial.h siphash.h sockaddr.h socket.h \
-		stats.h stdio.h strerr.h string.h symtab.h \
-		task.h taskpool.h timer.h tm.h types.h util.h version.h
-=======
 		commandline.h counter.h crc64.h deprecated.h endian.h \
 		errno.h error.h event.h eventclass.h file.h \
 		formatcheck.h fsaccess.h fuzz.h glob.h hash.h heap.h \
@@ -50,7 +34,6 @@
 		sockaddr.h socket.h stats.h stdio.h strerr.h string.h \
 		symtab.h task.h taskpool.h timer.h tm.h types.h util.h \
 		version.h
->>>>>>> c1b570fb
 
 SUBDIRS =
 TARGETS =
