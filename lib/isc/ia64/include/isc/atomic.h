--- conflicted
+++ resolved
@@ -41,12 +41,8 @@
 	for (prev = *(volatile isc_int32_t *)p; ; prev = swapped) {
 		swapped = prev + val;
 		__asm__ volatile(
-<<<<<<< HEAD
 			"mov ar.ccv=%2;"
 			";;"
-=======
-			"mov ar.ccv=%2;;"
->>>>>>> 56b61b7c
 			"cmpxchg4.acq %0=%4,%3,ar.ccv"
 			: "=r" (swapped), "=m" (*p)
 			: "r" (prev), "r" (swapped), "m" (*p)
