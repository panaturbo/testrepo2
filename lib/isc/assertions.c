--- conflicted
+++ resolved
@@ -95,14 +95,8 @@
 default_callback(const char *file, int line, isc_assertiontype_t type,
 		 const char *cond) {
 	void *tracebuf[BACKTRACE_MAXFRAME];
-<<<<<<< HEAD
-	int i, nframes;
-	const char *logsuffix = ".";
-	const char *fname;
-=======
 	int nframes;
 	const char *logsuffix = ".";
->>>>>>> c1b570fb
 	isc_result_t result;
 
 	result = isc_backtrace_gettrace(tracebuf, BACKTRACE_MAXFRAME, &nframes);
