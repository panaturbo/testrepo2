/*
 * Copyright (C) 2004-2006  Internet Systems Consortium, Inc. ("ISC")
 * Copyright (C) 1998-2003  Internet Software Consortium.
 *
 * Permission to use, copy, modify, and distribute this software for any
 * purpose with or without fee is hereby granted, provided that the above
 * copyright notice and this permission notice appear in all copies.
 *
 * THE SOFTWARE IS PROVIDED "AS IS" AND ISC DISCLAIMS ALL WARRANTIES WITH
 * REGARD TO THIS SOFTWARE INCLUDING ALL IMPLIED WARRANTIES OF MERCHANTABILITY
 * AND FITNESS.  IN NO EVENT SHALL ISC BE LIABLE FOR ANY SPECIAL, DIRECT,
 * INDIRECT, OR CONSEQUENTIAL DAMAGES OR ANY DAMAGES WHATSOEVER RESULTING FROM
 * LOSS OF USE, DATA OR PROFITS, WHETHER IN AN ACTION OF CONTRACT, NEGLIGENCE
 * OR OTHER TORTIOUS ACTION, ARISING OUT OF OR IN CONNECTION WITH THE USE OR
 * PERFORMANCE OF THIS SOFTWARE.
 */

/* $Id: socket.c,v 1.237.18.24 2006/06/06 00:56:09 marka Exp $ */

/*! \file */

#include <config.h>

#include <sys/param.h>
#include <sys/types.h>
#include <sys/socket.h>
#include <sys/stat.h>
#ifdef ISC_PLATFORM_HAVESYSUNH
#include <sys/un.h>
#endif
#include <sys/time.h>
#include <sys/uio.h>

#include <errno.h>
#include <fcntl.h>
#include <stddef.h>
#include <stdlib.h>
#include <string.h>
#include <unistd.h>

#include <isc/buffer.h>
#include <isc/bufferlist.h>
#include <isc/condition.h>
#include <isc/formatcheck.h>
#include <isc/list.h>
#include <isc/log.h>
#include <isc/mem.h>
#include <isc/msgs.h>
#include <isc/mutex.h>
#include <isc/net.h>
#include <isc/platform.h>
#include <isc/print.h>
#include <isc/region.h>
#include <isc/socket.h>
#include <isc/strerror.h>
#include <isc/task.h>
#include <isc/thread.h>
#include <isc/util.h>

#include "errno2result.h"

#ifndef ISC_PLATFORM_USETHREADS
#include "socket_p.h"
#endif /* ISC_PLATFORM_USETHREADS */

/*%
 * Some systems define the socket length argument as an int, some as size_t,
 * some as socklen_t.  This is here so it can be easily changed if needed.
 */
#ifndef ISC_SOCKADDR_LEN_T
#define ISC_SOCKADDR_LEN_T unsigned int
#endif

/*%
 * Define what the possible "soft" errors can be.  These are non-fatal returns
 * of various network related functions, like recv() and so on.
 *
 * For some reason, BSDI (and perhaps others) will sometimes return <0
 * from recv() but will have errno==0.  This is broken, but we have to
 * work around it here.
 */
#define SOFT_ERROR(e)	((e) == EAGAIN || \
			 (e) == EWOULDBLOCK || \
			 (e) == EINTR || \
			 (e) == 0)

#define DLVL(x) ISC_LOGCATEGORY_GENERAL, ISC_LOGMODULE_SOCKET, ISC_LOG_DEBUG(x)

/*!<
 * DLVL(90)  --  Function entry/exit and other tracing.
 * DLVL(70)  --  Socket "correctness" -- including returning of events, etc.
 * DLVL(60)  --  Socket data send/receive
 * DLVL(50)  --  Event tracing, including receiving/sending completion events.
 * DLVL(20)  --  Socket creation/destruction.
 */
#define TRACE_LEVEL		90
#define CORRECTNESS_LEVEL	70
#define IOEVENT_LEVEL		60
#define EVENT_LEVEL		50
#define CREATION_LEVEL		20

#define TRACE		DLVL(TRACE_LEVEL)
#define CORRECTNESS	DLVL(CORRECTNESS_LEVEL)
#define IOEVENT		DLVL(IOEVENT_LEVEL)
#define EVENT		DLVL(EVENT_LEVEL)
#define CREATION	DLVL(CREATION_LEVEL)

typedef isc_event_t intev_t;

#define SOCKET_MAGIC		ISC_MAGIC('I', 'O', 'i', 'o')
#define VALID_SOCKET(t)		ISC_MAGIC_VALID(t, SOCKET_MAGIC)

/*!
 * IPv6 control information.  If the socket is an IPv6 socket we want
 * to collect the destination address and interface so the client can
 * set them on outgoing packets.
 */
#ifdef ISC_PLATFORM_HAVEIN6PKTINFO
#ifndef USE_CMSG
#define USE_CMSG	1
#endif
#endif

/*%
 * NetBSD and FreeBSD can timestamp packets.  XXXMLG Should we have
 * a setsockopt() like interface to request timestamps, and if the OS
 * doesn't do it for us, call gettimeofday() on every UDP receive?
 */
#ifdef SO_TIMESTAMP
#ifndef USE_CMSG
#define USE_CMSG	1
#endif
#endif

/*%
 * The size to raise the recieve buffer to (from BIND 8).
 */
#define RCVBUFSIZE (32*1024)

/*%
 * The number of times a send operation is repeated if the result is EINTR.
 */
#define NRETRIES 10

struct isc_socket {
	/* Not locked. */
	unsigned int		magic;
	isc_socketmgr_t	       *manager;
	isc_mutex_t		lock;
	isc_sockettype_t	type;

	/* Locked by socket lock. */
	ISC_LINK(isc_socket_t)	link;
	unsigned int		references;
	int			fd;
	int			pf;

	ISC_LIST(isc_socketevent_t)		send_list;
	ISC_LIST(isc_socketevent_t)		recv_list;
	ISC_LIST(isc_socket_newconnev_t)	accept_list;
	isc_socket_connev_t		       *connect_ev;

	/*
	 * Internal events.  Posted when a descriptor is readable or
	 * writable.  These are statically allocated and never freed.
	 * They will be set to non-purgable before use.
	 */
	intev_t			readable_ev;
	intev_t			writable_ev;

	isc_sockaddr_t		address;  /* remote address */

	unsigned int		pending_recv : 1,
				pending_send : 1,
				pending_accept : 1,
				listener : 1, /* listener socket */
				connected : 1,
				connecting : 1, /* connect pending */
				bound : 1; /* bound to local addr */

#ifdef ISC_NET_RECVOVERFLOW
	unsigned char		overflow; /* used for MSG_TRUNC fake */
#endif

	char			*recvcmsgbuf;
	ISC_SOCKADDR_LEN_T	recvcmsgbuflen;
	char			*sendcmsgbuf;
	ISC_SOCKADDR_LEN_T	sendcmsgbuflen;
};

#define SOCKET_MANAGER_MAGIC	ISC_MAGIC('I', 'O', 'm', 'g')
#define VALID_MANAGER(m)	ISC_MAGIC_VALID(m, SOCKET_MANAGER_MAGIC)

struct isc_socketmgr {
	/* Not locked. */
	unsigned int		magic;
	isc_mem_t	       *mctx;
	isc_mutex_t		lock;
	/* Locked by manager lock. */
	ISC_LIST(isc_socket_t)	socklist;
	fd_set			read_fds;
	fd_set			write_fds;
	isc_socket_t	       *fds[FD_SETSIZE];
	int			fdstate[FD_SETSIZE];
	int			maxfd;
#ifdef ISC_PLATFORM_USETHREADS
	isc_thread_t		watcher;
	isc_condition_t		shutdown_ok;
	int			pipe_fds[2];
#else /* ISC_PLATFORM_USETHREADS */
	unsigned int		refs;
#endif /* ISC_PLATFORM_USETHREADS */
};

#ifndef ISC_PLATFORM_USETHREADS
static isc_socketmgr_t *socketmgr = NULL;
#endif /* ISC_PLATFORM_USETHREADS */

#define CLOSED		0	/* this one must be zero */
#define MANAGED		1
#define CLOSE_PENDING	2

/*
 * send() and recv() iovec counts
 */
#define MAXSCATTERGATHER_SEND	(ISC_SOCKET_MAXSCATTERGATHER)
#ifdef ISC_NET_RECVOVERFLOW
# define MAXSCATTERGATHER_RECV	(ISC_SOCKET_MAXSCATTERGATHER + 1)
#else
# define MAXSCATTERGATHER_RECV	(ISC_SOCKET_MAXSCATTERGATHER)
#endif

static void send_recvdone_event(isc_socket_t *, isc_socketevent_t **);
static void send_senddone_event(isc_socket_t *, isc_socketevent_t **);
static void free_socket(isc_socket_t **);
static isc_result_t allocate_socket(isc_socketmgr_t *, isc_sockettype_t,
				    isc_socket_t **);
static void destroy(isc_socket_t **);
static void internal_accept(isc_task_t *, isc_event_t *);
static void internal_connect(isc_task_t *, isc_event_t *);
static void internal_recv(isc_task_t *, isc_event_t *);
static void internal_send(isc_task_t *, isc_event_t *);
static void process_cmsg(isc_socket_t *, struct msghdr *, isc_socketevent_t *);
static void build_msghdr_send(isc_socket_t *, isc_socketevent_t *,
			      struct msghdr *, struct iovec *, size_t *);
static void build_msghdr_recv(isc_socket_t *, isc_socketevent_t *,
			      struct msghdr *, struct iovec *, size_t *);

#define SELECT_POKE_SHUTDOWN		(-1)
#define SELECT_POKE_NOTHING		(-2)
#define SELECT_POKE_READ		(-3)
#define SELECT_POKE_ACCEPT		(-3) /*%< Same as _READ */
#define SELECT_POKE_WRITE		(-4)
#define SELECT_POKE_CONNECT		(-4) /*%< Same as _WRITE */
#define SELECT_POKE_CLOSE		(-5)

#define SOCK_DEAD(s)			((s)->references == 0)

static void
manager_log(isc_socketmgr_t *sockmgr,
	    isc_logcategory_t *category, isc_logmodule_t *module, int level,
	    const char *fmt, ...) ISC_FORMAT_PRINTF(5, 6);
static void
manager_log(isc_socketmgr_t *sockmgr,
	    isc_logcategory_t *category, isc_logmodule_t *module, int level,
	    const char *fmt, ...)
{
	char msgbuf[2048];
	va_list ap;

	if (! isc_log_wouldlog(isc_lctx, level))
		return;

	va_start(ap, fmt);
	vsnprintf(msgbuf, sizeof(msgbuf), fmt, ap);
	va_end(ap);

	isc_log_write(isc_lctx, category, module, level,
		      "sockmgr %p: %s", sockmgr, msgbuf);
}

static void
socket_log(isc_socket_t *sock, isc_sockaddr_t *address,
	   isc_logcategory_t *category, isc_logmodule_t *module, int level,
	   isc_msgcat_t *msgcat, int msgset, int message,
	   const char *fmt, ...) ISC_FORMAT_PRINTF(9, 10);
static void
socket_log(isc_socket_t *sock, isc_sockaddr_t *address,
	   isc_logcategory_t *category, isc_logmodule_t *module, int level,
	   isc_msgcat_t *msgcat, int msgset, int message,
	   const char *fmt, ...)
{
	char msgbuf[2048];
	char peerbuf[ISC_SOCKADDR_FORMATSIZE];
	va_list ap;

	if (! isc_log_wouldlog(isc_lctx, level))
		return;

	va_start(ap, fmt);
	vsnprintf(msgbuf, sizeof(msgbuf), fmt, ap);
	va_end(ap);

	if (address == NULL) {
		isc_log_iwrite(isc_lctx, category, module, level,
			       msgcat, msgset, message,
			       "socket %p: %s", sock, msgbuf);
	} else {
		isc_sockaddr_format(address, peerbuf, sizeof(peerbuf));
		isc_log_iwrite(isc_lctx, category, module, level,
			       msgcat, msgset, message,
			       "socket %p %s: %s", sock, peerbuf, msgbuf);
	}
}

static void
wakeup_socket(isc_socketmgr_t *manager, int fd, int msg) {
	isc_socket_t *sock;

	/*
	 * This is a wakeup on a socket.  If the socket is not in the
	 * process of being closed, start watching it for either reads
	 * or writes.
	 */

	INSIST(fd >= 0 && fd < (int)FD_SETSIZE);

	if (manager->fdstate[fd] == CLOSE_PENDING) {
		manager->fdstate[fd] = CLOSED;
		FD_CLR(fd, &manager->read_fds);
		FD_CLR(fd, &manager->write_fds);
		(void)close(fd);
		return;
	}
	if (manager->fdstate[fd] != MANAGED)
		return;

	sock = manager->fds[fd];

	/*
	 * Set requested bit.
	 */
	if (msg == SELECT_POKE_READ)
		FD_SET(sock->fd, &manager->read_fds);
	if (msg == SELECT_POKE_WRITE)
		FD_SET(sock->fd, &manager->write_fds);
}

#ifdef ISC_PLATFORM_USETHREADS
/*
 * Poke the select loop when there is something for us to do.
 * The write is required (by POSIX) to complete.  That is, we
 * will not get partial writes.
 */
static void
select_poke(isc_socketmgr_t *mgr, int fd, int msg) {
	int cc;
	int buf[2];
	char strbuf[ISC_STRERRORSIZE];

	buf[0] = fd;
	buf[1] = msg;

	do {
		cc = write(mgr->pipe_fds[1], buf, sizeof(buf));
#ifdef ENOSR
		/*
		 * Treat ENOSR as EAGAIN but loop slowly as it is
		 * unlikely to clear fast.
		 */
		if (cc < 0 && errno == ENOSR) {
			sleep(1);
			errno = EAGAIN;
		}
#endif
	} while (cc < 0 && SOFT_ERROR(errno));

	if (cc < 0) {
		isc__strerror(errno, strbuf, sizeof(strbuf));
		FATAL_ERROR(__FILE__, __LINE__,
			    isc_msgcat_get(isc_msgcat, ISC_MSGSET_SOCKET,
					   ISC_MSG_WRITEFAILED,
					   "write() failed "
					   "during watcher poke: %s"),
			    strbuf);
	}

	INSIST(cc == sizeof(buf));
}

/*
 * Read a message on the internal fd.
 */
static void
select_readmsg(isc_socketmgr_t *mgr, int *fd, int *msg) {
	int buf[2];
	int cc;
	char strbuf[ISC_STRERRORSIZE];

	cc = read(mgr->pipe_fds[0], buf, sizeof(buf));
	if (cc < 0) {
		*msg = SELECT_POKE_NOTHING;
		*fd = -1;	/* Silence compiler. */
		if (SOFT_ERROR(errno))
			return;

		isc__strerror(errno, strbuf, sizeof(strbuf));
		FATAL_ERROR(__FILE__, __LINE__,
			    isc_msgcat_get(isc_msgcat, ISC_MSGSET_SOCKET,
					   ISC_MSG_READFAILED,
					   "read() failed "
					   "during watcher poke: %s"),
			    strbuf);
		
		return;
	}
	INSIST(cc == sizeof(buf));

	*fd = buf[0];
	*msg = buf[1];
}
#else /* ISC_PLATFORM_USETHREADS */
/*
 * Update the state of the socketmgr when something changes.
 */
static void
select_poke(isc_socketmgr_t *manager, int fd, int msg) {
	if (msg == SELECT_POKE_SHUTDOWN)
		return;
	else if (fd >= 0)
		wakeup_socket(manager, fd, msg);
	return;
}
#endif /* ISC_PLATFORM_USETHREADS */

/*
 * Make a fd non-blocking.
 */
static isc_result_t
make_nonblock(int fd) {
	int ret;
	int flags;
	char strbuf[ISC_STRERRORSIZE];
#ifdef USE_FIONBIO_IOCTL
	int on = 1;

	ret = ioctl(fd, FIONBIO, (char *)&on);
#else
	flags = fcntl(fd, F_GETFL, 0);
	flags |= PORT_NONBLOCK;
	ret = fcntl(fd, F_SETFL, flags);
#endif

	if (ret == -1) {
		isc__strerror(errno, strbuf, sizeof(strbuf));
		UNEXPECTED_ERROR(__FILE__, __LINE__,
#ifdef USE_FIONBIO_IOCTL
				 "ioctl(%d, FIONBIO, &on): %s", fd,
#else
				 "fcntl(%d, F_SETFL, %d): %s", fd, flags,
#endif
				 strbuf);

		return (ISC_R_UNEXPECTED);
	}

	return (ISC_R_SUCCESS);
}

#ifdef USE_CMSG
/*
 * Not all OSes support advanced CMSG macros: CMSG_LEN and CMSG_SPACE.
 * In order to ensure as much portability as possible, we provide wrapper
 * functions of these macros.
 * Note that cmsg_space() could run slow on OSes that do not have
 * CMSG_SPACE.
 */
static inline ISC_SOCKADDR_LEN_T
cmsg_len(ISC_SOCKADDR_LEN_T len) {
#ifdef CMSG_LEN
	return (CMSG_LEN(len));
#else
	ISC_SOCKADDR_LEN_T hdrlen;

	/*
	 * Cast NULL so that any pointer arithmetic performed by CMSG_DATA
	 * is correct.
	 */
	hdrlen = (ISC_SOCKADDR_LEN_T)CMSG_DATA(((struct cmsghdr *)NULL));
	return (hdrlen + len);
#endif
}

static inline ISC_SOCKADDR_LEN_T
cmsg_space(ISC_SOCKADDR_LEN_T len) {
#ifdef CMSG_SPACE
	return (CMSG_SPACE(len));
#else
	struct msghdr msg;
	struct cmsghdr *cmsgp;
	/*
	 * XXX: The buffer length is an ad-hoc value, but should be enough
	 * in a practical sense.
	 */
	char dummybuf[sizeof(struct cmsghdr) + 1024];

	memset(&msg, 0, sizeof(msg));
	msg.msg_control = dummybuf;
	msg.msg_controllen = sizeof(dummybuf);

	cmsgp = (struct cmsghdr *)dummybuf;
	cmsgp->cmsg_len = cmsg_len(len);

	cmsgp = CMSG_NXTHDR(&msg, cmsgp);
	if (cmsgp != NULL)
		return ((char *)cmsgp - (char *)msg.msg_control);
	else
		return (0);
#endif	
}
#endif /* USE_CMSG */

/*
 * Process control messages received on a socket.
 */
static void
process_cmsg(isc_socket_t *sock, struct msghdr *msg, isc_socketevent_t *dev) {
#ifdef USE_CMSG
	struct cmsghdr *cmsgp;
#ifdef ISC_PLATFORM_HAVEIN6PKTINFO
	struct in6_pktinfo *pktinfop;
#endif
#ifdef SO_TIMESTAMP
	struct timeval *timevalp;
#endif
#endif

	/*
	 * sock is used only when ISC_NET_BSD44MSGHDR and USE_CMSG are defined.
	 * msg and dev are used only when ISC_NET_BSD44MSGHDR is defined.
	 * They are all here, outside of the CPP tests, because it is
	 * more consistent with the usual ISC coding style.
	 */
	UNUSED(sock);
	UNUSED(msg);
	UNUSED(dev);

#ifdef ISC_NET_BSD44MSGHDR

#ifdef MSG_TRUNC
	if ((msg->msg_flags & MSG_TRUNC) == MSG_TRUNC)
		dev->attributes |= ISC_SOCKEVENTATTR_TRUNC;
#endif

#ifdef MSG_CTRUNC
	if ((msg->msg_flags & MSG_CTRUNC) == MSG_CTRUNC)
		dev->attributes |= ISC_SOCKEVENTATTR_CTRUNC;
#endif

#ifndef USE_CMSG
	return;
#else
	if (msg->msg_controllen == 0U || msg->msg_control == NULL)
		return;

#ifdef SO_TIMESTAMP
	timevalp = NULL;
#endif
#ifdef ISC_PLATFORM_HAVEIN6PKTINFO
	pktinfop = NULL;
#endif

	cmsgp = CMSG_FIRSTHDR(msg);
	while (cmsgp != NULL) {
		socket_log(sock, NULL, TRACE,
			   isc_msgcat, ISC_MSGSET_SOCKET, ISC_MSG_PROCESSCMSG,
			   "processing cmsg %p", cmsgp);

#ifdef ISC_PLATFORM_HAVEIN6PKTINFO
		if (cmsgp->cmsg_level == IPPROTO_IPV6
		    && cmsgp->cmsg_type == IPV6_PKTINFO) {

			pktinfop = (struct in6_pktinfo *)CMSG_DATA(cmsgp);
			memcpy(&dev->pktinfo, pktinfop,
			       sizeof(struct in6_pktinfo));
			dev->attributes |= ISC_SOCKEVENTATTR_PKTINFO;
			socket_log(sock, NULL, TRACE,
				   isc_msgcat, ISC_MSGSET_SOCKET,
				   ISC_MSG_IFRECEIVED,
				   "interface received on ifindex %u",
				   dev->pktinfo.ipi6_ifindex);
			if (IN6_IS_ADDR_MULTICAST(&pktinfop->ipi6_addr))
				dev->attributes |= ISC_SOCKEVENTATTR_MULTICAST;				
			goto next;
		}
#endif

#ifdef SO_TIMESTAMP
		if (cmsgp->cmsg_level == SOL_SOCKET
		    && cmsgp->cmsg_type == SCM_TIMESTAMP) {
			timevalp = (struct timeval *)CMSG_DATA(cmsgp);
			dev->timestamp.seconds = timevalp->tv_sec;
			dev->timestamp.nanoseconds = timevalp->tv_usec * 1000;
			dev->attributes |= ISC_SOCKEVENTATTR_TIMESTAMP;
			goto next;
		}
#endif

	next:
		cmsgp = CMSG_NXTHDR(msg, cmsgp);
	}
#endif /* USE_CMSG */

#endif /* ISC_NET_BSD44MSGHDR */
}

/*
 * Construct an iov array and attach it to the msghdr passed in.  This is
 * the SEND constructor, which will use the used region of the buffer
 * (if using a buffer list) or will use the internal region (if a single
 * buffer I/O is requested).
 *
 * Nothing can be NULL, and the done event must list at least one buffer
 * on the buffer linked list for this function to be meaningful.
 *
 * If write_countp != NULL, *write_countp will hold the number of bytes
 * this transaction can send.
 */
static void
build_msghdr_send(isc_socket_t *sock, isc_socketevent_t *dev,
		  struct msghdr *msg, struct iovec *iov, size_t *write_countp)
{
	unsigned int iovcount;
	isc_buffer_t *buffer;
	isc_region_t used;
	size_t write_count;
	size_t skip_count;

	memset(msg, 0, sizeof(*msg));

	if (sock->type == isc_sockettype_udp) {
		msg->msg_name = (void *)&dev->address.type.sa;
		msg->msg_namelen = dev->address.length;
	} else {
		msg->msg_name = NULL;
		msg->msg_namelen = 0;
	}

	buffer = ISC_LIST_HEAD(dev->bufferlist);
	write_count = 0;
	iovcount = 0;

	/*
	 * Single buffer I/O?  Skip what we've done so far in this region.
	 */
	if (buffer == NULL) {
		write_count = dev->region.length - dev->n;
		iov[0].iov_base = (void *)(dev->region.base + dev->n);
		iov[0].iov_len = write_count;
		iovcount = 1;

		goto config;
	}

	/*
	 * Multibuffer I/O.
	 * Skip the data in the buffer list that we have already written.
	 */
	skip_count = dev->n;
	while (buffer != NULL) {
		REQUIRE(ISC_BUFFER_VALID(buffer));
		if (skip_count < isc_buffer_usedlength(buffer))
			break;
		skip_count -= isc_buffer_usedlength(buffer);
		buffer = ISC_LIST_NEXT(buffer, link);
	}

	while (buffer != NULL) {
		INSIST(iovcount < MAXSCATTERGATHER_SEND);

		isc_buffer_usedregion(buffer, &used);

		if (used.length > 0) {
			iov[iovcount].iov_base = (void *)(used.base
							  + skip_count);
			iov[iovcount].iov_len = used.length - skip_count;
			write_count += (used.length - skip_count);
			skip_count = 0;
			iovcount++;
		}
		buffer = ISC_LIST_NEXT(buffer, link);
	}

	INSIST(skip_count == 0U);

 config:
	msg->msg_iov = iov;
	msg->msg_iovlen = iovcount;

#ifdef ISC_NET_BSD44MSGHDR
	msg->msg_control = NULL;
	msg->msg_controllen = 0;
	msg->msg_flags = 0;
#if defined(USE_CMSG) && defined(ISC_PLATFORM_HAVEIN6PKTINFO)
	if ((sock->type == isc_sockettype_udp)
	    && ((dev->attributes & ISC_SOCKEVENTATTR_PKTINFO) != 0)) {
		struct cmsghdr *cmsgp;
		struct in6_pktinfo *pktinfop;

		socket_log(sock, NULL, TRACE,
			   isc_msgcat, ISC_MSGSET_SOCKET, ISC_MSG_SENDTODATA,
			   "sendto pktinfo data, ifindex %u",
			   dev->pktinfo.ipi6_ifindex);

		msg->msg_controllen = cmsg_space(sizeof(struct in6_pktinfo));
		INSIST(msg->msg_controllen <= sock->sendcmsgbuflen);
		msg->msg_control = (void *)sock->sendcmsgbuf;

		cmsgp = (struct cmsghdr *)sock->sendcmsgbuf;
		cmsgp->cmsg_level = IPPROTO_IPV6;
		cmsgp->cmsg_type = IPV6_PKTINFO;
		cmsgp->cmsg_len = cmsg_len(sizeof(struct in6_pktinfo));
		pktinfop = (struct in6_pktinfo *)CMSG_DATA(cmsgp);
		memcpy(pktinfop, &dev->pktinfo, sizeof(struct in6_pktinfo));
	}
#endif /* USE_CMSG && ISC_PLATFORM_HAVEIPV6 */
#else /* ISC_NET_BSD44MSGHDR */
	msg->msg_accrights = NULL;
	msg->msg_accrightslen = 0;
#endif /* ISC_NET_BSD44MSGHDR */

	if (write_countp != NULL)
		*write_countp = write_count;
}

/*
 * Construct an iov array and attach it to the msghdr passed in.  This is
 * the RECV constructor, which will use the avialable region of the buffer
 * (if using a buffer list) or will use the internal region (if a single
 * buffer I/O is requested).
 *
 * Nothing can be NULL, and the done event must list at least one buffer
 * on the buffer linked list for this function to be meaningful.
 *
 * If read_countp != NULL, *read_countp will hold the number of bytes
 * this transaction can receive.
 */
static void
build_msghdr_recv(isc_socket_t *sock, isc_socketevent_t *dev,
		  struct msghdr *msg, struct iovec *iov, size_t *read_countp)
{
	unsigned int iovcount;
	isc_buffer_t *buffer;
	isc_region_t available;
	size_t read_count;

	memset(msg, 0, sizeof(struct msghdr));

	if (sock->type == isc_sockettype_udp) {
		memset(&dev->address, 0, sizeof(dev->address));
#ifdef BROKEN_RECVMSG
		if (sock->pf == AF_INET) {
			msg->msg_name = (void *)&dev->address.type.sin;
			msg->msg_namelen = sizeof(dev->address.type.sin6);
		} else if (sock->pf == AF_INET6) {
			msg->msg_name = (void *)&dev->address.type.sin6;
			msg->msg_namelen = sizeof(dev->address.type.sin6);
#ifdef ISC_PLATFORM_HAVESYSUNH
		} else if (sock->pf == AF_UNIX) {
			msg->msg_name = (void *)&dev->address.type.sunix;
			msg->msg_namelen = sizeof(dev->address.type.sunix);
#endif
		} else {
			msg->msg_name = (void *)&dev->address.type.sa;
			msg->msg_namelen = sizeof(dev->address.type);
		}
#else
		msg->msg_name = (void *)&dev->address.type.sa;
		msg->msg_namelen = sizeof(dev->address.type);
#endif
#ifdef ISC_NET_RECVOVERFLOW
		/* If needed, steal one iovec for overflow detection. */
		maxiov--;
#endif
	} else { /* TCP */
		msg->msg_name = NULL;
		msg->msg_namelen = 0;
		dev->address = sock->address;
	}

	buffer = ISC_LIST_HEAD(dev->bufferlist);
	read_count = 0;

	/*
	 * Single buffer I/O?  Skip what we've done so far in this region.
	 */
	if (buffer == NULL) {
		read_count = dev->region.length - dev->n;
		iov[0].iov_base = (void *)(dev->region.base + dev->n);
		iov[0].iov_len = read_count;
		iovcount = 1;

		goto config;
	}

	/*
	 * Multibuffer I/O.
	 * Skip empty buffers.
	 */
	while (buffer != NULL) {
		REQUIRE(ISC_BUFFER_VALID(buffer));
		if (isc_buffer_availablelength(buffer) != 0)
			break;
		buffer = ISC_LIST_NEXT(buffer, link);
	}

	iovcount = 0;
	while (buffer != NULL) {
		INSIST(iovcount < MAXSCATTERGATHER_RECV);

		isc_buffer_availableregion(buffer, &available);

		if (available.length > 0) {
			iov[iovcount].iov_base = (void *)(available.base);
			iov[iovcount].iov_len = available.length;
			read_count += available.length;
			iovcount++;
		}
		buffer = ISC_LIST_NEXT(buffer, link);
	}

 config:

	/*
	 * If needed, set up to receive that one extra byte.  Note that
	 * we know there is at least one iov left, since we stole it
	 * at the top of this function.
	 */
#ifdef ISC_NET_RECVOVERFLOW
	if (sock->type == isc_sockettype_udp) {
		iov[iovcount].iov_base = (void *)(&sock->overflow);
		iov[iovcount].iov_len = 1;
		iovcount++;
	}
#endif

	msg->msg_iov = iov;
	msg->msg_iovlen = iovcount;

#ifdef ISC_NET_BSD44MSGHDR
	msg->msg_control = NULL;
	msg->msg_controllen = 0;
	msg->msg_flags = 0;
#if defined(USE_CMSG)
	if (sock->type == isc_sockettype_udp) {
		msg->msg_control = sock->recvcmsgbuf;
		msg->msg_controllen = sock->recvcmsgbuflen;
	}
#endif /* USE_CMSG */
#else /* ISC_NET_BSD44MSGHDR */
	msg->msg_accrights = NULL;
	msg->msg_accrightslen = 0;
#endif /* ISC_NET_BSD44MSGHDR */

	if (read_countp != NULL)
		*read_countp = read_count;
}

static void
set_dev_address(isc_sockaddr_t *address, isc_socket_t *sock,
		isc_socketevent_t *dev)
{
	if (sock->type == isc_sockettype_udp) {
		if (address != NULL)
			dev->address = *address;
		else
			dev->address = sock->address;
	} else if (sock->type == isc_sockettype_tcp) {
		INSIST(address == NULL);
		dev->address = sock->address;
	}
}

static void
destroy_socketevent(isc_event_t *event) {
	isc_socketevent_t *ev = (isc_socketevent_t *)event;

	INSIST(ISC_LIST_EMPTY(ev->bufferlist));

	(ev->destroy)(event);
}

static isc_socketevent_t *
allocate_socketevent(isc_socket_t *sock, isc_eventtype_t eventtype,
		     isc_taskaction_t action, const void *arg)
{
	isc_socketevent_t *ev;

	ev = (isc_socketevent_t *)isc_event_allocate(sock->manager->mctx,
						     sock, eventtype,
						     action, arg,
						     sizeof(*ev));

	if (ev == NULL)
		return (NULL);

	ev->result = ISC_R_UNEXPECTED;
	ISC_LINK_INIT(ev, ev_link);
	ISC_LIST_INIT(ev->bufferlist);
	ev->region.base = NULL;
	ev->n = 0;
	ev->offset = 0;
	ev->attributes = 0;
	ev->destroy = ev->ev_destroy;
	ev->ev_destroy = destroy_socketevent;

	return (ev);
}

#if defined(ISC_SOCKET_DEBUG)
static void
dump_msg(struct msghdr *msg) {
	unsigned int i;

	printf("MSGHDR %p\n", msg);
	printf("\tname %p, namelen %d\n", msg->msg_name, msg->msg_namelen);
	printf("\tiov %p, iovlen %d\n", msg->msg_iov, msg->msg_iovlen);
	for (i = 0; i < (unsigned int)msg->msg_iovlen; i++)
		printf("\t\t%d\tbase %p, len %d\n", i,
		       msg->msg_iov[i].iov_base,
		       msg->msg_iov[i].iov_len);
#ifdef ISC_NET_BSD44MSGHDR
	printf("\tcontrol %p, controllen %d\n", msg->msg_control,
	       msg->msg_controllen);
#endif
}
#endif

#define DOIO_SUCCESS		0	/* i/o ok, event sent */
#define DOIO_SOFT		1	/* i/o ok, soft error, no event sent */
#define DOIO_HARD		2	/* i/o error, event sent */
#define DOIO_EOF		3	/* EOF, no event sent */

static int
doio_recv(isc_socket_t *sock, isc_socketevent_t *dev) {
	int cc;
	struct iovec iov[MAXSCATTERGATHER_RECV];
	size_t read_count;
	size_t actual_count;
	struct msghdr msghdr;
	isc_buffer_t *buffer;
	int recv_errno;
	char strbuf[ISC_STRERRORSIZE];

	build_msghdr_recv(sock, dev, &msghdr, iov, &read_count);

#if defined(ISC_SOCKET_DEBUG)
	dump_msg(&msghdr);
#endif

	cc = recvmsg(sock->fd, &msghdr, 0);
	recv_errno = errno;

#if defined(ISC_SOCKET_DEBUG)
	dump_msg(&msghdr);
#endif

	if (cc < 0) {
		if (SOFT_ERROR(recv_errno))
			return (DOIO_SOFT);

		if (isc_log_wouldlog(isc_lctx, IOEVENT_LEVEL)) {
			isc__strerror(recv_errno, strbuf, sizeof(strbuf));
			socket_log(sock, NULL, IOEVENT,
				   isc_msgcat, ISC_MSGSET_SOCKET,
				   ISC_MSG_DOIORECV, 
				  "doio_recv: recvmsg(%d) %d bytes, err %d/%s",
				   sock->fd, cc, recv_errno, strbuf);
		}

#define SOFT_OR_HARD(_system, _isc) \
	if (recv_errno == _system) { \
		if (sock->connected) { \
			dev->result = _isc; \
			return (DOIO_HARD); \
		} \
		return (DOIO_SOFT); \
	}
#define ALWAYS_HARD(_system, _isc) \
	if (recv_errno == _system) { \
		dev->result = _isc; \
		return (DOIO_HARD); \
	}

		SOFT_OR_HARD(ECONNREFUSED, ISC_R_CONNREFUSED);
		SOFT_OR_HARD(ENETUNREACH, ISC_R_NETUNREACH);
		SOFT_OR_HARD(EHOSTUNREACH, ISC_R_HOSTUNREACH);
		SOFT_OR_HARD(EHOSTDOWN, ISC_R_HOSTDOWN);
		/* HPUX 11.11 can return EADDRNOTAVAIL. */
		SOFT_OR_HARD(EADDRNOTAVAIL, ISC_R_ADDRNOTAVAIL);
		ALWAYS_HARD(ENOBUFS, ISC_R_NORESOURCES);

#undef SOFT_OR_HARD
#undef ALWAYS_HARD

		dev->result = isc__errno2result(recv_errno);
		return (DOIO_HARD);
	}

	/*
	 * On TCP, zero length reads indicate EOF, while on
	 * UDP, zero length reads are perfectly valid, although
	 * strange.
	 */
	if ((sock->type == isc_sockettype_tcp) && (cc == 0))
		return (DOIO_EOF);

	if (sock->type == isc_sockettype_udp) {
		dev->address.length = msghdr.msg_namelen;
		if (isc_sockaddr_getport(&dev->address) == 0) {
			if (isc_log_wouldlog(isc_lctx, IOEVENT_LEVEL)) {
				socket_log(sock, &dev->address, IOEVENT,
					   isc_msgcat, ISC_MSGSET_SOCKET,
					   ISC_MSG_ZEROPORT, 
					   "dropping source port zero packet");
			}
			return (DOIO_SOFT);
		}
	}

	socket_log(sock, &dev->address, IOEVENT,
		   isc_msgcat, ISC_MSGSET_SOCKET, ISC_MSG_PKTRECV,
		   "packet received correctly");

	/*
	 * Overflow bit detection.  If we received MORE bytes than we should,
	 * this indicates an overflow situation.  Set the flag in the
	 * dev entry and adjust how much we read by one.
	 */
#ifdef ISC_NET_RECVOVERFLOW
	if ((sock->type == isc_sockettype_udp) && ((size_t)cc > read_count)) {
		dev->attributes |= ISC_SOCKEVENTATTR_TRUNC;
		cc--;
	}
#endif

	/*
	 * If there are control messages attached, run through them and pull
	 * out the interesting bits.
	 */
	if (sock->type == isc_sockettype_udp)
		process_cmsg(sock, &msghdr, dev);

	/*
	 * update the buffers (if any) and the i/o count
	 */
	dev->n += cc;
	actual_count = cc;
	buffer = ISC_LIST_HEAD(dev->bufferlist);
	while (buffer != NULL && actual_count > 0U) {
		REQUIRE(ISC_BUFFER_VALID(buffer));
		if (isc_buffer_availablelength(buffer) <= actual_count) {
			actual_count -= isc_buffer_availablelength(buffer);
			isc_buffer_add(buffer,
				       isc_buffer_availablelength(buffer));
		} else {
			isc_buffer_add(buffer, actual_count);
			actual_count = 0;
			break;
		}
		buffer = ISC_LIST_NEXT(buffer, link);
		if (buffer == NULL) {
			INSIST(actual_count == 0U);
		}
	}

	/*
	 * If we read less than we expected, update counters,
	 * and let the upper layer poke the descriptor.
	 */
	if (((size_t)cc != read_count) && (dev->n < dev->minimum))
		return (DOIO_SOFT);

	/*
	 * Full reads are posted, or partials if partials are ok.
	 */
	dev->result = ISC_R_SUCCESS;
	return (DOIO_SUCCESS);
}

/*
 * Returns:
 *	DOIO_SUCCESS	The operation succeeded.  dev->result contains
 *			ISC_R_SUCCESS.
 *
 *	DOIO_HARD	A hard or unexpected I/O error was encountered.
 *			dev->result contains the appropriate error.
 *
 *	DOIO_SOFT	A soft I/O error was encountered.  No senddone
 *			event was sent.  The operation should be retried.
 *
 *	No other return values are possible.
 */
static int
doio_send(isc_socket_t *sock, isc_socketevent_t *dev) {
	int cc;
	struct iovec iov[MAXSCATTERGATHER_SEND];
	size_t write_count;
	struct msghdr msghdr;
	char addrbuf[ISC_SOCKADDR_FORMATSIZE];
	int attempts = 0;
	int send_errno;
	char strbuf[ISC_STRERRORSIZE];

	build_msghdr_send(sock, dev, &msghdr, iov, &write_count);

 resend:
	cc = sendmsg(sock->fd, &msghdr, 0);
	send_errno = errno;

	/*
	 * Check for error or block condition.
	 */
	if (cc < 0) {
		if (send_errno == EINTR && ++attempts < NRETRIES)
			goto resend;

		if (SOFT_ERROR(send_errno))
			return (DOIO_SOFT);

#define SOFT_OR_HARD(_system, _isc) \
	if (send_errno == _system) { \
		if (sock->connected) { \
			dev->result = _isc; \
			return (DOIO_HARD); \
		} \
		return (DOIO_SOFT); \
	}
#define ALWAYS_HARD(_system, _isc) \
	if (send_errno == _system) { \
		dev->result = _isc; \
		return (DOIO_HARD); \
	}

		SOFT_OR_HARD(ECONNREFUSED, ISC_R_CONNREFUSED);
		ALWAYS_HARD(EACCES, ISC_R_NOPERM);
		ALWAYS_HARD(EAFNOSUPPORT, ISC_R_ADDRNOTAVAIL);
		ALWAYS_HARD(EADDRNOTAVAIL, ISC_R_ADDRNOTAVAIL);
		ALWAYS_HARD(EHOSTUNREACH, ISC_R_HOSTUNREACH);
#ifdef EHOSTDOWN
		ALWAYS_HARD(EHOSTDOWN, ISC_R_HOSTUNREACH);
#endif
		ALWAYS_HARD(ENETUNREACH, ISC_R_NETUNREACH);
		ALWAYS_HARD(ENOBUFS, ISC_R_NORESOURCES);
		ALWAYS_HARD(EPERM, ISC_R_HOSTUNREACH);
		ALWAYS_HARD(EPIPE, ISC_R_NOTCONNECTED);
		ALWAYS_HARD(ECONNRESET, ISC_R_CONNECTIONRESET);

#undef SOFT_OR_HARD
#undef ALWAYS_HARD

		/*
		 * The other error types depend on whether or not the
		 * socket is UDP or TCP.  If it is UDP, some errors
		 * that we expect to be fatal under TCP are merely
		 * annoying, and are really soft errors.
		 *
		 * However, these soft errors are still returned as
		 * a status.
		 */
		isc_sockaddr_format(&dev->address, addrbuf, sizeof(addrbuf));
		isc__strerror(send_errno, strbuf, sizeof(strbuf));
		UNEXPECTED_ERROR(__FILE__, __LINE__, "internal_send: %s: %s",
				 addrbuf, strbuf);
		dev->result = isc__errno2result(send_errno);
		return (DOIO_HARD);
	}

	if (cc == 0)
		UNEXPECTED_ERROR(__FILE__, __LINE__,
				 "internal_send: send() %s 0",
				 isc_msgcat_get(isc_msgcat, ISC_MSGSET_GENERAL,
						ISC_MSG_RETURNED, "returned"));

	/*
	 * If we write less than we expected, update counters, poke.
	 */
	dev->n += cc;
	if ((size_t)cc != write_count)
		return (DOIO_SOFT);

	/*
	 * Exactly what we wanted to write.  We're done with this
	 * entry.  Post its completion event.
	 */
	dev->result = ISC_R_SUCCESS;
	return (DOIO_SUCCESS);
}

/*
 * Kill.
 *
 * Caller must ensure that the socket is not locked and no external
 * references exist.
 */
static void
destroy(isc_socket_t **sockp) {
	isc_socket_t *sock = *sockp;
	isc_socketmgr_t *manager = sock->manager;

	socket_log(sock, NULL, CREATION, isc_msgcat, ISC_MSGSET_SOCKET,
		   ISC_MSG_DESTROYING, "destroying");

	INSIST(ISC_LIST_EMPTY(sock->accept_list));
	INSIST(ISC_LIST_EMPTY(sock->recv_list));
	INSIST(ISC_LIST_EMPTY(sock->send_list));
	INSIST(sock->connect_ev == NULL);
	REQUIRE(sock->fd >= 0 && sock->fd < (int)FD_SETSIZE);

	LOCK(&manager->lock);

	/*
	 * No one has this socket open, so the watcher doesn't have to be
	 * poked, and the socket doesn't have to be locked.
	 */
	manager->fds[sock->fd] = NULL;
	manager->fdstate[sock->fd] = CLOSE_PENDING;
	select_poke(manager, sock->fd, SELECT_POKE_CLOSE);
	ISC_LIST_UNLINK(manager->socklist, sock, link);

#ifdef ISC_PLATFORM_USETHREADS
	if (ISC_LIST_EMPTY(manager->socklist))
		SIGNAL(&manager->shutdown_ok);
#endif /* ISC_PLATFORM_USETHREADS */

	/*
	 * XXX should reset manager->maxfd here
	 */

	UNLOCK(&manager->lock);

	free_socket(sockp);
}

static isc_result_t
allocate_socket(isc_socketmgr_t *manager, isc_sockettype_t type,
		isc_socket_t **socketp)
{
	isc_socket_t *sock;
	isc_result_t result;
	ISC_SOCKADDR_LEN_T cmsgbuflen;

	sock = isc_mem_get(manager->mctx, sizeof(*sock));

	if (sock == NULL)
		return (ISC_R_NOMEMORY);

	result = ISC_R_UNEXPECTED;

	sock->magic = 0;
	sock->references = 0;

	sock->manager = manager;
	sock->type = type;
	sock->fd = -1;

	ISC_LINK_INIT(sock, link);

	sock->recvcmsgbuf = NULL;
	sock->sendcmsgbuf = NULL;

	/*
	 * set up cmsg buffers
	 */
	cmsgbuflen = 0;
#if defined(USE_CMSG) && defined(ISC_PLATFORM_HAVEIN6PKTINFO)
	cmsgbuflen = cmsg_space(sizeof(struct in6_pktinfo));
#endif
#if defined(USE_CMSG) && defined(SO_TIMESTAMP)
	cmsgbuflen += cmsg_space(sizeof(struct timeval));
#endif
	sock->recvcmsgbuflen = cmsgbuflen;
	if (sock->recvcmsgbuflen != 0U) {
		sock->recvcmsgbuf = isc_mem_get(manager->mctx, cmsgbuflen);
		if (sock->recvcmsgbuf == NULL)
			goto error;
	}

	cmsgbuflen = 0;
#if defined(USE_CMSG) && defined(ISC_PLATFORM_HAVEIN6PKTINFO)
	cmsgbuflen = cmsg_space(sizeof(struct in6_pktinfo));
#endif
	sock->sendcmsgbuflen = cmsgbuflen;
	if (sock->sendcmsgbuflen != 0U) {
		sock->sendcmsgbuf = isc_mem_get(manager->mctx, cmsgbuflen);
		if (sock->sendcmsgbuf == NULL)
			goto error;
	}

	/*
	 * set up list of readers and writers to be initially empty
	 */
	ISC_LIST_INIT(sock->recv_list);
	ISC_LIST_INIT(sock->send_list);
	ISC_LIST_INIT(sock->accept_list);
	sock->connect_ev = NULL;
	sock->pending_recv = 0;
	sock->pending_send = 0;
	sock->pending_accept = 0;
	sock->listener = 0;
	sock->connected = 0;
	sock->connecting = 0;
	sock->bound = 0;

	/*
	 * initialize the lock
	 */
	result = isc_mutex_init(&sock->lock);
	if (result != ISC_R_SUCCESS) {
		sock->magic = 0;
		goto error;
	}

	/*
	 * Initialize readable and writable events
	 */
	ISC_EVENT_INIT(&sock->readable_ev, sizeof(intev_t),
		       ISC_EVENTATTR_NOPURGE, NULL, ISC_SOCKEVENT_INTR,
		       NULL, sock, sock, NULL, NULL);
	ISC_EVENT_INIT(&sock->writable_ev, sizeof(intev_t),
		       ISC_EVENTATTR_NOPURGE, NULL, ISC_SOCKEVENT_INTW,
		       NULL, sock, sock, NULL, NULL);

	sock->magic = SOCKET_MAGIC;
	*socketp = sock;

	return (ISC_R_SUCCESS);

 error:
	if (sock->recvcmsgbuf != NULL)
		isc_mem_put(manager->mctx, sock->recvcmsgbuf,
			    sock->recvcmsgbuflen);
	if (sock->sendcmsgbuf != NULL)
		isc_mem_put(manager->mctx, sock->sendcmsgbuf,
			    sock->sendcmsgbuflen);
	isc_mem_put(manager->mctx, sock, sizeof(*sock));

	return (result);
}

/*
 * This event requires that the various lists be empty, that the reference
 * count be 1, and that the magic number is valid.  The other socket bits,
 * like the lock, must be initialized as well.  The fd associated must be
 * marked as closed, by setting it to -1 on close, or this routine will
 * also close the socket.
 */
static void
free_socket(isc_socket_t **socketp) {
	isc_socket_t *sock = *socketp;

	INSIST(sock->references == 0);
	INSIST(VALID_SOCKET(sock));
	INSIST(!sock->connecting);
	INSIST(!sock->pending_recv);
	INSIST(!sock->pending_send);
	INSIST(!sock->pending_accept);
	INSIST(ISC_LIST_EMPTY(sock->recv_list));
	INSIST(ISC_LIST_EMPTY(sock->send_list));
	INSIST(ISC_LIST_EMPTY(sock->accept_list));
	INSIST(!ISC_LINK_LINKED(sock, link));

	if (sock->recvcmsgbuf != NULL)
		isc_mem_put(sock->manager->mctx, sock->recvcmsgbuf,
			    sock->recvcmsgbuflen);
	if (sock->sendcmsgbuf != NULL)
		isc_mem_put(sock->manager->mctx, sock->sendcmsgbuf,
			    sock->sendcmsgbuflen);

	sock->magic = 0;

	DESTROYLOCK(&sock->lock);

	isc_mem_put(sock->manager->mctx, sock, sizeof(*sock));

	*socketp = NULL;
}

/*
 * Create a new 'type' socket managed by 'manager'.  Events
 * will be posted to 'task' and when dispatched 'action' will be
 * called with 'arg' as the arg value.  The new socket is returned
 * in 'socketp'.
 */
isc_result_t
isc_socket_create(isc_socketmgr_t *manager, int pf, isc_sockettype_t type,
		  isc_socket_t **socketp)
{
	isc_socket_t *sock = NULL;
<<<<<<< HEAD
	isc_result_t result;
#if defined(USE_CMSG) || defined(SO_BSDCOMPAT)
=======
	isc_result_t ret;
#if defined(USE_CMSG) || (defined(SO_BSDCOMPAT) && 0)
>>>>>>> c8047a54
	int on = 1;
#endif
#if defined(SO_RCVBUF)
	ISC_SOCKADDR_LEN_T optlen;
	int size;
#endif
	char strbuf[ISC_STRERRORSIZE];
	const char *err = "socket";

	REQUIRE(VALID_MANAGER(manager));
	REQUIRE(socketp != NULL && *socketp == NULL);

	result = allocate_socket(manager, type, &sock);
	if (result != ISC_R_SUCCESS)
		return (result);

	sock->pf = pf;
	switch (type) {
	case isc_sockettype_udp:
		sock->fd = socket(pf, SOCK_DGRAM, IPPROTO_UDP);
		break;
	case isc_sockettype_tcp:
		sock->fd = socket(pf, SOCK_STREAM, IPPROTO_TCP);
		break;
	case isc_sockettype_unix:
		sock->fd = socket(pf, SOCK_STREAM, 0);
		break;
	}

#ifdef F_DUPFD
	/*
	 * Leave a space for stdio to work in.
	 */
	if (sock->fd >= 0 && sock->fd < 20) {
		int new, tmp;
		new = fcntl(sock->fd, F_DUPFD, 20);
		tmp = errno;
		(void)close(sock->fd);
		errno = tmp;
		sock->fd = new;
		err = "isc_socket_create: fcntl";
	}
#endif

	if (sock->fd >= (int)FD_SETSIZE) {
		(void)close(sock->fd);
		isc_log_iwrite(isc_lctx, ISC_LOGCATEGORY_GENERAL,
			       ISC_LOGMODULE_SOCKET, ISC_LOG_ERROR,
			       isc_msgcat, ISC_MSGSET_SOCKET,
			       ISC_MSG_TOOMANYFDS,
			       "%s: too many open file descriptors", "socket");
		free_socket(&sock);
		return (ISC_R_NORESOURCES);
	}
	
	if (sock->fd < 0) {
		free_socket(&sock);

		switch (errno) {
		case EMFILE:
		case ENFILE:
		case ENOBUFS:
			return (ISC_R_NORESOURCES);

		case EPROTONOSUPPORT:
		case EPFNOSUPPORT:
		case EAFNOSUPPORT:
		/*
		 * Linux 2.2 (and maybe others) return EINVAL instead of
		 * EAFNOSUPPORT.
		 */
		case EINVAL:
			return (ISC_R_FAMILYNOSUPPORT);

		default:
			isc__strerror(errno, strbuf, sizeof(strbuf));
			UNEXPECTED_ERROR(__FILE__, __LINE__,
					 "%s() %s: %s", err,
					 isc_msgcat_get(isc_msgcat,
							ISC_MSGSET_GENERAL,
							ISC_MSG_FAILED,
							"failed"),
					 strbuf);
			return (ISC_R_UNEXPECTED);
		}
	}

	if (make_nonblock(sock->fd) != ISC_R_SUCCESS) {
		(void)close(sock->fd);
		free_socket(&sock);
		return (ISC_R_UNEXPECTED);
	}

<<<<<<< HEAD
#ifdef SO_BSDCOMPAT
	if (type != isc_sockettype_unix &&
	    setsockopt(sock->fd, SOL_SOCKET, SO_BSDCOMPAT,
=======
#if defined(SO_BSDCOMPAT) && 0
	if (setsockopt(sock->fd, SOL_SOCKET, SO_BSDCOMPAT,
>>>>>>> c8047a54
		       (void *)&on, sizeof(on)) < 0) {
		isc__strerror(errno, strbuf, sizeof(strbuf));
		UNEXPECTED_ERROR(__FILE__, __LINE__,
				 "setsockopt(%d, SO_BSDCOMPAT) %s: %s",
				 sock->fd,
				 isc_msgcat_get(isc_msgcat, ISC_MSGSET_GENERAL,
						ISC_MSG_FAILED, "failed"),
				 strbuf);
		/* Press on... */
	}
#endif

#if defined(USE_CMSG) || defined(SO_RCVBUF)
	if (type == isc_sockettype_udp) {

#if defined(USE_CMSG)
#if defined(SO_TIMESTAMP)
		if (setsockopt(sock->fd, SOL_SOCKET, SO_TIMESTAMP,
			       (void *)&on, sizeof(on)) < 0
		    && errno != ENOPROTOOPT) {
			isc__strerror(errno, strbuf, sizeof(strbuf));
			UNEXPECTED_ERROR(__FILE__, __LINE__,
					 "setsockopt(%d, SO_TIMESTAMP) %s: %s",
					 sock->fd, 
					 isc_msgcat_get(isc_msgcat,
							ISC_MSGSET_GENERAL,
							ISC_MSG_FAILED,
							"failed"),
					 strbuf);
			/* Press on... */
		}
#endif /* SO_TIMESTAMP */

#if defined(ISC_PLATFORM_HAVEIPV6)
		if (pf == AF_INET6 && sock->recvcmsgbuflen == 0U) {
			/*
			 * Warn explicitly because this anomaly can be hidden
			 * in usual operation (and unexpectedly appear later).
			 */
			UNEXPECTED_ERROR(__FILE__, __LINE__,
					 "No buffer available to receive "
					 "IPv6 destination");
		}
#ifdef ISC_PLATFORM_HAVEIN6PKTINFO
#ifdef IPV6_RECVPKTINFO
		/* 2292bis */
		if ((pf == AF_INET6)
		    && (setsockopt(sock->fd, IPPROTO_IPV6, IPV6_RECVPKTINFO,
				   (void *)&on, sizeof(on)) < 0)) {
			isc__strerror(errno, strbuf, sizeof(strbuf));
			UNEXPECTED_ERROR(__FILE__, __LINE__,
					 "setsockopt(%d, IPV6_RECVPKTINFO) "
					 "%s: %s", sock->fd,
					 isc_msgcat_get(isc_msgcat,
							ISC_MSGSET_GENERAL,
							ISC_MSG_FAILED,
							"failed"),
					 strbuf);
		}
#else
		/* 2292 */
		if ((pf == AF_INET6)
		    && (setsockopt(sock->fd, IPPROTO_IPV6, IPV6_PKTINFO,
				   (void *)&on, sizeof(on)) < 0)) {
			isc__strerror(errno, strbuf, sizeof(strbuf));
			UNEXPECTED_ERROR(__FILE__, __LINE__,
					 "setsockopt(%d, IPV6_PKTINFO) %s: %s",
					 sock->fd,
					 isc_msgcat_get(isc_msgcat,
							ISC_MSGSET_GENERAL,
							ISC_MSG_FAILED,
							"failed"),
					 strbuf);
		}
#endif /* IPV6_RECVPKTINFO */
#endif /* ISC_PLATFORM_HAVEIN6PKTINFO */
#ifdef IPV6_USE_MIN_MTU        /*2292bis, not too common yet*/
		/* use minimum MTU */
		if (pf == AF_INET6) {
			(void)setsockopt(sock->fd, IPPROTO_IPV6,
					 IPV6_USE_MIN_MTU,
					 (void *)&on, sizeof(on));
		}
#endif
#endif /* ISC_PLATFORM_HAVEIPV6 */
#endif /* defined(USE_CMSG) */

#if defined(SO_RCVBUF)
		optlen = sizeof(size);
		if (getsockopt(sock->fd, SOL_SOCKET, SO_RCVBUF,
			       (void *)&size, &optlen) >= 0 &&
		     size < RCVBUFSIZE) {
			size = RCVBUFSIZE;
			if (setsockopt(sock->fd, SOL_SOCKET, SO_RCVBUF,
				       (void *)&size, sizeof(size)) == -1) {
				isc__strerror(errno, strbuf, sizeof(strbuf));
				UNEXPECTED_ERROR(__FILE__, __LINE__,
					"setsockopt(%d, SO_RCVBUF, %d) %s: %s",
					sock->fd, size,
					isc_msgcat_get(isc_msgcat,
						       ISC_MSGSET_GENERAL,
						       ISC_MSG_FAILED,
						       "failed"),
					strbuf);
			}
		}
#endif
	}
#endif /* defined(USE_CMSG) || defined(SO_RCVBUF) */

	sock->references = 1;
	*socketp = sock;

	LOCK(&manager->lock);

	/*
	 * Note we don't have to lock the socket like we normally would because
	 * there are no external references to it yet.
	 */

	manager->fds[sock->fd] = sock;
	manager->fdstate[sock->fd] = MANAGED;
	ISC_LIST_APPEND(manager->socklist, sock, link);
	if (manager->maxfd < sock->fd)
		manager->maxfd = sock->fd;

	UNLOCK(&manager->lock);

	socket_log(sock, NULL, CREATION, isc_msgcat, ISC_MSGSET_SOCKET,
		   ISC_MSG_CREATED, "created");

	return (ISC_R_SUCCESS);
}

/*
 * Attach to a socket.  Caller must explicitly detach when it is done.
 */
void
isc_socket_attach(isc_socket_t *sock, isc_socket_t **socketp) {
	REQUIRE(VALID_SOCKET(sock));
	REQUIRE(socketp != NULL && *socketp == NULL);

	LOCK(&sock->lock);
	sock->references++;
	UNLOCK(&sock->lock);

	*socketp = sock;
}

/*
 * Dereference a socket.  If this is the last reference to it, clean things
 * up by destroying the socket.
 */
void
isc_socket_detach(isc_socket_t **socketp) {
	isc_socket_t *sock;
	isc_boolean_t kill_socket = ISC_FALSE;

	REQUIRE(socketp != NULL);
	sock = *socketp;
	REQUIRE(VALID_SOCKET(sock));

	LOCK(&sock->lock);
	REQUIRE(sock->references > 0);
	sock->references--;
	if (sock->references == 0)
		kill_socket = ISC_TRUE;
	UNLOCK(&sock->lock);

	if (kill_socket)
		destroy(&sock);

	*socketp = NULL;
}

/*
 * I/O is possible on a given socket.  Schedule an event to this task that
 * will call an internal function to do the I/O.  This will charge the
 * task with the I/O operation and let our select loop handler get back
 * to doing something real as fast as possible.
 *
 * The socket and manager must be locked before calling this function.
 */
static void
dispatch_recv(isc_socket_t *sock) {
	intev_t *iev;
	isc_socketevent_t *ev;

	INSIST(!sock->pending_recv);

	ev = ISC_LIST_HEAD(sock->recv_list);
	if (ev == NULL)
		return;

	sock->pending_recv = 1;
	iev = &sock->readable_ev;

	socket_log(sock, NULL, EVENT, NULL, 0, 0,
		   "dispatch_recv:  event %p -> task %p", ev, ev->ev_sender);

	sock->references++;
	iev->ev_sender = sock;
	iev->ev_action = internal_recv;
	iev->ev_arg = sock;

	isc_task_send(ev->ev_sender, (isc_event_t **)&iev);
}

static void
dispatch_send(isc_socket_t *sock) {
	intev_t *iev;
	isc_socketevent_t *ev;

	INSIST(!sock->pending_send);

	ev = ISC_LIST_HEAD(sock->send_list);
	if (ev == NULL)
		return;

	sock->pending_send = 1;
	iev = &sock->writable_ev;

	socket_log(sock, NULL, EVENT, NULL, 0, 0,
		   "dispatch_send:  event %p -> task %p", ev, ev->ev_sender);

	sock->references++;
	iev->ev_sender = sock;
	iev->ev_action = internal_send;
	iev->ev_arg = sock;

	isc_task_send(ev->ev_sender, (isc_event_t **)&iev);
}

/*
 * Dispatch an internal accept event.
 */
static void
dispatch_accept(isc_socket_t *sock) {
	intev_t *iev;
	isc_socket_newconnev_t *ev;

	INSIST(!sock->pending_accept);

	/*
	 * Are there any done events left, or were they all canceled
	 * before the manager got the socket lock?
	 */
	ev = ISC_LIST_HEAD(sock->accept_list);
	if (ev == NULL)
		return;

	sock->pending_accept = 1;
	iev = &sock->readable_ev;

	sock->references++;  /* keep socket around for this internal event */
	iev->ev_sender = sock;
	iev->ev_action = internal_accept;
	iev->ev_arg = sock;

	isc_task_send(ev->ev_sender, (isc_event_t **)&iev);
}

static void
dispatch_connect(isc_socket_t *sock) {
	intev_t *iev;
	isc_socket_connev_t *ev;

	iev = &sock->writable_ev;

	ev = sock->connect_ev;
	INSIST(ev != NULL); /* XXX */

	INSIST(sock->connecting);

	sock->references++;  /* keep socket around for this internal event */
	iev->ev_sender = sock;
	iev->ev_action = internal_connect;
	iev->ev_arg = sock;

	isc_task_send(ev->ev_sender, (isc_event_t **)&iev);
}

/*
 * Dequeue an item off the given socket's read queue, set the result code
 * in the done event to the one provided, and send it to the task it was
 * destined for.
 *
 * If the event to be sent is on a list, remove it before sending.  If
 * asked to, send and detach from the socket as well.
 *
 * Caller must have the socket locked if the event is attached to the socket.
 */
static void
send_recvdone_event(isc_socket_t *sock, isc_socketevent_t **dev) {
	isc_task_t *task;

	task = (*dev)->ev_sender;

	(*dev)->ev_sender = sock;

	if (ISC_LINK_LINKED(*dev, ev_link))
		ISC_LIST_DEQUEUE(sock->recv_list, *dev, ev_link);

	if (((*dev)->attributes & ISC_SOCKEVENTATTR_ATTACHED)
	    == ISC_SOCKEVENTATTR_ATTACHED)
		isc_task_sendanddetach(&task, (isc_event_t **)dev);
	else
		isc_task_send(task, (isc_event_t **)dev);
}

/*
 * See comments for send_recvdone_event() above.
 *
 * Caller must have the socket locked if the event is attached to the socket.
 */
static void
send_senddone_event(isc_socket_t *sock, isc_socketevent_t **dev) {
	isc_task_t *task;

	INSIST(dev != NULL && *dev != NULL);

	task = (*dev)->ev_sender;
	(*dev)->ev_sender = sock;

	if (ISC_LINK_LINKED(*dev, ev_link))
		ISC_LIST_DEQUEUE(sock->send_list, *dev, ev_link);

	if (((*dev)->attributes & ISC_SOCKEVENTATTR_ATTACHED)
	    == ISC_SOCKEVENTATTR_ATTACHED)
		isc_task_sendanddetach(&task, (isc_event_t **)dev);
	else
		isc_task_send(task, (isc_event_t **)dev);
}

/*
 * Call accept() on a socket, to get the new file descriptor.  The listen
 * socket is used as a prototype to create a new isc_socket_t.  The new
 * socket has one outstanding reference.  The task receiving the event
 * will be detached from just after the event is delivered.
 *
 * On entry to this function, the event delivered is the internal
 * readable event, and the first item on the accept_list should be
 * the done event we want to send.  If the list is empty, this is a no-op,
 * so just unlock and return.
 */
static void
internal_accept(isc_task_t *me, isc_event_t *ev) {
	isc_socket_t *sock;
	isc_socketmgr_t *manager;
	isc_socket_newconnev_t *dev;
	isc_task_t *task;
	ISC_SOCKADDR_LEN_T addrlen;
	int fd;
	isc_result_t result = ISC_R_SUCCESS;
	char strbuf[ISC_STRERRORSIZE];
	const char *err = "accept";

	UNUSED(me);

	sock = ev->ev_sender;
	INSIST(VALID_SOCKET(sock));

	LOCK(&sock->lock);
	socket_log(sock, NULL, TRACE,
		   isc_msgcat, ISC_MSGSET_SOCKET, ISC_MSG_ACCEPTLOCK,
		   "internal_accept called, locked socket");

	manager = sock->manager;
	INSIST(VALID_MANAGER(manager));

	INSIST(sock->listener);
	INSIST(sock->pending_accept == 1);
	sock->pending_accept = 0;

	INSIST(sock->references > 0);
	sock->references--;  /* the internal event is done with this socket */
	if (sock->references == 0) {
		UNLOCK(&sock->lock);
		destroy(&sock);
		return;
	}

	/*
	 * Get the first item off the accept list.
	 * If it is empty, unlock the socket and return.
	 */
	dev = ISC_LIST_HEAD(sock->accept_list);
	if (dev == NULL) {
		UNLOCK(&sock->lock);
		return;
	}

	/*
	 * Try to accept the new connection.  If the accept fails with
	 * EAGAIN or EINTR, simply poke the watcher to watch this socket
	 * again.  Also ignore ECONNRESET, which has been reported to
	 * be spuriously returned on Linux 2.2.19 although it is not
	 * a documented error for accept().  ECONNABORTED has been
	 * reported for Solaris 8.  The rest are thrown in not because
	 * we have seen them but because they are ignored by other
	 * deamons such as BIND 8 and Apache.
	 */

	addrlen = sizeof(dev->newsocket->address.type);
	memset(&dev->newsocket->address.type.sa, 0, addrlen);
	fd = accept(sock->fd, &dev->newsocket->address.type.sa,
		    (void *)&addrlen);

#ifdef F_DUPFD
	/*
	 * Leave a space for stdio to work in.
	 */
	if (fd >= 0 && fd < 20) {
		int new, tmp;
		new = fcntl(fd, F_DUPFD, 20);
		tmp = errno;
		(void)close(fd);
		errno = tmp;
		fd = new;
		err = "fcntl";
	}
#endif

	if (fd < 0) {
		if (SOFT_ERROR(errno))
			goto soft_error;
		switch (errno) {
		case ENOBUFS:
		case ENFILE:
		case ENOMEM:
		case ECONNRESET:
		case ECONNABORTED:
		case EHOSTUNREACH:
		case EHOSTDOWN:
		case ENETUNREACH:
		case ENETDOWN:
		case ECONNREFUSED:
#ifdef EPROTO
		case EPROTO:
#endif
#ifdef ENONET
		case ENONET:
#endif
			goto soft_error;
		default:
			break;
		}
		isc__strerror(errno, strbuf, sizeof(strbuf));
		UNEXPECTED_ERROR(__FILE__, __LINE__,
				 "internal_accept: %s() %s: %s", err,
				 isc_msgcat_get(isc_msgcat,
						ISC_MSGSET_GENERAL,
						ISC_MSG_FAILED,
						"failed"),
				 strbuf);
		fd = -1;
		result = ISC_R_UNEXPECTED;
	} else {
		if (addrlen == 0U) {
			UNEXPECTED_ERROR(__FILE__, __LINE__,
					 "internal_accept(): "
					 "accept() failed to return "
					 "remote address");

			(void)close(fd);
			goto soft_error;
		} else if (dev->newsocket->address.type.sa.sa_family !=
			   sock->pf)
		{
			UNEXPECTED_ERROR(__FILE__, __LINE__,
					 "internal_accept(): "
					 "accept() returned peer address "
					 "family %u (expected %u)", 
					 dev->newsocket->address.
					 type.sa.sa_family,
					 sock->pf);
			(void)close(fd);
			goto soft_error;
		} else if (fd >= (int)FD_SETSIZE) {
			isc_log_iwrite(isc_lctx, ISC_LOGCATEGORY_GENERAL,
				       ISC_LOGMODULE_SOCKET, ISC_LOG_ERROR,
				       isc_msgcat, ISC_MSGSET_SOCKET,
				       ISC_MSG_TOOMANYFDS,
				       "%s: too many open file descriptors",
				       "accept");
			(void)close(fd);
			goto soft_error;
		}
	}

	if (fd != -1) {
		dev->newsocket->address.length = addrlen;
		dev->newsocket->pf = sock->pf;
	}

	/*
	 * Pull off the done event.
	 */
	ISC_LIST_UNLINK(sock->accept_list, dev, ev_link);

	/*
	 * Poke watcher if there are more pending accepts.
	 */
	if (!ISC_LIST_EMPTY(sock->accept_list))
		select_poke(sock->manager, sock->fd, SELECT_POKE_ACCEPT);

	UNLOCK(&sock->lock);

	if (fd != -1 && (make_nonblock(fd) != ISC_R_SUCCESS)) {
		(void)close(fd);
		fd = -1;
		result = ISC_R_UNEXPECTED;
	}

	/*
	 * -1 means the new socket didn't happen.
	 */
	if (fd != -1) {
		LOCK(&manager->lock);
		ISC_LIST_APPEND(manager->socklist, dev->newsocket, link);

		dev->newsocket->fd = fd;
		dev->newsocket->bound = 1;
		dev->newsocket->connected = 1;

		/*
		 * Save away the remote address
		 */
		dev->address = dev->newsocket->address;

		manager->fds[fd] = dev->newsocket;
		manager->fdstate[fd] = MANAGED;
		if (manager->maxfd < fd)
			manager->maxfd = fd;

		socket_log(sock, &dev->newsocket->address, CREATION,
			   isc_msgcat, ISC_MSGSET_SOCKET, ISC_MSG_ACCEPTEDCXN,
			   "accepted connection, new socket %p",
			   dev->newsocket);

		UNLOCK(&manager->lock);
	} else {
		dev->newsocket->references--;
		free_socket(&dev->newsocket);
	}
	
	/*
	 * Fill in the done event details and send it off.
	 */
	dev->result = result;
	task = dev->ev_sender;
	dev->ev_sender = sock;

	isc_task_sendanddetach(&task, ISC_EVENT_PTR(&dev));
	return;

 soft_error:
	select_poke(sock->manager, sock->fd, SELECT_POKE_ACCEPT);
	UNLOCK(&sock->lock);
	return;
}

static void
internal_recv(isc_task_t *me, isc_event_t *ev) {
	isc_socketevent_t *dev;
	isc_socket_t *sock;

	INSIST(ev->ev_type == ISC_SOCKEVENT_INTR);

	sock = ev->ev_sender;
	INSIST(VALID_SOCKET(sock));

	LOCK(&sock->lock);
	socket_log(sock, NULL, IOEVENT,
		   isc_msgcat, ISC_MSGSET_SOCKET, ISC_MSG_INTERNALRECV,
		   "internal_recv: task %p got event %p", me, ev);

	INSIST(sock->pending_recv == 1);
	sock->pending_recv = 0;

	INSIST(sock->references > 0);
	sock->references--;  /* the internal event is done with this socket */
	if (sock->references == 0) {
		UNLOCK(&sock->lock);
		destroy(&sock);
		return;
	}

	/*
	 * Try to do as much I/O as possible on this socket.  There are no
	 * limits here, currently.
	 */
	dev = ISC_LIST_HEAD(sock->recv_list);
	while (dev != NULL) {
		switch (doio_recv(sock, dev)) {
		case DOIO_SOFT:
			goto poke;

		case DOIO_EOF:
			/*
			 * read of 0 means the remote end was closed.
			 * Run through the event queue and dispatch all
			 * the events with an EOF result code.
			 */
			do {
				dev->result = ISC_R_EOF;
				send_recvdone_event(sock, &dev);
				dev = ISC_LIST_HEAD(sock->recv_list);
			} while (dev != NULL);
			goto poke;

		case DOIO_SUCCESS:
		case DOIO_HARD:
			send_recvdone_event(sock, &dev);
			break;
		}

		dev = ISC_LIST_HEAD(sock->recv_list);
	}

 poke:
	if (!ISC_LIST_EMPTY(sock->recv_list))
		select_poke(sock->manager, sock->fd, SELECT_POKE_READ);

	UNLOCK(&sock->lock);
}

static void
internal_send(isc_task_t *me, isc_event_t *ev) {
	isc_socketevent_t *dev;
	isc_socket_t *sock;

	INSIST(ev->ev_type == ISC_SOCKEVENT_INTW);

	/*
	 * Find out what socket this is and lock it.
	 */
	sock = (isc_socket_t *)ev->ev_sender;
	INSIST(VALID_SOCKET(sock));

	LOCK(&sock->lock);
	socket_log(sock, NULL, IOEVENT,
		   isc_msgcat, ISC_MSGSET_SOCKET, ISC_MSG_INTERNALSEND,
		   "internal_send: task %p got event %p", me, ev);

	INSIST(sock->pending_send == 1);
	sock->pending_send = 0;

	INSIST(sock->references > 0);
	sock->references--;  /* the internal event is done with this socket */
	if (sock->references == 0) {
		UNLOCK(&sock->lock);
		destroy(&sock);
		return;
	}

	/*
	 * Try to do as much I/O as possible on this socket.  There are no
	 * limits here, currently.
	 */
	dev = ISC_LIST_HEAD(sock->send_list);
	while (dev != NULL) {
		switch (doio_send(sock, dev)) {
		case DOIO_SOFT:
			goto poke;

		case DOIO_HARD:
		case DOIO_SUCCESS:
			send_senddone_event(sock, &dev);
			break;
		}

		dev = ISC_LIST_HEAD(sock->send_list);
	}

 poke:
	if (!ISC_LIST_EMPTY(sock->send_list))
		select_poke(sock->manager, sock->fd, SELECT_POKE_WRITE);

	UNLOCK(&sock->lock);
}

static void
process_fds(isc_socketmgr_t *manager, int maxfd,
	    fd_set *readfds, fd_set *writefds)
{
	int i;
	isc_socket_t *sock;
	isc_boolean_t unlock_sock;

	REQUIRE(maxfd <= (int)FD_SETSIZE);

	/*
	 * Process read/writes on other fds here.  Avoid locking
	 * and unlocking twice if both reads and writes are possible.
	 */
	for (i = 0; i < maxfd; i++) {
#ifdef ISC_PLATFORM_USETHREADS
		if (i == manager->pipe_fds[0] || i == manager->pipe_fds[1])
			continue;
#endif /* ISC_PLATFORM_USETHREADS */

		if (manager->fdstate[i] == CLOSE_PENDING) {
			manager->fdstate[i] = CLOSED;
			FD_CLR(i, &manager->read_fds);
			FD_CLR(i, &manager->write_fds);

			(void)close(i);

			continue;
		}

		sock = manager->fds[i];
		unlock_sock = ISC_FALSE;
		if (FD_ISSET(i, readfds)) {
			if (sock == NULL) {
				FD_CLR(i, &manager->read_fds);
				goto check_write;
			}
			unlock_sock = ISC_TRUE;
			LOCK(&sock->lock);
			if (!SOCK_DEAD(sock)) {
				if (sock->listener)
					dispatch_accept(sock);
				else
					dispatch_recv(sock);
			}
			FD_CLR(i, &manager->read_fds);
		}
	check_write:
		if (FD_ISSET(i, writefds)) {
			if (sock == NULL) {
				FD_CLR(i, &manager->write_fds);
				continue;
			}
			if (!unlock_sock) {
				unlock_sock = ISC_TRUE;
				LOCK(&sock->lock);
			}
			if (!SOCK_DEAD(sock)) {
				if (sock->connecting)
					dispatch_connect(sock);
				else
					dispatch_send(sock);
			}
			FD_CLR(i, &manager->write_fds);
		}
		if (unlock_sock)
			UNLOCK(&sock->lock);
	}
}

#ifdef ISC_PLATFORM_USETHREADS
/*
 * This is the thread that will loop forever, always in a select or poll
 * call.
 *
 * When select returns something to do, track down what thread gets to do
 * this I/O and post the event to it.
 */
static isc_threadresult_t
watcher(void *uap) {
	isc_socketmgr_t *manager = uap;
	isc_boolean_t done;
	int ctlfd;
	int cc;
	fd_set readfds;
	fd_set writefds;
	int msg, fd;
	int maxfd;
	char strbuf[ISC_STRERRORSIZE];

	/*
	 * Get the control fd here.  This will never change.
	 */
	LOCK(&manager->lock);
	ctlfd = manager->pipe_fds[0];

	done = ISC_FALSE;
	while (!done) {
		do {
			readfds = manager->read_fds;
			writefds = manager->write_fds;
			maxfd = manager->maxfd + 1;

			UNLOCK(&manager->lock);

			cc = select(maxfd, &readfds, &writefds, NULL, NULL);
			if (cc < 0) {
				if (!SOFT_ERROR(errno)) {
					isc__strerror(errno, strbuf,
						      sizeof(strbuf));
					FATAL_ERROR(__FILE__, __LINE__,
						    "select() %s: %s",
						    isc_msgcat_get(isc_msgcat,
							    ISC_MSGSET_GENERAL,
							    ISC_MSG_FAILED,
							    "failed"),
						    strbuf);
				}
			}

			LOCK(&manager->lock);
		} while (cc < 0);


		/*
		 * Process reads on internal, control fd.
		 */
		if (FD_ISSET(ctlfd, &readfds)) {
			for (;;) {
				select_readmsg(manager, &fd, &msg);

				manager_log(manager, IOEVENT,
					    isc_msgcat_get(isc_msgcat,
						     ISC_MSGSET_SOCKET,
						     ISC_MSG_WATCHERMSG,
						     "watcher got message %d"),
						     msg);

				/*
				 * Nothing to read?
				 */
				if (msg == SELECT_POKE_NOTHING)
					break;

				/*
				 * Handle shutdown message.  We really should
				 * jump out of this loop right away, but
				 * it doesn't matter if we have to do a little
				 * more work first.
				 */
				if (msg == SELECT_POKE_SHUTDOWN) {
					done = ISC_TRUE;

					break;
				}

				/*
				 * This is a wakeup on a socket.  Look
				 * at the event queue for both read and write,
				 * and decide if we need to watch on it now
				 * or not.
				 */
				wakeup_socket(manager, fd, msg);
			}
		}

		process_fds(manager, maxfd, &readfds, &writefds);
	}

	manager_log(manager, TRACE,
		    isc_msgcat_get(isc_msgcat, ISC_MSGSET_GENERAL,
				   ISC_MSG_EXITING, "watcher exiting"));

	UNLOCK(&manager->lock);
	return ((isc_threadresult_t)0);
}
#endif /* ISC_PLATFORM_USETHREADS */

/*
 * Create a new socket manager.
 */
isc_result_t
isc_socketmgr_create(isc_mem_t *mctx, isc_socketmgr_t **managerp) {
	isc_socketmgr_t *manager;
#ifdef ISC_PLATFORM_USETHREADS
	char strbuf[ISC_STRERRORSIZE];
#endif
	isc_result_t result;

	REQUIRE(managerp != NULL && *managerp == NULL);

#ifndef ISC_PLATFORM_USETHREADS
	if (socketmgr != NULL) {
		socketmgr->refs++;
		*managerp = socketmgr;
		return (ISC_R_SUCCESS);
	}
#endif /* ISC_PLATFORM_USETHREADS */

	manager = isc_mem_get(mctx, sizeof(*manager));
	if (manager == NULL)
		return (ISC_R_NOMEMORY);

	manager->magic = SOCKET_MANAGER_MAGIC;
	manager->mctx = NULL;
	memset(manager->fds, 0, sizeof(manager->fds));
	ISC_LIST_INIT(manager->socklist);
	result = isc_mutex_init(&manager->lock);
	if (result != ISC_R_SUCCESS) {
		isc_mem_put(mctx, manager, sizeof(*manager));
		return (result);
	}
#ifdef ISC_PLATFORM_USETHREADS
	if (isc_condition_init(&manager->shutdown_ok) != ISC_R_SUCCESS) {
		DESTROYLOCK(&manager->lock);
		isc_mem_put(mctx, manager, sizeof(*manager));
		UNEXPECTED_ERROR(__FILE__, __LINE__,
				 "isc_condition_init() %s",
				 isc_msgcat_get(isc_msgcat, ISC_MSGSET_GENERAL,
						ISC_MSG_FAILED, "failed"));
		return (ISC_R_UNEXPECTED);
	}

	/*
	 * Create the special fds that will be used to wake up the
	 * select/poll loop when something internal needs to be done.
	 */
	if (pipe(manager->pipe_fds) != 0) {
		DESTROYLOCK(&manager->lock);
		isc_mem_put(mctx, manager, sizeof(*manager));
		isc__strerror(errno, strbuf, sizeof(strbuf));
		UNEXPECTED_ERROR(__FILE__, __LINE__,
				 "pipe() %s: %s",
				 isc_msgcat_get(isc_msgcat, ISC_MSGSET_GENERAL,
						ISC_MSG_FAILED, "failed"),
				 strbuf);

		return (ISC_R_UNEXPECTED);
	}

	RUNTIME_CHECK(make_nonblock(manager->pipe_fds[0]) == ISC_R_SUCCESS);
#if 0
	RUNTIME_CHECK(make_nonblock(manager->pipe_fds[1]) == ISC_R_SUCCESS);
#endif
#else /* ISC_PLATFORM_USETHREADS */
	manager->refs = 1;
#endif /* ISC_PLATFORM_USETHREADS */

	/*
	 * Set up initial state for the select loop
	 */
	FD_ZERO(&manager->read_fds);
	FD_ZERO(&manager->write_fds);
#ifdef ISC_PLATFORM_USETHREADS
	FD_SET(manager->pipe_fds[0], &manager->read_fds);
	manager->maxfd = manager->pipe_fds[0];
#else /* ISC_PLATFORM_USETHREADS */
	manager->maxfd = 0;
#endif /* ISC_PLATFORM_USETHREADS */
	memset(manager->fdstate, 0, sizeof(manager->fdstate));

#ifdef ISC_PLATFORM_USETHREADS
	/*
	 * Start up the select/poll thread.
	 */
	if (isc_thread_create(watcher, manager, &manager->watcher) !=
	    ISC_R_SUCCESS) {
		(void)close(manager->pipe_fds[0]);
		(void)close(manager->pipe_fds[1]);
		DESTROYLOCK(&manager->lock);
		isc_mem_put(mctx, manager, sizeof(*manager));
		UNEXPECTED_ERROR(__FILE__, __LINE__,
				 "isc_thread_create() %s",
				 isc_msgcat_get(isc_msgcat, ISC_MSGSET_GENERAL,
						ISC_MSG_FAILED, "failed"));
		return (ISC_R_UNEXPECTED);
	}
#endif /* ISC_PLATFORM_USETHREADS */
	isc_mem_attach(mctx, &manager->mctx);

#ifndef ISC_PLATFORM_USETHREADS
	socketmgr = manager;
#endif /* ISC_PLATFORM_USETHREADS */
	*managerp = manager;

	return (ISC_R_SUCCESS);
}

void
isc_socketmgr_destroy(isc_socketmgr_t **managerp) {
	isc_socketmgr_t *manager;
	int i;
	isc_mem_t *mctx;

	/*
	 * Destroy a socket manager.
	 */

	REQUIRE(managerp != NULL);
	manager = *managerp;
	REQUIRE(VALID_MANAGER(manager));

#ifndef ISC_PLATFORM_USETHREADS
	if (manager->refs > 1) {
		manager->refs--;
		*managerp = NULL;
		return;
	}
#endif /* ISC_PLATFORM_USETHREADS */

	LOCK(&manager->lock);

#ifdef ISC_PLATFORM_USETHREADS
	/*
	 * Wait for all sockets to be destroyed.
	 */
	while (!ISC_LIST_EMPTY(manager->socklist)) {
		manager_log(manager, CREATION,
			    isc_msgcat_get(isc_msgcat, ISC_MSGSET_SOCKET,
					   ISC_MSG_SOCKETSREMAIN,
					   "sockets exist"));
		WAIT(&manager->shutdown_ok, &manager->lock);
	}
#else /* ISC_PLATFORM_USETHREADS */
	/*
	 * Hope all sockets have been destroyed.
	 */
	if (!ISC_LIST_EMPTY(manager->socklist)) {
		manager_log(manager, CREATION,
			    isc_msgcat_get(isc_msgcat, ISC_MSGSET_SOCKET,
					   ISC_MSG_SOCKETSREMAIN,
					   "sockets exist"));
		INSIST(0);
	}
#endif /* ISC_PLATFORM_USETHREADS */

	UNLOCK(&manager->lock);

	/*
	 * Here, poke our select/poll thread.  Do this by closing the write
	 * half of the pipe, which will send EOF to the read half.
	 * This is currently a no-op in the non-threaded case.
	 */
	select_poke(manager, 0, SELECT_POKE_SHUTDOWN);

#ifdef ISC_PLATFORM_USETHREADS
	/*
	 * Wait for thread to exit.
	 */
	if (isc_thread_join(manager->watcher, NULL) != ISC_R_SUCCESS)
		UNEXPECTED_ERROR(__FILE__, __LINE__,
				 "isc_thread_join() %s",
				 isc_msgcat_get(isc_msgcat, ISC_MSGSET_GENERAL,
						ISC_MSG_FAILED, "failed"));
#endif /* ISC_PLATFORM_USETHREADS */

	/*
	 * Clean up.
	 */
#ifdef ISC_PLATFORM_USETHREADS
	(void)close(manager->pipe_fds[0]);
	(void)close(manager->pipe_fds[1]);
	(void)isc_condition_destroy(&manager->shutdown_ok);
#endif /* ISC_PLATFORM_USETHREADS */

	for (i = 0; i < (int)FD_SETSIZE; i++)
		if (manager->fdstate[i] == CLOSE_PENDING)
			(void)close(i);

	DESTROYLOCK(&manager->lock);
	manager->magic = 0;
	mctx= manager->mctx;
	isc_mem_put(mctx, manager, sizeof(*manager));

	isc_mem_detach(&mctx);

	*managerp = NULL;
}

static isc_result_t
socket_recv(isc_socket_t *sock, isc_socketevent_t *dev, isc_task_t *task,
	    unsigned int flags)
{
	int io_state;
	isc_boolean_t have_lock = ISC_FALSE;
	isc_task_t *ntask = NULL;
	isc_result_t result = ISC_R_SUCCESS;

	dev->ev_sender = task;

	if (sock->type == isc_sockettype_udp) {
		io_state = doio_recv(sock, dev);
	} else {
		LOCK(&sock->lock);
		have_lock = ISC_TRUE;

		if (ISC_LIST_EMPTY(sock->recv_list))
			io_state = doio_recv(sock, dev);
		else
			io_state = DOIO_SOFT;
	}

	switch (io_state) {
	case DOIO_SOFT:
		/*
		 * We couldn't read all or part of the request right now, so
		 * queue it.
		 *
		 * Attach to socket and to task
		 */
		isc_task_attach(task, &ntask);
		dev->attributes |= ISC_SOCKEVENTATTR_ATTACHED;

		if (!have_lock) {
			LOCK(&sock->lock);
			have_lock = ISC_TRUE;
		}

		/*
		 * Enqueue the request.  If the socket was previously not being
		 * watched, poke the watcher to start paying attention to it.
		 */
		if (ISC_LIST_EMPTY(sock->recv_list))
			select_poke(sock->manager, sock->fd, SELECT_POKE_READ);
		ISC_LIST_ENQUEUE(sock->recv_list, dev, ev_link);

		socket_log(sock, NULL, EVENT, NULL, 0, 0,
			   "socket_recv: event %p -> task %p",
			   dev, ntask);

		if ((flags & ISC_SOCKFLAG_IMMEDIATE) != 0)
			result = ISC_R_INPROGRESS;
		break;

	case DOIO_EOF:
		dev->result = ISC_R_EOF;
		/* fallthrough */

	case DOIO_HARD:
	case DOIO_SUCCESS:
		if ((flags & ISC_SOCKFLAG_IMMEDIATE) == 0)
			send_recvdone_event(sock, &dev);
		break;
	}

	if (have_lock)
		UNLOCK(&sock->lock);

	return (result);
}

isc_result_t
isc_socket_recvv(isc_socket_t *sock, isc_bufferlist_t *buflist,
		 unsigned int minimum, isc_task_t *task,
		 isc_taskaction_t action, const void *arg)
{
	isc_socketevent_t *dev;
	isc_socketmgr_t *manager;
	unsigned int iocount;
	isc_buffer_t *buffer;

	REQUIRE(VALID_SOCKET(sock));
	REQUIRE(buflist != NULL);
	REQUIRE(!ISC_LIST_EMPTY(*buflist));
	REQUIRE(task != NULL);
	REQUIRE(action != NULL);

	manager = sock->manager;
	REQUIRE(VALID_MANAGER(manager));

	iocount = isc_bufferlist_availablecount(buflist);
	REQUIRE(iocount > 0);

	INSIST(sock->bound);

	dev = allocate_socketevent(sock, ISC_SOCKEVENT_RECVDONE, action, arg);
	if (dev == NULL) {
		return (ISC_R_NOMEMORY);
	}

	/*
	 * UDP sockets are always partial read
	 */
	if (sock->type == isc_sockettype_udp)
		dev->minimum = 1;
	else {
		if (minimum == 0)
			dev->minimum = iocount;
		else
			dev->minimum = minimum;
	}

	/*
	 * Move each buffer from the passed in list to our internal one.
	 */
	buffer = ISC_LIST_HEAD(*buflist);
	while (buffer != NULL) {
		ISC_LIST_DEQUEUE(*buflist, buffer, link);
		ISC_LIST_ENQUEUE(dev->bufferlist, buffer, link);
		buffer = ISC_LIST_HEAD(*buflist);
	}

	return (socket_recv(sock, dev, task, 0));
}

isc_result_t
isc_socket_recv(isc_socket_t *sock, isc_region_t *region, unsigned int minimum,
		isc_task_t *task, isc_taskaction_t action, const void *arg)
{
	isc_socketevent_t *dev;
	isc_socketmgr_t *manager;

	REQUIRE(VALID_SOCKET(sock));
	REQUIRE(action != NULL);

	manager = sock->manager;
	REQUIRE(VALID_MANAGER(manager));

	INSIST(sock->bound);

	dev = allocate_socketevent(sock, ISC_SOCKEVENT_RECVDONE, action, arg);
	if (dev == NULL)
		return (ISC_R_NOMEMORY);

	return (isc_socket_recv2(sock, region, minimum, task, dev, 0));
}

isc_result_t
isc_socket_recv2(isc_socket_t *sock, isc_region_t *region,
		 unsigned int minimum, isc_task_t *task,
		 isc_socketevent_t *event, unsigned int flags)
{
	event->ev_sender = sock;
	event->result = ISC_R_UNEXPECTED;
	ISC_LIST_INIT(event->bufferlist);
	event->region = *region;
	event->n = 0;
	event->offset = 0;
	event->attributes = 0;

	/*
	 * UDP sockets are always partial read.
	 */
	if (sock->type == isc_sockettype_udp)
		event->minimum = 1;
	else {
		if (minimum == 0)
			event->minimum = region->length;
		else
			event->minimum = minimum;
	}

	return (socket_recv(sock, event, task, flags));
}

static isc_result_t
socket_send(isc_socket_t *sock, isc_socketevent_t *dev, isc_task_t *task,
	    isc_sockaddr_t *address, struct in6_pktinfo *pktinfo,
	    unsigned int flags)
{
	int io_state;
	isc_boolean_t have_lock = ISC_FALSE;
	isc_task_t *ntask = NULL;
	isc_result_t result = ISC_R_SUCCESS;

	dev->ev_sender = task;

	set_dev_address(address, sock, dev);
	if (pktinfo != NULL) {
		dev->attributes |= ISC_SOCKEVENTATTR_PKTINFO;
		dev->pktinfo = *pktinfo;

		if (!isc_sockaddr_issitelocal(&dev->address) &&
		    !isc_sockaddr_islinklocal(&dev->address)) {
			socket_log(sock, NULL, TRACE, isc_msgcat,
				   ISC_MSGSET_SOCKET, ISC_MSG_PKTINFOPROVIDED,
				   "pktinfo structure provided, ifindex %u "
				   "(set to 0)", pktinfo->ipi6_ifindex);

			/*
			 * Set the pktinfo index to 0 here, to let the
			 * kernel decide what interface it should send on.
			 */
			dev->pktinfo.ipi6_ifindex = 0;
		}
	}

	if (sock->type == isc_sockettype_udp)
		io_state = doio_send(sock, dev);
	else {
		LOCK(&sock->lock);
		have_lock = ISC_TRUE;

		if (ISC_LIST_EMPTY(sock->send_list))
			io_state = doio_send(sock, dev);
		else
			io_state = DOIO_SOFT;
	}

	switch (io_state) {
	case DOIO_SOFT:
		/*
		 * We couldn't send all or part of the request right now, so
		 * queue it unless ISC_SOCKFLAG_NORETRY is set.
		 */
		if ((flags & ISC_SOCKFLAG_NORETRY) == 0) {
			isc_task_attach(task, &ntask);
			dev->attributes |= ISC_SOCKEVENTATTR_ATTACHED;

			if (!have_lock) {
				LOCK(&sock->lock);
				have_lock = ISC_TRUE;
			}

			/*
			 * Enqueue the request.  If the socket was previously
			 * not being watched, poke the watcher to start
			 * paying attention to it.
			 */
			if (ISC_LIST_EMPTY(sock->send_list))
				select_poke(sock->manager, sock->fd,
					    SELECT_POKE_WRITE);
			ISC_LIST_ENQUEUE(sock->send_list, dev, ev_link);

			socket_log(sock, NULL, EVENT, NULL, 0, 0,
				   "socket_send: event %p -> task %p",
				   dev, ntask);

			if ((flags & ISC_SOCKFLAG_IMMEDIATE) != 0)
				result = ISC_R_INPROGRESS;
			break;
		}

	case DOIO_HARD:
	case DOIO_SUCCESS:
		if ((flags & ISC_SOCKFLAG_IMMEDIATE) == 0)
			send_senddone_event(sock, &dev);
		break;
	}

	if (have_lock)
		UNLOCK(&sock->lock);

	return (result);
}

isc_result_t
isc_socket_send(isc_socket_t *sock, isc_region_t *region,
		isc_task_t *task, isc_taskaction_t action, const void *arg)
{
	/*
	 * REQUIRE() checking is performed in isc_socket_sendto().
	 */
	return (isc_socket_sendto(sock, region, task, action, arg, NULL,
				  NULL));
}

isc_result_t
isc_socket_sendto(isc_socket_t *sock, isc_region_t *region,
		  isc_task_t *task, isc_taskaction_t action, const void *arg,
		  isc_sockaddr_t *address, struct in6_pktinfo *pktinfo)
{
	isc_socketevent_t *dev;
	isc_socketmgr_t *manager;

	REQUIRE(VALID_SOCKET(sock));
	REQUIRE(region != NULL);
	REQUIRE(task != NULL);
	REQUIRE(action != NULL);

	manager = sock->manager;
	REQUIRE(VALID_MANAGER(manager));

	INSIST(sock->bound);

	dev = allocate_socketevent(sock, ISC_SOCKEVENT_SENDDONE, action, arg);
	if (dev == NULL) {
		return (ISC_R_NOMEMORY);
	}

	dev->region = *region;

	return (socket_send(sock, dev, task, address, pktinfo, 0));
}

isc_result_t
isc_socket_sendv(isc_socket_t *sock, isc_bufferlist_t *buflist,
		 isc_task_t *task, isc_taskaction_t action, const void *arg)
{
	return (isc_socket_sendtov(sock, buflist, task, action, arg, NULL,
				   NULL));
}

isc_result_t
isc_socket_sendtov(isc_socket_t *sock, isc_bufferlist_t *buflist,
		   isc_task_t *task, isc_taskaction_t action, const void *arg,
		   isc_sockaddr_t *address, struct in6_pktinfo *pktinfo)
{
	isc_socketevent_t *dev;
	isc_socketmgr_t *manager;
	unsigned int iocount;
	isc_buffer_t *buffer;

	REQUIRE(VALID_SOCKET(sock));
	REQUIRE(buflist != NULL);
	REQUIRE(!ISC_LIST_EMPTY(*buflist));
	REQUIRE(task != NULL);
	REQUIRE(action != NULL);

	manager = sock->manager;
	REQUIRE(VALID_MANAGER(manager));

	iocount = isc_bufferlist_usedcount(buflist);
	REQUIRE(iocount > 0);

	dev = allocate_socketevent(sock, ISC_SOCKEVENT_SENDDONE, action, arg);
	if (dev == NULL) {
		return (ISC_R_NOMEMORY);
	}

	/*
	 * Move each buffer from the passed in list to our internal one.
	 */
	buffer = ISC_LIST_HEAD(*buflist);
	while (buffer != NULL) {
		ISC_LIST_DEQUEUE(*buflist, buffer, link);
		ISC_LIST_ENQUEUE(dev->bufferlist, buffer, link);
		buffer = ISC_LIST_HEAD(*buflist);
	}

	return (socket_send(sock, dev, task, address, pktinfo, 0));
}

isc_result_t
isc_socket_sendto2(isc_socket_t *sock, isc_region_t *region,
		   isc_task_t *task,
		   isc_sockaddr_t *address, struct in6_pktinfo *pktinfo,
		   isc_socketevent_t *event, unsigned int flags)
{
	REQUIRE((flags & ~(ISC_SOCKFLAG_IMMEDIATE|ISC_SOCKFLAG_NORETRY)) == 0);
	if ((flags & ISC_SOCKFLAG_NORETRY) != 0)
		REQUIRE(sock->type == isc_sockettype_udp);
	event->ev_sender = sock;
	event->result = ISC_R_UNEXPECTED;
	ISC_LIST_INIT(event->bufferlist);
	event->region = *region;
	event->n = 0;
	event->offset = 0;
	event->attributes = 0;

	return (socket_send(sock, event, task, address, pktinfo, flags));
}

void
isc_socket_cleanunix(isc_sockaddr_t *sockaddr, isc_boolean_t active) {
#ifdef ISC_PLATFORM_HAVESYSUNH
	int s;
	struct stat sb;
	char strbuf[ISC_STRERRORSIZE];

	if (sockaddr->type.sa.sa_family != AF_UNIX)
		return;

#ifndef S_ISSOCK
#if defined(S_IFMT) && defined(S_IFSOCK)
#define S_ISSOCK(mode) ((mode & S_IFMT)==S_IFSOCK)
#elif defined(_S_IFMT) && defined(S_IFSOCK)
#define S_ISSOCK(mode) ((mode & _S_IFMT)==S_IFSOCK)
#endif
#endif

#ifndef S_ISFIFO
#if defined(S_IFMT) && defined(S_IFIFO)
#define S_ISFIFO(mode) ((mode & S_IFMT)==S_IFIFO)
#elif defined(_S_IFMT) && defined(S_IFIFO)
#define S_ISFIFO(mode) ((mode & _S_IFMT)==S_IFIFO)
#endif
#endif

#if !defined(S_ISFIFO) && !defined(S_ISSOCK)
#error You need to define S_ISFIFO and S_ISSOCK as appropriate for your platform.  See <sys/stat.h>.
#endif

#ifndef S_ISFIFO
#define S_ISFIFO(mode) 0
#endif

#ifndef S_ISSOCK
#define S_ISSOCK(mode) 0
#endif

	if (active) {
		if (stat(sockaddr->type.sunix.sun_path, &sb) < 0) {
			isc__strerror(errno, strbuf, sizeof(strbuf));
			isc_log_write(isc_lctx, ISC_LOGCATEGORY_GENERAL,
				      ISC_LOGMODULE_SOCKET, ISC_LOG_ERROR,
				      "isc_socket_cleanunix: stat(%s): %s",
				      sockaddr->type.sunix.sun_path, strbuf);
			return;
		}
		if (!(S_ISSOCK(sb.st_mode) || S_ISFIFO(sb.st_mode))) {
			isc_log_write(isc_lctx, ISC_LOGCATEGORY_GENERAL,
				      ISC_LOGMODULE_SOCKET, ISC_LOG_ERROR,
				      "isc_socket_cleanunix: %s: not a socket",
				      sockaddr->type.sunix.sun_path);
			return;
		}
		if (unlink(sockaddr->type.sunix.sun_path) < 0) {
			isc__strerror(errno, strbuf, sizeof(strbuf));
			isc_log_write(isc_lctx, ISC_LOGCATEGORY_GENERAL,
				      ISC_LOGMODULE_SOCKET, ISC_LOG_ERROR,
				      "isc_socket_cleanunix: unlink(%s): %s",
				      sockaddr->type.sunix.sun_path, strbuf);
		}
		return;
	}

	s = socket(AF_UNIX, SOCK_STREAM, 0);
	if (s < 0) {
		isc__strerror(errno, strbuf, sizeof(strbuf));
		isc_log_write(isc_lctx, ISC_LOGCATEGORY_GENERAL,
			      ISC_LOGMODULE_SOCKET, ISC_LOG_WARNING,
			      "isc_socket_cleanunix: socket(%s): %s",
			      sockaddr->type.sunix.sun_path, strbuf);
		return;
	}

	if (stat(sockaddr->type.sunix.sun_path, &sb) < 0) {
		switch (errno) {
		case ENOENT:    /* We exited cleanly last time */
			break;
		default:
			isc__strerror(errno, strbuf, sizeof(strbuf));
			isc_log_write(isc_lctx, ISC_LOGCATEGORY_GENERAL,
				      ISC_LOGMODULE_SOCKET, ISC_LOG_WARNING,
				      "isc_socket_cleanunix: stat(%s): %s",
				      sockaddr->type.sunix.sun_path, strbuf);
			break;
		}
		goto cleanup;
	}

	if (!(S_ISSOCK(sb.st_mode) || S_ISFIFO(sb.st_mode))) {
		isc_log_write(isc_lctx, ISC_LOGCATEGORY_GENERAL,
			      ISC_LOGMODULE_SOCKET, ISC_LOG_WARNING,
			      "isc_socket_cleanunix: %s: not a socket",
			      sockaddr->type.sunix.sun_path);
		goto cleanup;
	}

	if (connect(s, (struct sockaddr *)&sockaddr->type.sunix,
		    sizeof(sockaddr->type.sunix)) < 0) {
		switch (errno) {
		case ECONNREFUSED:
		case ECONNRESET:
			if (unlink(sockaddr->type.sunix.sun_path) < 0) {
				isc__strerror(errno, strbuf, sizeof(strbuf));
				isc_log_write(isc_lctx, ISC_LOGCATEGORY_GENERAL,
					      ISC_LOGMODULE_SOCKET,
					      ISC_LOG_WARNING,
					      "isc_socket_cleanunix: "
					      "unlink(%s): %s",
					      sockaddr->type.sunix.sun_path,
					      strbuf);
			}
			break;
		default:
			isc__strerror(errno, strbuf, sizeof(strbuf));
			isc_log_write(isc_lctx, ISC_LOGCATEGORY_GENERAL,
				      ISC_LOGMODULE_SOCKET, ISC_LOG_WARNING,
				      "isc_socket_cleanunix: connect(%s): %s",
				      sockaddr->type.sunix.sun_path, strbuf);
			break;
		}
	}
 cleanup:
	close(s);
#else
	UNUSED(sockaddr);
	UNUSED(active);
#endif
}

isc_result_t
isc_socket_permunix(isc_sockaddr_t *sockaddr, isc_uint32_t perm,
		    isc_uint32_t owner, isc_uint32_t group)
{
#ifdef ISC_PLATFORM_HAVESYSUNH
	isc_result_t result = ISC_R_SUCCESS;
	char strbuf[ISC_STRERRORSIZE];
	char path[sizeof(sockaddr->type.sunix.sun_path)];
#ifdef NEED_SECURE_DIRECTORY
	char *slash;
#endif

	REQUIRE(sockaddr->type.sa.sa_family == AF_UNIX);
	INSIST(strlen(sockaddr->type.sunix.sun_path) < sizeof(path));
	strcpy(path, sockaddr->type.sunix.sun_path);

#ifdef NEED_SECURE_DIRECTORY
	slash = strrchr(path, '/');
	if (slash != NULL) {
		if (slash != path)
			*slash = '\0';
		else
			strcpy(path, "/");
	} else
		strcpy(path, ".");
#endif
	
	if (chmod(path, perm) < 0) {
		isc__strerror(errno, strbuf, sizeof(strbuf));
		isc_log_write(isc_lctx, ISC_LOGCATEGORY_GENERAL,
			      ISC_LOGMODULE_SOCKET, ISC_LOG_ERROR,
			      "isc_socket_permunix: chmod(%s, %d): %s",
			      path, perm, strbuf);
		result = ISC_R_FAILURE;
	}
	if (chown(path, owner, group) < 0) {
		isc__strerror(errno, strbuf, sizeof(strbuf));
		isc_log_write(isc_lctx, ISC_LOGCATEGORY_GENERAL,
			      ISC_LOGMODULE_SOCKET, ISC_LOG_ERROR,
			      "isc_socket_permunix: chown(%s, %d, %d): %s",
			      path, owner, group,
			      strbuf);
		result = ISC_R_FAILURE;
	}
	return (result);
#else
	UNUSED(sockaddr);
	UNUSED(perm);
	UNUSED(owner);
	UNUSED(group);
	return (ISC_R_NOTIMPLEMENTED);
#endif
}

isc_result_t
isc_socket_bind(isc_socket_t *sock, isc_sockaddr_t *sockaddr) {
	char strbuf[ISC_STRERRORSIZE];
	int on = 1;

	LOCK(&sock->lock);

	INSIST(!sock->bound);

	if (sock->pf != sockaddr->type.sa.sa_family) {
		UNLOCK(&sock->lock);
		return (ISC_R_FAMILYMISMATCH);
	}
	/*
	 * Only set SO_REUSEADDR when we want a specific port.
	 */
#ifdef AF_UNIX
	if (sock->pf == AF_UNIX)
		goto bind_socket;
#endif
	if (isc_sockaddr_getport(sockaddr) != (in_port_t)0 &&
	    setsockopt(sock->fd, SOL_SOCKET, SO_REUSEADDR, (void *)&on,
		       sizeof(on)) < 0) {
		UNEXPECTED_ERROR(__FILE__, __LINE__,
				 "setsockopt(%d) %s", sock->fd,
				 isc_msgcat_get(isc_msgcat, ISC_MSGSET_GENERAL,
						ISC_MSG_FAILED, "failed"));
		/* Press on... */
	}
#ifdef AF_UNIX
 bind_socket:
#endif
	if (bind(sock->fd, &sockaddr->type.sa, sockaddr->length) < 0) {
		UNLOCK(&sock->lock);
		switch (errno) {
		case EACCES:
			return (ISC_R_NOPERM);
		case EADDRNOTAVAIL:
			return (ISC_R_ADDRNOTAVAIL);
		case EADDRINUSE:
			return (ISC_R_ADDRINUSE);
		case EINVAL:
			return (ISC_R_BOUND);
		default:
			isc__strerror(errno, strbuf, sizeof(strbuf));
			UNEXPECTED_ERROR(__FILE__, __LINE__, "bind: %s",
					 strbuf);
			return (ISC_R_UNEXPECTED);
		}
	}

	socket_log(sock, sockaddr, TRACE,
		   isc_msgcat, ISC_MSGSET_SOCKET, ISC_MSG_BOUND, "bound");
	sock->bound = 1;

	UNLOCK(&sock->lock);
	return (ISC_R_SUCCESS);
}

isc_result_t
isc_socket_filter(isc_socket_t *sock, const char *filter) {
#ifdef SO_ACCEPTFILTER
	char strbuf[ISC_STRERRORSIZE];
	struct accept_filter_arg afa;
#else
	UNUSED(sock);
	UNUSED(filter);
#endif

	REQUIRE(VALID_SOCKET(sock));

#ifdef SO_ACCEPTFILTER
	bzero(&afa, sizeof(afa));
	strncpy(afa.af_name, filter, sizeof(afa.af_name));
	if (setsockopt(sock->fd, SOL_SOCKET, SO_ACCEPTFILTER,
			 &afa, sizeof(afa)) == -1) {
		isc__strerror(errno, strbuf, sizeof(strbuf));
		socket_log(sock, NULL, CREATION, isc_msgcat, ISC_MSGSET_SOCKET,
			   ISC_MSG_FILTER, "setsockopt(SO_ACCEPTFILTER): %s",
			   strbuf);
		return (ISC_R_FAILURE);
	}
	return (ISC_R_SUCCESS);
#else
	return (ISC_R_NOTIMPLEMENTED);
#endif
}

/*
 * Set up to listen on a given socket.  We do this by creating an internal
 * event that will be dispatched when the socket has read activity.  The
 * watcher will send the internal event to the task when there is a new
 * connection.
 *
 * Unlike in read, we don't preallocate a done event here.  Every time there
 * is a new connection we'll have to allocate a new one anyway, so we might
 * as well keep things simple rather than having to track them.
 */
isc_result_t
isc_socket_listen(isc_socket_t *sock, unsigned int backlog) {
	char strbuf[ISC_STRERRORSIZE];

	REQUIRE(VALID_SOCKET(sock));

	LOCK(&sock->lock);

	REQUIRE(!sock->listener);
	REQUIRE(sock->bound);
	REQUIRE(sock->type == isc_sockettype_tcp ||
		sock->type == isc_sockettype_unix);

	if (backlog == 0)
		backlog = SOMAXCONN;

	if (listen(sock->fd, (int)backlog) < 0) {
		UNLOCK(&sock->lock);
		isc__strerror(errno, strbuf, sizeof(strbuf));

		UNEXPECTED_ERROR(__FILE__, __LINE__, "listen: %s", strbuf);

		return (ISC_R_UNEXPECTED);
	}

	sock->listener = 1;

	UNLOCK(&sock->lock);
	return (ISC_R_SUCCESS);
}

/*
 * This should try to do agressive accept() XXXMLG
 */
isc_result_t
isc_socket_accept(isc_socket_t *sock,
		  isc_task_t *task, isc_taskaction_t action, const void *arg)
{
	isc_socket_newconnev_t *dev;
	isc_socketmgr_t *manager;
	isc_task_t *ntask = NULL;
	isc_socket_t *nsock;
	isc_result_t result;
	isc_boolean_t do_poke = ISC_FALSE;

	REQUIRE(VALID_SOCKET(sock));
	manager = sock->manager;
	REQUIRE(VALID_MANAGER(manager));

	LOCK(&sock->lock);

	REQUIRE(sock->listener);

	/*
	 * Sender field is overloaded here with the task we will be sending
	 * this event to.  Just before the actual event is delivered the
	 * actual ev_sender will be touched up to be the socket.
	 */
	dev = (isc_socket_newconnev_t *)
		isc_event_allocate(manager->mctx, task, ISC_SOCKEVENT_NEWCONN,
				   action, arg, sizeof(*dev));
	if (dev == NULL) {
		UNLOCK(&sock->lock);
		return (ISC_R_NOMEMORY);
	}
	ISC_LINK_INIT(dev, ev_link);

	result = allocate_socket(manager, sock->type, &nsock);
	if (result != ISC_R_SUCCESS) {
		isc_event_free(ISC_EVENT_PTR(&dev));
		UNLOCK(&sock->lock);
		return (result);
	}

	/*
	 * Attach to socket and to task.
	 */
	isc_task_attach(task, &ntask);
	nsock->references++;

	dev->ev_sender = ntask;
	dev->newsocket = nsock;

	/*
	 * Poke watcher here.  We still have the socket locked, so there
	 * is no race condition.  We will keep the lock for such a short
	 * bit of time waking it up now or later won't matter all that much.
	 */
	if (ISC_LIST_EMPTY(sock->accept_list))
		do_poke = ISC_TRUE;

	ISC_LIST_ENQUEUE(sock->accept_list, dev, ev_link);

	if (do_poke)
		select_poke(manager, sock->fd, SELECT_POKE_ACCEPT);

	UNLOCK(&sock->lock);
	return (ISC_R_SUCCESS);
}

isc_result_t
isc_socket_connect(isc_socket_t *sock, isc_sockaddr_t *addr,
		   isc_task_t *task, isc_taskaction_t action, const void *arg)
{
	isc_socket_connev_t *dev;
	isc_task_t *ntask = NULL;
	isc_socketmgr_t *manager;
	int cc;
	char strbuf[ISC_STRERRORSIZE];

	REQUIRE(VALID_SOCKET(sock));
	REQUIRE(addr != NULL);
	REQUIRE(task != NULL);
	REQUIRE(action != NULL);

	manager = sock->manager;
	REQUIRE(VALID_MANAGER(manager));
	REQUIRE(addr != NULL);

	if (isc_sockaddr_ismulticast(addr))
		return (ISC_R_MULTICAST);

	LOCK(&sock->lock);

	REQUIRE(!sock->connecting);

	dev = (isc_socket_connev_t *)isc_event_allocate(manager->mctx, sock,
							ISC_SOCKEVENT_CONNECT,
							action,	arg,
							sizeof(*dev));
	if (dev == NULL) {
		UNLOCK(&sock->lock);
		return (ISC_R_NOMEMORY);
	}
	ISC_LINK_INIT(dev, ev_link);

	/*
	 * Try to do the connect right away, as there can be only one
	 * outstanding, and it might happen to complete.
	 */
	sock->address = *addr;
	cc = connect(sock->fd, &addr->type.sa, addr->length);
	if (cc < 0) {
		if (SOFT_ERROR(errno) || errno == EINPROGRESS)
			goto queue;

		switch (errno) {
#define ERROR_MATCH(a, b) case a: dev->result = b; goto err_exit;
			ERROR_MATCH(EACCES, ISC_R_NOPERM);
			ERROR_MATCH(EADDRNOTAVAIL, ISC_R_ADDRNOTAVAIL);
			ERROR_MATCH(EAFNOSUPPORT, ISC_R_ADDRNOTAVAIL);
			ERROR_MATCH(ECONNREFUSED, ISC_R_CONNREFUSED);
			ERROR_MATCH(EHOSTUNREACH, ISC_R_HOSTUNREACH);
#ifdef EHOSTDOWN
			ERROR_MATCH(EHOSTDOWN, ISC_R_HOSTUNREACH);
#endif
			ERROR_MATCH(ENETUNREACH, ISC_R_NETUNREACH);
			ERROR_MATCH(ENOBUFS, ISC_R_NORESOURCES);
			ERROR_MATCH(EPERM, ISC_R_HOSTUNREACH);
			ERROR_MATCH(EPIPE, ISC_R_NOTCONNECTED);
			ERROR_MATCH(ECONNRESET, ISC_R_CONNECTIONRESET);
#undef ERROR_MATCH
		}

		sock->connected = 0;

		isc__strerror(errno, strbuf, sizeof(strbuf));
		UNEXPECTED_ERROR(__FILE__, __LINE__, "%d/%s", errno, strbuf);

		UNLOCK(&sock->lock);
		isc_event_free(ISC_EVENT_PTR(&dev));
		return (ISC_R_UNEXPECTED);

	err_exit:
		sock->connected = 0;
		isc_task_send(task, ISC_EVENT_PTR(&dev));

		UNLOCK(&sock->lock);
		return (ISC_R_SUCCESS);
	}

	/*
	 * If connect completed, fire off the done event.
	 */
	if (cc == 0) {
		sock->connected = 1;
		sock->bound = 1;
		dev->result = ISC_R_SUCCESS;
		isc_task_send(task, ISC_EVENT_PTR(&dev));

		UNLOCK(&sock->lock);
		return (ISC_R_SUCCESS);
	}

 queue:

	/*
	 * Attach to task.
	 */
	isc_task_attach(task, &ntask);

	sock->connecting = 1;

	dev->ev_sender = ntask;

	/*
	 * Poke watcher here.  We still have the socket locked, so there
	 * is no race condition.  We will keep the lock for such a short
	 * bit of time waking it up now or later won't matter all that much.
	 */
	if (sock->connect_ev == NULL)
		select_poke(manager, sock->fd, SELECT_POKE_CONNECT);

	sock->connect_ev = dev;

	UNLOCK(&sock->lock);
	return (ISC_R_SUCCESS);
}

/*
 * Called when a socket with a pending connect() finishes.
 */
static void
internal_connect(isc_task_t *me, isc_event_t *ev) {
	isc_socket_t *sock;
	isc_socket_connev_t *dev;
	isc_task_t *task;
	int cc;
	ISC_SOCKADDR_LEN_T optlen;
	char strbuf[ISC_STRERRORSIZE];
	char peerbuf[ISC_SOCKADDR_FORMATSIZE];

	UNUSED(me);
	INSIST(ev->ev_type == ISC_SOCKEVENT_INTW);

	sock = ev->ev_sender;
	INSIST(VALID_SOCKET(sock));

	LOCK(&sock->lock);

	/*
	 * When the internal event was sent the reference count was bumped
	 * to keep the socket around for us.  Decrement the count here.
	 */
	INSIST(sock->references > 0);
	sock->references--;
	if (sock->references == 0) {
		UNLOCK(&sock->lock);
		destroy(&sock);
		return;
	}

	/*
	 * Has this event been canceled?
	 */
	dev = sock->connect_ev;
	if (dev == NULL) {
		INSIST(!sock->connecting);
		UNLOCK(&sock->lock);
		return;
	}

	INSIST(sock->connecting);
	sock->connecting = 0;

	/*
	 * Get any possible error status here.
	 */
	optlen = sizeof(cc);
	if (getsockopt(sock->fd, SOL_SOCKET, SO_ERROR,
		       (void *)&cc, (void *)&optlen) < 0)
		cc = errno;
	else
		errno = cc;

	if (errno != 0) {
		/*
		 * If the error is EAGAIN, just re-select on this
		 * fd and pretend nothing strange happened.
		 */
		if (SOFT_ERROR(errno) || errno == EINPROGRESS) {
			sock->connecting = 1;
			select_poke(sock->manager, sock->fd,
				    SELECT_POKE_CONNECT);
			UNLOCK(&sock->lock);

			return;
		}

		/*
		 * Translate other errors into ISC_R_* flavors.
		 */
		switch (errno) {
#define ERROR_MATCH(a, b) case a: dev->result = b; break;
			ERROR_MATCH(EACCES, ISC_R_NOPERM);
			ERROR_MATCH(EADDRNOTAVAIL, ISC_R_ADDRNOTAVAIL);
			ERROR_MATCH(EAFNOSUPPORT, ISC_R_ADDRNOTAVAIL);
			ERROR_MATCH(ECONNREFUSED, ISC_R_CONNREFUSED);
			ERROR_MATCH(EHOSTUNREACH, ISC_R_HOSTUNREACH);
#ifdef EHOSTDOWN
			ERROR_MATCH(EHOSTDOWN, ISC_R_HOSTUNREACH);
#endif
			ERROR_MATCH(ENETUNREACH, ISC_R_NETUNREACH);
			ERROR_MATCH(ENOBUFS, ISC_R_NORESOURCES);
			ERROR_MATCH(EPERM, ISC_R_HOSTUNREACH);
			ERROR_MATCH(EPIPE, ISC_R_NOTCONNECTED);
			ERROR_MATCH(ETIMEDOUT, ISC_R_TIMEDOUT);
			ERROR_MATCH(ECONNRESET, ISC_R_CONNECTIONRESET);
#undef ERROR_MATCH
		default:
			dev->result = ISC_R_UNEXPECTED;
			isc_sockaddr_format(&sock->address, peerbuf,
					    sizeof(peerbuf));
			isc__strerror(errno, strbuf, sizeof(strbuf));
			UNEXPECTED_ERROR(__FILE__, __LINE__,
					 "internal_connect: connect(%s) %s",
					 peerbuf, strbuf);
		}
	} else {
		dev->result = ISC_R_SUCCESS;
		sock->connected = 1;
		sock->bound = 1;
	}

	sock->connect_ev = NULL;

	UNLOCK(&sock->lock);

	task = dev->ev_sender;
	dev->ev_sender = sock;
	isc_task_sendanddetach(&task, ISC_EVENT_PTR(&dev));
}

isc_result_t
isc_socket_getpeername(isc_socket_t *sock, isc_sockaddr_t *addressp) {
	isc_result_t result;

	REQUIRE(VALID_SOCKET(sock));
	REQUIRE(addressp != NULL);

	LOCK(&sock->lock);

	if (sock->connected) {
		*addressp = sock->address;
		result = ISC_R_SUCCESS;
	} else {
		result = ISC_R_NOTCONNECTED;
	}

	UNLOCK(&sock->lock);

	return (result);
}

isc_result_t
isc_socket_getsockname(isc_socket_t *sock, isc_sockaddr_t *addressp) {
	ISC_SOCKADDR_LEN_T len;
	isc_result_t result;
	char strbuf[ISC_STRERRORSIZE];

	REQUIRE(VALID_SOCKET(sock));
	REQUIRE(addressp != NULL);

	LOCK(&sock->lock);

	if (!sock->bound) {
		result = ISC_R_NOTBOUND;
		goto out;
	}

	result = ISC_R_SUCCESS;

	len = sizeof(addressp->type);
	if (getsockname(sock->fd, &addressp->type.sa, (void *)&len) < 0) {
		isc__strerror(errno, strbuf, sizeof(strbuf));
		UNEXPECTED_ERROR(__FILE__, __LINE__, "getsockname: %s",
				 strbuf);
		result = ISC_R_UNEXPECTED;
		goto out;
	}
	addressp->length = (unsigned int)len;

 out:
	UNLOCK(&sock->lock);

	return (result);
}

/*
 * Run through the list of events on this socket, and cancel the ones
 * queued for task "task" of type "how".  "how" is a bitmask.
 */
void
isc_socket_cancel(isc_socket_t *sock, isc_task_t *task, unsigned int how) {

	REQUIRE(VALID_SOCKET(sock));

	/*
	 * Quick exit if there is nothing to do.  Don't even bother locking
	 * in this case.
	 */
	if (how == 0)
		return;

	LOCK(&sock->lock);

	/*
	 * All of these do the same thing, more or less.
	 * Each will:
	 *	o If the internal event is marked as "posted" try to
	 *	  remove it from the task's queue.  If this fails, mark it
	 *	  as canceled instead, and let the task clean it up later.
	 *	o For each I/O request for that task of that type, post
	 *	  its done event with status of "ISC_R_CANCELED".
	 *	o Reset any state needed.
	 */
	if (((how & ISC_SOCKCANCEL_RECV) == ISC_SOCKCANCEL_RECV)
	    && !ISC_LIST_EMPTY(sock->recv_list)) {
		isc_socketevent_t      *dev;
		isc_socketevent_t      *next;
		isc_task_t	       *current_task;

		dev = ISC_LIST_HEAD(sock->recv_list);

		while (dev != NULL) {
			current_task = dev->ev_sender;
			next = ISC_LIST_NEXT(dev, ev_link);

			if ((task == NULL) || (task == current_task)) {
				dev->result = ISC_R_CANCELED;
				send_recvdone_event(sock, &dev);
			}
			dev = next;
		}
	}

	if (((how & ISC_SOCKCANCEL_SEND) == ISC_SOCKCANCEL_SEND)
	    && !ISC_LIST_EMPTY(sock->send_list)) {
		isc_socketevent_t      *dev;
		isc_socketevent_t      *next;
		isc_task_t	       *current_task;

		dev = ISC_LIST_HEAD(sock->send_list);

		while (dev != NULL) {
			current_task = dev->ev_sender;
			next = ISC_LIST_NEXT(dev, ev_link);

			if ((task == NULL) || (task == current_task)) {
				dev->result = ISC_R_CANCELED;
				send_senddone_event(sock, &dev);
			}
			dev = next;
		}
	}

	if (((how & ISC_SOCKCANCEL_ACCEPT) == ISC_SOCKCANCEL_ACCEPT)
	    && !ISC_LIST_EMPTY(sock->accept_list)) {
		isc_socket_newconnev_t *dev;
		isc_socket_newconnev_t *next;
		isc_task_t	       *current_task;

		dev = ISC_LIST_HEAD(sock->accept_list);
		while (dev != NULL) {
			current_task = dev->ev_sender;
			next = ISC_LIST_NEXT(dev, ev_link);

			if ((task == NULL) || (task == current_task)) {

				ISC_LIST_UNLINK(sock->accept_list, dev,
						ev_link);

				dev->newsocket->references--;
				free_socket(&dev->newsocket);

				dev->result = ISC_R_CANCELED;
				dev->ev_sender = sock;
				isc_task_sendanddetach(&current_task,
						       ISC_EVENT_PTR(&dev));
			}

			dev = next;
		}
	}

	/*
	 * Connecting is not a list.
	 */
	if (((how & ISC_SOCKCANCEL_CONNECT) == ISC_SOCKCANCEL_CONNECT)
	    && sock->connect_ev != NULL) {
		isc_socket_connev_t    *dev;
		isc_task_t	       *current_task;

		INSIST(sock->connecting);
		sock->connecting = 0;

		dev = sock->connect_ev;
		current_task = dev->ev_sender;

		if ((task == NULL) || (task == current_task)) {
			sock->connect_ev = NULL;

			dev->result = ISC_R_CANCELED;
			dev->ev_sender = sock;
			isc_task_sendanddetach(&current_task,
					       ISC_EVENT_PTR(&dev));
		}
	}

	UNLOCK(&sock->lock);
}

isc_sockettype_t
isc_socket_gettype(isc_socket_t *sock) {
	REQUIRE(VALID_SOCKET(sock));

	return (sock->type);
}

isc_boolean_t
isc_socket_isbound(isc_socket_t *sock) {
	isc_boolean_t val;

	LOCK(&sock->lock);
	val = ((sock->bound) ? ISC_TRUE : ISC_FALSE);
	UNLOCK(&sock->lock);

	return (val);
}

void
isc_socket_ipv6only(isc_socket_t *sock, isc_boolean_t yes) {
#if defined(IPV6_V6ONLY)
	int onoff = yes ? 1 : 0;
#else
	UNUSED(yes);
	UNUSED(sock);
#endif

	REQUIRE(VALID_SOCKET(sock));

#ifdef IPV6_V6ONLY
	if (sock->pf == AF_INET6) {
		(void)setsockopt(sock->fd, IPPROTO_IPV6, IPV6_V6ONLY,
				 (void *)&onoff, sizeof(onoff));
	}
#endif
}

#ifndef ISC_PLATFORM_USETHREADS
void
isc__socketmgr_getfdsets(fd_set *readset, fd_set *writeset, int *maxfd) {
	if (socketmgr == NULL)
		*maxfd = 0;
	else {
		*readset = socketmgr->read_fds;
		*writeset = socketmgr->write_fds;
		*maxfd = socketmgr->maxfd + 1;
	}
}

isc_result_t
isc__socketmgr_dispatch(fd_set *readset, fd_set *writeset, int maxfd) {
	isc_socketmgr_t *manager = socketmgr;

	if (manager == NULL)
		return (ISC_R_NOTFOUND);

	process_fds(manager, maxfd, readset, writeset);
	return (ISC_R_SUCCESS);
}
#endif /* ISC_PLATFORM_USETHREADS */<|MERGE_RESOLUTION|>--- conflicted
+++ resolved
@@ -1397,13 +1397,8 @@
 		  isc_socket_t **socketp)
 {
 	isc_socket_t *sock = NULL;
-<<<<<<< HEAD
 	isc_result_t result;
-#if defined(USE_CMSG) || defined(SO_BSDCOMPAT)
-=======
-	isc_result_t ret;
 #if defined(USE_CMSG) || (defined(SO_BSDCOMPAT) && 0)
->>>>>>> c8047a54
 	int on = 1;
 #endif
 #if defined(SO_RCVBUF)
@@ -1497,14 +1492,9 @@
 		return (ISC_R_UNEXPECTED);
 	}
 
-<<<<<<< HEAD
-#ifdef SO_BSDCOMPAT
+#if defined(SO_BSDCOMPAT) && 0
 	if (type != isc_sockettype_unix &&
 	    setsockopt(sock->fd, SOL_SOCKET, SO_BSDCOMPAT,
-=======
-#if defined(SO_BSDCOMPAT) && 0
-	if (setsockopt(sock->fd, SOL_SOCKET, SO_BSDCOMPAT,
->>>>>>> c8047a54
 		       (void *)&on, sizeof(on)) < 0) {
 		isc__strerror(errno, strbuf, sizeof(strbuf));
 		UNEXPECTED_ERROR(__FILE__, __LINE__,
