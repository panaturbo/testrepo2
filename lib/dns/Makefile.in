--- conflicted
+++ resolved
@@ -114,32 +114,8 @@
 	${LIBTOOL_MODE_LINK} \
 		${CC} ${ALL_CFLAGS} ${LDFLAGS} -o libdns.la -rpath ${libdir} \
 		-version-info ${LIBINTERFACE}:${LIBREVISION}:${LIBAGE} \
-<<<<<<< HEAD
 		${OBJS} ${ISCLIBS} @DNS_CRYPTO_LIBS@ ${LIBS}
-=======
-		${OBJS} ${ISCLIBS} @DNS_OPENSSL_LIBS@ ${LIBS}
 	ln -sf .libs/libdns.so .
-
-libdstcypto.@SA@: ${OPENSSLOBJS}
-	${AR} ${ARFLAGS} $@ ${OPENSSLOBJS}
-	${RANLIB} $@
-
-libdstcypto.la: ${OPENSSLOBJS}
-	${LIBTOOL_MODE_LINK} \
-		${CC} ${ALL_CFLAGS} ${LDFLAGS} -o $@ -rpath ${libdir} \
-		-version-info ${LIBINTERFACE}:${LIBREVISION}:${LIBAGE} \
-		${OPENSSLOBJS} ${LIBS}
-
-libdstgssapi.@SA@: ${GSSAPIOBJS}
-	${AR} ${ARFLAGS} $@ ${GSSAPIOBJS}
-	${RANLIB} $@
-
-libdstgssapi.la: ${GSSAPIOBJS}
-	${LIBTOOL_MODE_LINK} \
-		${CC} ${ALL_CFLAGS} ${LDFLAGS} -o $@ -rpath ${libdir} \
-		-version-info ${LIBINTERFACE}:${LIBREVISION}:${LIBAGE} \
-		${GSSAPIOBJS} ${LIBS}
->>>>>>> dd92f9c3
 
 timestamp: libdns.@A@
 	touch timestamp
