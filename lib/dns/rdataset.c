--- conflicted
+++ resolved
@@ -320,11 +320,7 @@
 	dns_rdata_t rdata = DNS_RDATA_INIT;
 	isc_region_t r;
 	isc_result_t result;
-<<<<<<< HEAD
-	unsigned int i, count = 0, added, choice;
-=======
-	unsigned int i, real_count, count, added, choice;
->>>>>>> 2912d2ed
+	unsigned int i, real_count, count = 0, added, choice;
 	isc_buffer_t savedbuffer, rdlen, rrbuffer;
 	unsigned int headlen;
 	isc_boolean_t question = ISC_FALSE;
