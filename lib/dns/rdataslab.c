/*
 * Copyright (C) Internet Systems Consortium, Inc. ("ISC")
 *
 * This Source Code Form is subject to the terms of the Mozilla Public
 * License, v. 2.0. If a copy of the MPL was not distributed with this
 * file, You can obtain one at http://mozilla.org/MPL/2.0/.
 *
 * See the COPYRIGHT file distributed with this work for additional
 * information regarding copyright ownership.
 */

/*! \file */

#include <stdbool.h>
#include <stdlib.h>

#include <isc/mem.h>
#include <isc/region.h>
#include <isc/string.h> /* Required for HP/UX (and others?) */
#include <isc/util.h>

#include <dns/rdata.h>
#include <dns/rdataset.h>
#include <dns/rdataslab.h>
#include <dns/result.h>

/*
 * The rdataslab structure allows iteration to occur in both load order
 * and DNSSEC order.  The structure is as follows:
 *
 *	header		(reservelen bytes)
 *	record count	(2 bytes)
 *	offset table	(4 x record count bytes in load order)
 *	data records
 *		data length	(2 bytes)
 *		order		(2 bytes)
 *		meta data	(1 byte for RRSIG's)
 *		data		(data length bytes)
 *
 * If DNS_RDATASET_FIXED is defined to be zero (0) the format of a
 * rdataslab is as follows:
 *
 *	header		(reservelen bytes)
 *	record count	(2 bytes)
 *	data records
 *		data length	(2 bytes)
 *		meta data	(1 byte for RRSIG's)
 *		data		(data length bytes)
 *
 * Offsets are from the end of the header.
 *
 * Load order traversal is performed by walking the offset table to find
 * the start of the record (DNS_RDATASET_FIXED = 1).
 *
 * DNSSEC order traversal is performed by walking the data records.
 *
 * The order is stored with record to allow for efficient reconstruction
 * of the offset table following a merge or subtraction.
 *
 * The iterator methods in rbtdb support both load order and DNSSEC order
 * iteration.
 *
 * WARNING:
 *	rbtdb.c directly interacts with the slab's raw structures.  If the
 *	structure changes then rbtdb.c also needs to be updated to reflect
 *	the changes.  See the areas tagged with "RDATASLAB".
 */

struct xrdata {
	dns_rdata_t rdata;
	unsigned int order;
};

/*% Note: the "const void *" are just to make qsort happy.  */
static int
compare_rdata(const void *p1, const void *p2) {
	const struct xrdata *x1 = p1;
	const struct xrdata *x2 = p2;
	return (dns_rdata_compare(&x1->rdata, &x2->rdata));
}

#if DNS_RDATASET_FIXED
static void
fillin_offsets(unsigned char *offsetbase, unsigned int *offsettable,
	       unsigned length) {
	unsigned int i, j;
	unsigned char *raw;

	for (i = 0, j = 0; i < length; i++) {
		if (offsettable[i] == 0) {
			continue;
		}

		/*
		 * Fill in offset table.
		 */
		raw = &offsetbase[j * 4 + 2];
		*raw++ = (offsettable[i] & 0xff000000) >> 24;
		*raw++ = (offsettable[i] & 0xff0000) >> 16;
		*raw++ = (offsettable[i] & 0xff00) >> 8;
		*raw = offsettable[i] & 0xff;

		/*
		 * Fill in table index.
		 */
		raw = offsetbase + offsettable[i] + 2;
		*raw++ = (j & 0xff00) >> 8;
		*raw = j++ & 0xff;
	}
}
#endif /* if DNS_RDATASET_FIXED */

isc_result_t
dns_rdataslab_fromrdataset(dns_rdataset_t *rdataset, isc_mem_t *mctx,
			   isc_region_t *region, unsigned int reservelen) {
	/*
	 * Use &removed as a sentinel pointer for duplicate
	 * rdata as rdata.data == NULL is valid.
	 */
	static unsigned char removed;
	struct xrdata *x;
	unsigned char *rawbuf;
#if DNS_RDATASET_FIXED
	unsigned char *offsetbase;
#endif /* if DNS_RDATASET_FIXED */
	unsigned int buflen;
	isc_result_t result;
	unsigned int nitems;
	unsigned int nalloc;
	unsigned int i;
#if DNS_RDATASET_FIXED
	unsigned int *offsettable;
#endif /* if DNS_RDATASET_FIXED */
	unsigned int length;

	buflen = reservelen + 2;

	nitems = dns_rdataset_count(rdataset);

	/*
	 * If there are no rdata then we can just need to allocate a header
	 * with zero a record count.
	 */
	if (nitems == 0) {
		if (rdataset->type != 0) {
			return (ISC_R_FAILURE);
		}
		rawbuf = isc_mem_get(mctx, buflen);
		region->base = rawbuf;
		region->length = buflen;
		rawbuf += reservelen;
		*rawbuf++ = 0;
		*rawbuf = 0;
		return (ISC_R_SUCCESS);
	}

	if (nitems > 0xffff) {
		return (ISC_R_NOSPACE);
	}

	/*
	 * Remember the original number of items.
	 */
	nalloc = nitems;
	x = isc_mem_get(mctx, nalloc * sizeof(struct xrdata));

	/*
	 * Save all of the rdata members into an array.
	 */
	result = dns_rdataset_first(rdataset);
	if (result != ISC_R_SUCCESS && result != ISC_R_NOMORE) {
		goto free_rdatas;
	}
	for (i = 0; i < nalloc && result == ISC_R_SUCCESS; i++) {
		INSIST(result == ISC_R_SUCCESS);
		dns_rdata_init(&x[i].rdata);
		dns_rdataset_current(rdataset, &x[i].rdata);
		INSIST(x[i].rdata.data != &removed);
#if DNS_RDATASET_FIXED
		x[i].order = i;
#endif /* if DNS_RDATASET_FIXED */
		result = dns_rdataset_next(rdataset);
	}
	if (i != nalloc || result != ISC_R_NOMORE) {
		/*
		 * Somehow we iterated over fewer rdatas than
		 * dns_rdataset_count() said there were or there
		 * were more items than dns_rdataset_count said
		 * there were.
		 */
		result = ISC_R_FAILURE;
		goto free_rdatas;
	}

	/*
	 * Put into DNSSEC order.
	 */
	if (nalloc > 1U) {
		qsort(x, nalloc, sizeof(struct xrdata), compare_rdata);
	}

	/*
	 * Remove duplicates and compute the total storage required.
	 *
	 * If an rdata is not a duplicate, accumulate the storage size
	 * required for the rdata.  We do not store the class, type, etc,
	 * just the rdata, so our overhead is 2 bytes for the number of
	 * records, and 8 for each rdata, (length(2), offset(4) and order(2))
	 * and then the rdata itself.
	 */
	for (i = 1; i < nalloc; i++) {
		if (compare_rdata(&x[i - 1].rdata, &x[i].rdata) == 0) {
			x[i - 1].rdata.data = &removed;
#if DNS_RDATASET_FIXED
			/*
			 * Preserve the least order so A, B, A -> A, B
			 * after duplicate removal.
			 */
			if (x[i - 1].order < x[i].order) {
				x[i].order = x[i - 1].order;
			}
#endif /* if DNS_RDATASET_FIXED */
			nitems--;
		} else {
#if DNS_RDATASET_FIXED
			buflen += (8 + x[i - 1].rdata.length);
#else  /* if DNS_RDATASET_FIXED */
			buflen += (2 + x[i - 1].rdata.length);
#endif /* if DNS_RDATASET_FIXED */
			/*
			 * Provide space to store the per RR meta data.
			 */
			if (rdataset->type == dns_rdatatype_rrsig) {
				buflen++;
			}
		}
	}

	/*
	 * Don't forget the last item!
	 */
#if DNS_RDATASET_FIXED
	buflen += (8 + x[i - 1].rdata.length);
#else  /* if DNS_RDATASET_FIXED */
	buflen += (2 + x[i - 1].rdata.length);
#endif /* if DNS_RDATASET_FIXED */
	/*
	 * Provide space to store the per RR meta data.
	 */
	if (rdataset->type == dns_rdatatype_rrsig) {
		buflen++;
	}

	/*
	 * Ensure that singleton types are actually singletons.
	 */
	if (nitems > 1 && dns_rdatatype_issingleton(rdataset->type)) {
		/*
		 * We have a singleton type, but there's more than one
		 * RR in the rdataset.
		 */
		result = DNS_R_SINGLETON;
		goto free_rdatas;
	}

	/*
	 * Allocate the memory, set up a buffer, start copying in
	 * data.
	 */
	rawbuf = isc_mem_get(mctx, buflen);

#if DNS_RDATASET_FIXED
	/* Allocate temporary offset table. */
	offsettable = isc_mem_get(mctx, nalloc * sizeof(unsigned int));
	memset(offsettable, 0, nalloc * sizeof(unsigned int));
#endif /* if DNS_RDATASET_FIXED */

	region->base = rawbuf;
	region->length = buflen;

	memset(rawbuf, 0, buflen);
	rawbuf += reservelen;

#if DNS_RDATASET_FIXED
	offsetbase = rawbuf;
#endif /* if DNS_RDATASET_FIXED */

	*rawbuf++ = (nitems & 0xff00) >> 8;
	*rawbuf++ = (nitems & 0x00ff);

#if DNS_RDATASET_FIXED
	/* Skip load order table.  Filled in later. */
	rawbuf += nitems * 4;
#endif /* if DNS_RDATASET_FIXED */

	for (i = 0; i < nalloc; i++) {
		if (x[i].rdata.data == &removed) {
			continue;
		}
#if DNS_RDATASET_FIXED
		offsettable[x[i].order] = rawbuf - offsetbase;
#endif /* if DNS_RDATASET_FIXED */
		length = x[i].rdata.length;
		if (rdataset->type == dns_rdatatype_rrsig) {
			length++;
		}
		INSIST(length <= 0xffff);
		*rawbuf++ = (length & 0xff00) >> 8;
		*rawbuf++ = (length & 0x00ff);
#if DNS_RDATASET_FIXED
		rawbuf += 2; /* filled in later */
#endif			     /* if DNS_RDATASET_FIXED */
		/*
		 * Store the per RR meta data.
		 */
		if (rdataset->type == dns_rdatatype_rrsig) {
			*rawbuf++ = (x[i].rdata.flags & DNS_RDATA_OFFLINE)
					    ? DNS_RDATASLAB_OFFLINE
					    : 0;
		}
		memmove(rawbuf, x[i].rdata.data, x[i].rdata.length);
		rawbuf += x[i].rdata.length;
	}

#if DNS_RDATASET_FIXED
	fillin_offsets(offsetbase, offsettable, nalloc);
	isc_mem_put(mctx, offsettable, nalloc * sizeof(unsigned int));
#endif /* if DNS_RDATASET_FIXED */

	result = ISC_R_SUCCESS;

free_rdatas:
	isc_mem_put(mctx, x, nalloc * sizeof(struct xrdata));
	return (result);
}

unsigned int
dns_rdataslab_size(unsigned char *slab, unsigned int reservelen) {
	unsigned int count, length;
	unsigned char *current;

	REQUIRE(slab != NULL);

	current = slab + reservelen;
	count = *current++ * 256;
	count += *current++;
#if DNS_RDATASET_FIXED
	current += (4 * count);
#endif /* if DNS_RDATASET_FIXED */
	while (count > 0) {
		count--;
		length = *current++ * 256;
		length += *current++;
#if DNS_RDATASET_FIXED
		current += length + 2;
#else  /* if DNS_RDATASET_FIXED */
		current += length;
#endif /* if DNS_RDATASET_FIXED */
	}

	return ((unsigned int)(current - slab));
}

unsigned int
<<<<<<< HEAD
=======
dns_rdataslab_rdatasize(unsigned char *slab, unsigned int reservelen) {
	unsigned int count, length, rdatalen = 0;
	unsigned char *current;

	REQUIRE(slab != NULL);

	current = slab + reservelen;
	count = *current++ * 256;
	count += *current++;
#if DNS_RDATASET_FIXED
	current += (4 * count);
#endif /* if DNS_RDATASET_FIXED */
	while (count > 0) {
		count--;
		length = *current++ * 256;
		length += *current++;
		rdatalen += length;
#if DNS_RDATASET_FIXED
		current += length + 2;
#else  /* if DNS_RDATASET_FIXED */
		current += length;
#endif /* if DNS_RDATASET_FIXED */
	}

	return (rdatalen);
}

unsigned int
>>>>>>> c1b570fb
dns_rdataslab_count(unsigned char *slab, unsigned int reservelen) {
	unsigned int count;
	unsigned char *current;

	REQUIRE(slab != NULL);

	current = slab + reservelen;
	count = *current++ * 256;
	count += *current++;
	return (count);
}

/*
 * Make the dns_rdata_t 'rdata' refer to the slab item
 * beginning at '*current', which is part of a slab of type
 * 'type' and class 'rdclass', and advance '*current' to
 * point to the next item in the slab.
 */
static inline void
rdata_from_slab(unsigned char **current, dns_rdataclass_t rdclass,
		dns_rdatatype_t type, dns_rdata_t *rdata) {
	unsigned char *tcurrent = *current;
	isc_region_t region;
	unsigned int length;
	bool offline = false;

	length = *tcurrent++ * 256;
	length += *tcurrent++;

	if (type == dns_rdatatype_rrsig) {
		if ((*tcurrent & DNS_RDATASLAB_OFFLINE) != 0) {
			offline = true;
		}
		length--;
		tcurrent++;
	}
	region.length = length;
#if DNS_RDATASET_FIXED
	tcurrent += 2;
#endif /* if DNS_RDATASET_FIXED */
	region.base = tcurrent;
	tcurrent += region.length;
	dns_rdata_fromregion(rdata, rdclass, type, &region);
	if (offline) {
		rdata->flags |= DNS_RDATA_OFFLINE;
	}
	*current = tcurrent;
}

/*
 * Return true iff 'slab' (slab data of type 'type' and class 'rdclass')
 * contains an rdata identical to 'rdata'.  This does case insensitive
 * comparisons per DNSSEC.
 */
static inline bool
rdata_in_slab(unsigned char *slab, unsigned int reservelen,
	      dns_rdataclass_t rdclass, dns_rdatatype_t type,
	      dns_rdata_t *rdata) {
	unsigned int count, i;
	unsigned char *current;
	dns_rdata_t trdata = DNS_RDATA_INIT;
	int n;

	current = slab + reservelen;
	count = *current++ * 256;
	count += *current++;

#if DNS_RDATASET_FIXED
	current += (4 * count);
#endif /* if DNS_RDATASET_FIXED */

	for (i = 0; i < count; i++) {
		rdata_from_slab(&current, rdclass, type, &trdata);

		n = dns_rdata_compare(&trdata, rdata);
		if (n == 0) {
			return (true);
		}
		if (n > 0) { /* In DNSSEC order. */
			break;
		}
		dns_rdata_reset(&trdata);
	}
	return (false);
}

isc_result_t
dns_rdataslab_merge(unsigned char *oslab, unsigned char *nslab,
		    unsigned int reservelen, isc_mem_t *mctx,
		    dns_rdataclass_t rdclass, dns_rdatatype_t type,
		    unsigned int flags, unsigned char **tslabp) {
	unsigned char *ocurrent, *ostart, *ncurrent, *tstart, *tcurrent, *data;
	unsigned int ocount, ncount, count, olength, tlength, tcount, length;
	dns_rdata_t ordata = DNS_RDATA_INIT;
	dns_rdata_t nrdata = DNS_RDATA_INIT;
	bool added_something = false;
	unsigned int oadded = 0;
	unsigned int nadded = 0;
	unsigned int nncount = 0;
#if DNS_RDATASET_FIXED
	unsigned int oncount;
	unsigned int norder = 0;
	unsigned int oorder = 0;
	unsigned char *offsetbase;
	unsigned int *offsettable;
#endif /* if DNS_RDATASET_FIXED */

	/*
	 * XXX  Need parameter to allow "delete rdatasets in nslab" merge,
	 * or perhaps another merge routine for this purpose.
	 */

	REQUIRE(tslabp != NULL && *tslabp == NULL);
	REQUIRE(oslab != NULL && nslab != NULL);

	ocurrent = oslab + reservelen;
	ocount = *ocurrent++ * 256;
	ocount += *ocurrent++;
#if DNS_RDATASET_FIXED
	ocurrent += (4 * ocount);
#endif /* if DNS_RDATASET_FIXED */
	ostart = ocurrent;
	ncurrent = nslab + reservelen;
	ncount = *ncurrent++ * 256;
	ncount += *ncurrent++;
#if DNS_RDATASET_FIXED
	ncurrent += (4 * ncount);
#endif /* if DNS_RDATASET_FIXED */
	INSIST(ocount > 0 && ncount > 0);

#if DNS_RDATASET_FIXED
	oncount = ncount;
#endif /* if DNS_RDATASET_FIXED */

	/*
	 * Yes, this is inefficient!
	 */

	/*
	 * Figure out the length of the old slab's data.
	 */
	olength = 0;
	for (count = 0; count < ocount; count++) {
		length = *ocurrent++ * 256;
		length += *ocurrent++;
#if DNS_RDATASET_FIXED
		olength += length + 8;
		ocurrent += length + 2;
#else  /* if DNS_RDATASET_FIXED */
		olength += length + 2;
		ocurrent += length;
#endif /* if DNS_RDATASET_FIXED */
	}

	/*
	 * Start figuring out the target length and count.
	 */
	tlength = reservelen + 2 + olength;
	tcount = ocount;

	/*
	 * Add in the length of rdata in the new slab that aren't in
	 * the old slab.
	 */
	do {
		dns_rdata_init(&nrdata);
		rdata_from_slab(&ncurrent, rdclass, type, &nrdata);
		if (!rdata_in_slab(oslab, reservelen, rdclass, type, &nrdata)) {
			/*
			 * This rdata isn't in the old slab.
			 */
#if DNS_RDATASET_FIXED
			tlength += nrdata.length + 8;
#else  /* if DNS_RDATASET_FIXED */
			tlength += nrdata.length + 2;
#endif /* if DNS_RDATASET_FIXED */
			if (type == dns_rdatatype_rrsig) {
				tlength++;
			}
			tcount++;
			nncount++;
			added_something = true;
		}
		ncount--;
	} while (ncount > 0);
	ncount = nncount;

	if (((flags & DNS_RDATASLAB_EXACT) != 0) && (tcount != ncount + ocount))
	{
		return (DNS_R_NOTEXACT);
	}

	if (!added_something && (flags & DNS_RDATASLAB_FORCE) == 0) {
		return (DNS_R_UNCHANGED);
	}

	/*
	 * Ensure that singleton types are actually singletons.
	 */
	if (tcount > 1 && dns_rdatatype_issingleton(type)) {
		/*
		 * We have a singleton type, but there's more than one
		 * RR in the rdataset.
		 */
		return (DNS_R_SINGLETON);
	}

	if (tcount > 0xffff) {
		return (ISC_R_NOSPACE);
	}

	/*
	 * Copy the reserved area from the new slab.
	 */
	tstart = isc_mem_get(mctx, tlength);
	memmove(tstart, nslab, reservelen);
	tcurrent = tstart + reservelen;
#if DNS_RDATASET_FIXED
	offsetbase = tcurrent;
#endif /* if DNS_RDATASET_FIXED */

	/*
	 * Write the new count.
	 */
	*tcurrent++ = (tcount & 0xff00) >> 8;
	*tcurrent++ = (tcount & 0x00ff);

#if DNS_RDATASET_FIXED
	/*
	 * Skip offset table.
	 */
	tcurrent += (tcount * 4);

	offsettable = isc_mem_get(mctx,
				  (ocount + oncount) * sizeof(unsigned int));
	memset(offsettable, 0, (ocount + oncount) * sizeof(unsigned int));
#endif /* if DNS_RDATASET_FIXED */

	/*
	 * Merge the two slabs.
	 */
	ocurrent = ostart;
	INSIST(ocount != 0);
#if DNS_RDATASET_FIXED
	oorder = ocurrent[2] * 256 + ocurrent[3];
	INSIST(oorder < ocount);
#endif /* if DNS_RDATASET_FIXED */
	rdata_from_slab(&ocurrent, rdclass, type, &ordata);

	ncurrent = nslab + reservelen + 2;
#if DNS_RDATASET_FIXED
	ncurrent += (4 * oncount);
#endif /* if DNS_RDATASET_FIXED */

	if (ncount > 0) {
		do {
			dns_rdata_reset(&nrdata);
#if DNS_RDATASET_FIXED
			norder = ncurrent[2] * 256 + ncurrent[3];

			INSIST(norder < oncount);
#endif /* if DNS_RDATASET_FIXED */
			rdata_from_slab(&ncurrent, rdclass, type, &nrdata);
		} while (rdata_in_slab(oslab, reservelen, rdclass, type,
				       &nrdata));
	}

	while (oadded < ocount || nadded < ncount) {
		bool fromold;
		if (oadded == ocount) {
			fromold = false;
		} else if (nadded == ncount) {
			fromold = true;
		} else {
			fromold = (dns_rdata_compare(&ordata, &nrdata) < 0);
		}
		if (fromold) {
#if DNS_RDATASET_FIXED
			offsettable[oorder] = tcurrent - offsetbase;
#endif /* if DNS_RDATASET_FIXED */
			length = ordata.length;
			data = ordata.data;
			if (type == dns_rdatatype_rrsig) {
				length++;
				data--;
			}
			*tcurrent++ = (length & 0xff00) >> 8;
			*tcurrent++ = (length & 0x00ff);
#if DNS_RDATASET_FIXED
			tcurrent += 2; /* fill in later */
#endif				       /* if DNS_RDATASET_FIXED */
			memmove(tcurrent, data, length);
			tcurrent += length;
			oadded++;
			if (oadded < ocount) {
				dns_rdata_reset(&ordata);
#if DNS_RDATASET_FIXED
				oorder = ocurrent[2] * 256 + ocurrent[3];
				INSIST(oorder < ocount);
#endif /* if DNS_RDATASET_FIXED */
				rdata_from_slab(&ocurrent, rdclass, type,
						&ordata);
			}
		} else {
#if DNS_RDATASET_FIXED
			offsettable[ocount + norder] = tcurrent - offsetbase;
#endif /* if DNS_RDATASET_FIXED */
			length = nrdata.length;
			data = nrdata.data;
			if (type == dns_rdatatype_rrsig) {
				length++;
				data--;
			}
			*tcurrent++ = (length & 0xff00) >> 8;
			*tcurrent++ = (length & 0x00ff);
#if DNS_RDATASET_FIXED
			tcurrent += 2; /* fill in later */
#endif				       /* if DNS_RDATASET_FIXED */
			memmove(tcurrent, data, length);
			tcurrent += length;
			nadded++;
			if (nadded < ncount) {
				do {
					dns_rdata_reset(&nrdata);
#if DNS_RDATASET_FIXED
					norder = ncurrent[2] * 256 +
						 ncurrent[3];
					INSIST(norder < oncount);
#endif /* if DNS_RDATASET_FIXED */
					rdata_from_slab(&ncurrent, rdclass,
							type, &nrdata);
				} while (rdata_in_slab(oslab, reservelen,
						       rdclass, type, &nrdata));
			}
		}
	}

#if DNS_RDATASET_FIXED
	fillin_offsets(offsetbase, offsettable, ocount + oncount);

	isc_mem_put(mctx, offsettable,
		    (ocount + oncount) * sizeof(unsigned int));
#endif /* if DNS_RDATASET_FIXED */

	INSIST(tcurrent == tstart + tlength);

	*tslabp = tstart;

	return (ISC_R_SUCCESS);
}

isc_result_t
dns_rdataslab_subtract(unsigned char *mslab, unsigned char *sslab,
		       unsigned int reservelen, isc_mem_t *mctx,
		       dns_rdataclass_t rdclass, dns_rdatatype_t type,
		       unsigned int flags, unsigned char **tslabp) {
	unsigned char *mcurrent, *sstart, *scurrent, *tstart, *tcurrent;
	unsigned int mcount, scount, rcount, count, tlength, tcount, i;
	dns_rdata_t srdata = DNS_RDATA_INIT;
	dns_rdata_t mrdata = DNS_RDATA_INIT;
#if DNS_RDATASET_FIXED
	unsigned char *offsetbase;
	unsigned int *offsettable;
	unsigned int order;
#endif /* if DNS_RDATASET_FIXED */

	REQUIRE(tslabp != NULL && *tslabp == NULL);
	REQUIRE(mslab != NULL && sslab != NULL);

	mcurrent = mslab + reservelen;
	mcount = *mcurrent++ * 256;
	mcount += *mcurrent++;
	scurrent = sslab + reservelen;
	scount = *scurrent++ * 256;
	scount += *scurrent++;
	INSIST(mcount > 0 && scount > 0);

	/*
	 * Yes, this is inefficient!
	 */

	/*
	 * Start figuring out the target length and count.
	 */
	tlength = reservelen + 2;
	tcount = 0;
	rcount = 0;

#if DNS_RDATASET_FIXED
	mcurrent += 4 * mcount;
	scurrent += 4 * scount;
#endif /* if DNS_RDATASET_FIXED */
	sstart = scurrent;

	/*
	 * Add in the length of rdata in the mslab that aren't in
	 * the sslab.
	 */
	for (i = 0; i < mcount; i++) {
		unsigned char *mrdatabegin = mcurrent;
		rdata_from_slab(&mcurrent, rdclass, type, &mrdata);
		scurrent = sstart;
		for (count = 0; count < scount; count++) {
			dns_rdata_reset(&srdata);
			rdata_from_slab(&scurrent, rdclass, type, &srdata);
			if (dns_rdata_compare(&mrdata, &srdata) == 0) {
				break;
			}
		}
		if (count == scount) {
			/*
			 * This rdata isn't in the sslab, and thus isn't
			 * being subtracted.
			 */
			tlength += (unsigned int)(mcurrent - mrdatabegin);
			tcount++;
		} else {
			rcount++;
		}
		dns_rdata_reset(&mrdata);
	}

#if DNS_RDATASET_FIXED
	tlength += (4 * tcount);
#endif /* if DNS_RDATASET_FIXED */

	/*
	 * Check that all the records originally existed.  The numeric
	 * check only works as rdataslabs do not contain duplicates.
	 */
	if (((flags & DNS_RDATASLAB_EXACT) != 0) && (rcount != scount)) {
		return (DNS_R_NOTEXACT);
	}

	/*
	 * Don't continue if the new rdataslab would be empty.
	 */
	if (tcount == 0) {
		return (DNS_R_NXRRSET);
	}

	/*
	 * If nothing is going to change, we can stop.
	 */
	if (rcount == 0) {
		return (DNS_R_UNCHANGED);
	}

	/*
	 * Copy the reserved area from the mslab.
	 */
	tstart = isc_mem_get(mctx, tlength);
	memmove(tstart, mslab, reservelen);
	tcurrent = tstart + reservelen;
#if DNS_RDATASET_FIXED
	offsetbase = tcurrent;

	offsettable = isc_mem_get(mctx, mcount * sizeof(unsigned int));
	memset(offsettable, 0, mcount * sizeof(unsigned int));
#endif /* if DNS_RDATASET_FIXED */

	/*
	 * Write the new count.
	 */
	*tcurrent++ = (tcount & 0xff00) >> 8;
	*tcurrent++ = (tcount & 0x00ff);

#if DNS_RDATASET_FIXED
	tcurrent += (4 * tcount);
#endif /* if DNS_RDATASET_FIXED */

	/*
	 * Copy the parts of mslab not in sslab.
	 */
	mcurrent = mslab + reservelen;
	mcount = *mcurrent++ * 256;
	mcount += *mcurrent++;
#if DNS_RDATASET_FIXED
	mcurrent += (4 * mcount);
#endif /* if DNS_RDATASET_FIXED */
	for (i = 0; i < mcount; i++) {
		unsigned char *mrdatabegin = mcurrent;
#if DNS_RDATASET_FIXED
		order = mcurrent[2] * 256 + mcurrent[3];
		INSIST(order < mcount);
#endif /* if DNS_RDATASET_FIXED */
		rdata_from_slab(&mcurrent, rdclass, type, &mrdata);
		scurrent = sstart;
		for (count = 0; count < scount; count++) {
			dns_rdata_reset(&srdata);
			rdata_from_slab(&scurrent, rdclass, type, &srdata);
			if (dns_rdata_compare(&mrdata, &srdata) == 0) {
				break;
			}
		}
		if (count == scount) {
			/*
			 * This rdata isn't in the sslab, and thus should be
			 * copied to the tslab.
			 */
			unsigned int length;
			length = (unsigned int)(mcurrent - mrdatabegin);
#if DNS_RDATASET_FIXED
			offsettable[order] = tcurrent - offsetbase;
#endif /* if DNS_RDATASET_FIXED */
			memmove(tcurrent, mrdatabegin, length);
			tcurrent += length;
		}
		dns_rdata_reset(&mrdata);
	}

#if DNS_RDATASET_FIXED
	fillin_offsets(offsetbase, offsettable, mcount);

	isc_mem_put(mctx, offsettable, mcount * sizeof(unsigned int));
#endif /* if DNS_RDATASET_FIXED */

	INSIST(tcurrent == tstart + tlength);

	*tslabp = tstart;

	return (ISC_R_SUCCESS);
}

bool
dns_rdataslab_equal(unsigned char *slab1, unsigned char *slab2,
		    unsigned int reservelen) {
	unsigned char *current1, *current2;
	unsigned int count1, count2;
	unsigned int length1, length2;

	current1 = slab1 + reservelen;
	count1 = *current1++ * 256;
	count1 += *current1++;

	current2 = slab2 + reservelen;
	count2 = *current2++ * 256;
	count2 += *current2++;

	if (count1 != count2) {
		return (false);
	}

#if DNS_RDATASET_FIXED
	current1 += (4 * count1);
	current2 += (4 * count2);
#endif /* if DNS_RDATASET_FIXED */

	while (count1 > 0) {
		length1 = *current1++ * 256;
		length1 += *current1++;

		length2 = *current2++ * 256;
		length2 += *current2++;

#if DNS_RDATASET_FIXED
		current1 += 2;
		current2 += 2;
#endif /* if DNS_RDATASET_FIXED */

		if (length1 != length2 ||
		    memcmp(current1, current2, length1) != 0) {
			return (false);
		}

		current1 += length1;
		current2 += length1;

		count1--;
	}
	return (true);
}

bool
dns_rdataslab_equalx(unsigned char *slab1, unsigned char *slab2,
		     unsigned int reservelen, dns_rdataclass_t rdclass,
		     dns_rdatatype_t type) {
	unsigned char *current1, *current2;
	unsigned int count1, count2;
	dns_rdata_t rdata1 = DNS_RDATA_INIT;
	dns_rdata_t rdata2 = DNS_RDATA_INIT;

	current1 = slab1 + reservelen;
	count1 = *current1++ * 256;
	count1 += *current1++;

	current2 = slab2 + reservelen;
	count2 = *current2++ * 256;
	count2 += *current2++;

	if (count1 != count2) {
		return (false);
	}

#if DNS_RDATASET_FIXED
	current1 += (4 * count1);
	current2 += (4 * count2);
#endif /* if DNS_RDATASET_FIXED */

	while (count1-- > 0) {
		rdata_from_slab(&current1, rdclass, type, &rdata1);
		rdata_from_slab(&current2, rdclass, type, &rdata2);
		if (dns_rdata_compare(&rdata1, &rdata2) != 0) {
			return (false);
		}
		dns_rdata_reset(&rdata1);
		dns_rdata_reset(&rdata2);
	}
	return (true);
}<|MERGE_RESOLUTION|>--- conflicted
+++ resolved
@@ -362,8 +362,6 @@
 }
 
 unsigned int
-<<<<<<< HEAD
-=======
 dns_rdataslab_rdatasize(unsigned char *slab, unsigned int reservelen) {
 	unsigned int count, length, rdatalen = 0;
 	unsigned char *current;
@@ -392,7 +390,6 @@
 }
 
 unsigned int
->>>>>>> c1b570fb
 dns_rdataslab_count(unsigned char *slab, unsigned int reservelen) {
 	unsigned int count;
 	unsigned char *current;
