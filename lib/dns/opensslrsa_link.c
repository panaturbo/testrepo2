--- conflicted
+++ resolved
@@ -668,10 +668,7 @@
 #endif
 	if (status != 1)
 		return (dst__openssl_toresult(DST_R_VERIFYFAILURE));
-<<<<<<< HEAD
-=======
-
->>>>>>> 9423a8f3
+
 	return (ISC_R_SUCCESS);
 #endif
 }
