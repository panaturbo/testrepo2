--- conflicted
+++ resolved
@@ -15,11 +15,7 @@
  * PERFORMANCE OF THIS SOFTWARE.
  */
 
-<<<<<<< HEAD
 /* $Id: ncache.c,v 1.50.124.4 2011-06-08 23:02:42 each Exp $ */
-=======
-/* $Id: ncache.c,v 1.50.124.1 2011-02-03 07:39:03 marka Exp $ */
->>>>>>> 77109403
 
 /*! \file */
 
