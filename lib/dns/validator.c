--- conflicted
+++ resolved
@@ -15,11 +15,7 @@
  * PERFORMANCE OF THIS SOFTWARE.
  */
 
-<<<<<<< HEAD
 /* $Id: validator.c,v 1.197.14.7 2011-06-08 23:02:43 each Exp $ */
-=======
-/* $Id: validator.c,v 1.197 2010-12-23 04:07:58 marka Exp $ */
->>>>>>> d0cbaf90
 
 #include <config.h>
 
