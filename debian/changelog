<<<<<<< HEAD
bind9 (1:9.7.4.dfsg-0) unstable; urgency=low

  * New upstream

 -- LaMont Jones <lamont@debian.org>  Sun, 21 Aug 2011 04:43:16 -0600
=======
bind9 (1:9.7.3.dfsg-1ubuntu4) oneiric; urgency=low

  * debian/apparmor-profile: Allow /var/run and /run. (LP: #810270)

 -- Martin Pitt <martin.pitt@ubuntu.com>  Thu, 14 Jul 2011 15:15:45 +0200

bind9 (1:9.7.3.dfsg-1ubuntu3) oneiric; urgency=low

  * SECURITY UPDATE: denial of service via specially crafted packet
    - lib/dns/include/dns/rdataset.h, lib/dns/{masterdump,message,ncache,
      nsec3,rbtdb,rdataset,resolver,validator}.c: Use an rdataset attribute
      flag to indicate negative-cache records rather than using rrtype 0.
    - Patch backported from 9.7.3-P3.
    - CVE-2011-2464

 -- Marc Deslauriers <marc.deslauriers@ubuntu.com>  Tue, 05 Jul 2011 08:33:30 -0400

bind9 (1:9.7.3.dfsg-1ubuntu2.1) natty-security; urgency=low

  * SECURITY UPDATE: denial of service via off-by-one
    - lib/dns/ncache.c: correctly validate length.
    - Patch backported from 9.7.3-P1.
    - CVE-2011-1910

 -- Marc Deslauriers <marc.deslauriers@ubuntu.com>  Fri, 27 May 2011 12:50:40 -0400

bind9 (1:9.7.3.dfsg-1ubuntu2) natty; urgency=low

  * debian/rules, configure, contrib/dlz/config.dlz.in: use
    DEB_HOST_MULTIARCH so we can find multiarch libraries and fix FTBFS.
    (LP: #745642)

 -- Marc Deslauriers <marc.deslauriers@ubuntu.com>  Wed, 30 Mar 2011 10:19:37 -0400

bind9 (1:9.7.3.dfsg-1ubuntu1) natty; urgency=low

  * debian/bind9-default.md5sum:
    - updated to reflect the default md5sum in maverick and natty, this
      avoids a bogus /etc/default/bind9.dpkg-dist file
      (LP: #556332)

 -- Michael Vogt <michael.vogt@ubuntu.com>  Tue, 29 Mar 2011 10:13:11 +0200
>>>>>>> ce3c4925

bind9 (1:9.7.3.dfsg-1) unstable; urgency=low

  [Peter Palfrader]

  * Add db-4.6 to bdb_libnames in dlz/config.dlz.in so that it finds the right
    db.

  [Internet Systems Consortium, Inc]

  * 9.7.3 - Closes: #612287

  [Mahyuddin Susanto]

  * Updated Indonesian debconf templates.  Closes: #608559

  [LaMont Jones]

  * soname changes

 -- LaMont Jones <lamont@debian.org>  Wed, 23 Feb 2011 09:14:36 -0700

bind9 (1:9.7.3.dfsg~rc1-1) unstable; urgency=low

  [Internet Software Consortium, Inc]

  * New upstream

  [Peter Palfrader]

  * Add db-4.6 to bdb_libnames in dlz/config.dlz.in so that it finds the right
    db.

  [Mahyuddin Susanto]

  * Updated Indonesian debconf templates.  Closes: #608559

  [LaMont Jones]

  * soname changes for new upstream

 -- LaMont Jones <lamont@debian.org>  Fri, 04 Feb 2011 21:20:05 -0700

bind9 (1:9.7.2.dfsg.P3-1) unstable; urgency=high

  [ISC]
  * Fix denial of service via ncache entry and a rrsig for the
    same type (CVE-2010-3613)
  * answers were incorrectly marked as insecure during key algorithm
    rollover (CVE-2010-3614)
  * Using "allow-query" in the "options" or "view" statements to
    restrict access to authoritative zones had no effect.
    (CVE-2010-3615)

  [LaMont Jones]

  * Adjust indentation for dpkg change.  Closes: #597171

 -- LaMont Jones <lamont@debian.org>  Wed, 01 Dec 2010 16:32:48 -0700

bind9 (1:9.7.2.dfsg.P2-3) unstable; urgency=low

  [LaMont Jones]

  * Adjust indentation for dpkg change.  Closes: #597171
  * acknowledge and incorporate ubuntu change.

 -- LaMont Jones <lamont@debian.org>  Fri, 26 Nov 2010 05:18:43 -0700

bind9 (1:9.7.2.dfsg.P2-2ubuntu1) natty; urgency=low

  [ Andres Rodriguez ]
  * Add apport hook (LP: #533601):
    - debian/bind9.apport: Added.

  [ Martin Pitt ]
  * debian/rules: Install Apport hook when building on Ubuntu.

 -- Martin Pitt <martin.pitt@ubuntu.com>  Fri, 26 Nov 2010 10:50:17 +0100

bind9 (1:9.7.2.dfsg.P2-2) unstable; urgency=low

  [Roy Jamison]

  * lib/isc/unix/resource.c was missing inttypes.h include.  LP: #674199

 -- LaMont Jones <lamont@debian.org>  Fri, 12 Nov 2010 10:52:32 -0700

bind9 (1:9.7.2.dfsg.P2-1) unstable; urgency=low

  [Joe Dalton]

  * Add Danish translation of debconf templates.  Closes: #599431

  [Internet Software Consortium, Inc]

  * v9.7.2-P2

  [José Figueiredo]

  * Add Brazilian Portuguese debconf templates translation.  Closes: #597616

  [LaMont Jones]

  * drop this v3 (quilt) source format idea.  Closes: #589916

 -- LaMont Jones <lamont@debian.org>  Sun, 10 Oct 2010 19:01:57 -0600

bind9 (1:9.7.1.dfsg.P2-2) unstable; urgency=low

  * Correct conflicts for bind9-host

 -- LaMont Jones <lamont@debian.org>  Fri, 16 Jul 2010 05:24:38 -0600

bind9 (1:9.7.1.dfsg.P2-1) unstable; urgency=low

  [Internet Software Consortium, Inc]

  * Temporarily and partially disable change 2864 because it would cause
    inifinite attempts of RRSIG queries.  This is an urgent care fix; we'll
    revisit the issue and complete the fix later.  [RT #21710]
  * Temporarially rollback change 2748. [RT #21594]
  * Named failed to accept uncachable negative responses from insecure zones.
    [RT# 21555]

  [LaMont Jones]

  * freshen copyright file

 -- LaMont Jones <lamont@debian.org>  Thu, 15 Jul 2010 15:07:54 -0600

bind9 (1:9.7.1.dfsg.0-1) unstable; urgency=low

  * Repack to drop zkt/doc/{draft,rfc}*  Closes: #588055

 -- LaMont Jones <lamont@debian.org>  Mon, 05 Jul 2010 07:21:34 -0600

bind9 (1:9.7.1.dfsg-2) unstable; urgency=low

  [Regid Ichira]

  * explicitly add nsupdate to dynamic updates in README.Debian. 
    Closes: #577398

  [LaMont Jones]

  * Cleanup bind9-host description.  Closes: #579421
  * switch to 3.0 (quilt) source format, but not to quilt.  Closes: #578210

  [Stephen Gran]

  * updated geoip patch for ipv6, based on work by John 'Warthog9' Hawley
    <warthog9@eaglescrag.net>.  Closes: #584603

 -- LaMont Jones <lamont@debian.org>  Fri, 02 Jul 2010 08:19:29 -0600

bind9 (1:9.7.1.dfsg-1) unstable; urgency=low

  [Internet Software Consortium, Inc]

  * 9.7.1

  [LaMont Jones]

  * Add freebsd support.  Closes: #578447
  * soname changes
  * freshen root cache.  LP: #596363

 -- LaMont Jones <lamont@debian.org>  Mon, 21 Jun 2010 09:53:30 -0600

bind9 (1:9.7.0.dfsg.P1-1) unstable; urgency=low

  [Internet Software Consortium, Inc]

  * 9.7.0-P1
    - 2852. [bug] Handle broken DNSSEC trust chains better. [RT #15619]

 -- LaMont Jones <lamont@debian.org>  Wed, 17 Mar 2010 08:06:42 -0600

bind9 (1:9.7.0.dfsg.1-1) unstable; urgency=low

  [Niko Tyni]

  * fix mips/mipsel startup.  Closes: #516616

  [LaMont Jones]

  * ignore failures due to a lack of /etc/bind/named.conf*.  LP: #422968
  * ldap API changed regarding % sign.  LP: #227344
  * Drop more rfc and draft files.  Closes: #572606
  * update config.guess, config.sub.  Closes: #572528

 -- LaMont Jones <lamont@debian.org>  Fri, 12 Mar 2010 14:56:08 -0700

bind9 (1:9.7.0.dfsg-2) unstable; urgency=low

  [Aurelien Jarno]

  * kfreebsd has linux threads.  Closes: #470500

  [LaMont Jones]

  * do not error out on initial install.  Closes: #572443

 -- LaMont Jones <lamont@debian.org>  Thu, 04 Mar 2010 09:32:13 -0700

bind9 (1:9.7.0.dfsg-1) unstable; urgency=low

  * New upstream release

 -- LaMont Jones <lamont@debian.org>  Wed, 17 Feb 2010 14:53:36 -0700

bind9 (1:9.7.0.dfsg~rc2-1) experimental; urgency=low

  * New upstream release

 -- LaMont Jones <lamont@debian.org>  Thu, 28 Jan 2010 05:46:50 -0700

bind9 (1:9.7.0.dfsg~b3-2) experimental; urgency=low

  * merge changes from 9.6.1.dfsg.P2-1
  * meta: drop verisoned depends from library packages, for less upgrade pain
  * apparmor: allow named to create /var/run/named/session.key

 -- LaMont Jones <lamont@debian.org>  Sun, 06 Dec 2009 11:46:17 -0700

bind9 (1:9.7.0.dfsg~b3-1) experimental; urgency=low

  [Internet Software Consortium, Inc]

  * 9.7.0b3

  [LaMont Jones]

  * Merge remote branch 'origin/master'
  * soname changes

 -- LaMont Jones <lamont@debian.org>  Mon, 30 Nov 2009 21:07:58 -0700

bind9 (1:9.6.1.dfsg.P2-1) unstable; urgency=low

  [Internet Software Consortium, Inc]

  * 9.6.1-P2
    - When validating, track whether pending data was from the
      additional section or not and only return it if validates
      as secure. [RT #20438] CVE-2009-4022

  [LaMont Jones]

  * prerm: do not stop named on upgrade.  Closes: #542888
  * Drop some RFCs that crept into the diff.
  * meta: add ${misc:Depends}
  * lintian: update config.guess, config.sub in idnkit-1.0 tree
  * dnsutils: remove pre-sarge dpkg-divert calls in postinst
  * meta: soname changes
  * l10n: missing newline in pofile.

 -- LaMont Jones <lamont@debian.org>  Fri, 27 Nov 2009 10:07:10 -0700

bind9 (1:9.7.0.dfsg~b2-2) experimental; urgency=low

  * dnsutils: remove pre-sarge dpkg-divert calls in postinst

 -- LaMont Jones <lamont@debian.org>  Tue, 17 Nov 2009 22:42:40 -0600

bind9 (1:9.7.0.dfsg~b2-1) experimental; urgency=low

  [Internet Software Consortium, Inc]

  * 9.7.0b2

  [LaMont Jones]

  * /etc/bind/bind.keys need not be executable.
  * bind9: drop old stale code from postinst
  * prerm: do not stop named on upgrade.  Closes: #542888
  * Drop some RFCs that crept into the diff.
  * meta: add ${misc:Depends}
  * lintian: update config.guess, config.sub in idnkit-1.0 tree
  * l10n: missing newline in pofile.

 -- LaMont Jones <lamont@debian.org>  Mon, 16 Nov 2009 18:53:24 -0700

bind9 (1:9.7.0~a1.dfsg-0) experimental; urgency=low

  [Internet Software Consortium, Inc]

  * 9.7.0a1

 -- LaMont Jones <lamont@debian.org>  Wed, 24 Jun 2009 15:10:08 -0600

bind9 (1:9.6.1.dfsg.P1-3) unstable; urgency=low

  * Build-Depend on the fixed libgeoip-dev.  Closes: #540973

 -- LaMont Jones <lamont@debian.org>  Mon, 17 Aug 2009 06:53:11 -0600

bind9 (1:9.6.1.dfsg.P1-2) unstable; urgency=low

  [Jamie Strandboge]

  * reload individual named profile, not all of apparmor.  LP: #412751

  [Guillaume Delacour]

  * bind9 did not purge cleanly.  Closes: #497959

  [LaMont Jones]

  * postinst: do not append a blank line to /etc/default/bind9. 
    Closes: #541469
  * init.d stop needs to not error out.  LP: #398033
  * meta: fix build-depends.  Closes: #539230

 -- LaMont Jones <lamont@debian.org>  Fri, 14 Aug 2009 17:03:31 -0600

bind9 (1:9.6.1.dfsg.P1-1) unstable; urgency=low

  [Internet Software Consortium, Inc]

  * A specially crafted update packet will cause named to exit. 
    CVE-2009-0696, CERT VU#725188.  Closes: #538975

  [InterNIC]

  * Update db.root hints file.

  [LaMont Jones]

  * Move default zone definitions from named.conf to named.conf.default-zones.
     Closes: #492308
  * use start-stop-daemon if rndc stop fails.  Closes: #536487
  * lwresd: pidfile name was wrong in init script.  Closes: #527137

 -- LaMont Jones <lamont@debian.org>  Tue, 28 Jul 2009 22:03:14 -0600

bind9 (1:9.6.1.dfsg-2) unstable; urgency=low

  * ia64: fix atomic.h

 -- LaMont Jones <lamont@debian.org>  Tue, 23 Jun 2009 01:56:35 -0600

bind9 (1:9.6.1.dfsg-1) unstable; urgency=low

  [Internet Software Consortium, Inc]

  * 9.6.1

 -- LaMont Jones <lamont@debian.org>  Mon, 22 Jun 2009 14:33:20 -0600

bind9 (1:9.6.0.dfsg.P1-3) unstable; urgency=low

  [Martin Zobel-Helas]

  * GEO-IP Patch from
    git://git.kernel.org/pub/scm/network/bind/bind-geodns.git.  Closes: #395191

  [LaMont Jones]

  * Remove /var/lib/bind on purge.  Closes: #527613
  * Build-Depend: libdb-dev (>4.6).  Closes: #527877, #528772
  * init.d: detect rndc errors better.  LP: #380962
  * init.d: clean up exit status.  Closes: #523454
  * Enable pkcs11 support, and then Revert - causes assertion failures
    c.f.: #516552

 -- LaMont Jones <lamont@debian.org>  Mon, 22 Jun 2009 13:58:32 -0600

bind9 (1:9.6.0.dfsg.P1-2) unstable; urgency=low

  * random_1 broke memory usage assertions.

 -- LaMont Jones <lamont@debian.org>  Thu, 23 Apr 2009 05:15:45 -0600

bind9 (1:9.6.0.dfsg.P1-1) experimental; urgency=low

  [Michael Milligan]

  * Add min-cache-ttl and min-ncache-ttl keywords

  [LaMont Jones]
  
  * Fix merge errors from 9.6.0.dfsg.P1-0

 -- LaMont Jones <lamont@debian.org>  Fri, 20 Mar 2009 15:50:50 -0600

bind9 (1:9.6.0.dfsg.P1-0) experimental; urgency=low

  [Internet Software Consortium, Inc]

  * 9.6.0-P1

  [LaMont Jones]

  * meta: fix override disparity
  * meta: soname package fixups for 9.6.0
  * meta: update Standards-Version: 3.7.3.0
  * upstream now uses a bind subdir.  Closes: #212659

  [Sven Joachim]

  * meta: pass host and build into configure for hybrid build machines. 
    Closes: #515110

 -- LaMont Jones <lamont@debian.org>  Fri, 20 Mar 2009 11:54:55 -0600

bind9 (1:9.5.1.dfsg.P1-3) unstable; urgency=low

  * package -2 for unstable

 -- LaMont Jones <lamont@debian.org>  Wed, 18 Mar 2009 09:40:18 -0600

bind9 (1:9.5.1.dfsg.P1-2) stable; urgency=low

  [Juhana Helovuo]

  * fix atomic operations on alpha.  Closes: #512285

  [Dann Frazier]

  * fix atomic operations on ia64.  Closes: #520179

  [LaMont Jones]

  * build-conflict: libdb4.2-dev.  Closes: #515074, #507013

  [localization folks]

  * l10n: Basque debconf template.  Closes: #516549 (Piarres Beobide)

 -- LaMont Jones <lamont@debian.org>  Wed, 18 Mar 2009 05:30:22 -0600

bind9 (1:9.5.1.dfsg.P1-1) unstable; urgency=low

  * New upstream patch release
    - supportable version of fix from 9.5.0.dfsg.P2-5.1
    - CVE-2009-0025:  Closes: #511936
    - 2475: Overly agressive cache entry removal.  Closes: #511768
    - other bug fixes worthy of patch-release inclusion

 -- LaMont Jones <lamont@debian.org>  Mon, 26 Jan 2009 10:33:42 -0700

bind9 (1:9.5.0.dfsg.P2-5.1) unstable; urgency=low

  * Non-maintainer upload.
  * Apply upstream ACL fixes from 9.5.1 to fix RC bug. Patch was provided
    by Evan Hunt (upstream bind9 developer) after Emmanuel Bouthenot
    contacted him. Closes: #496954, #501800.
  * Remove obsolete dh_installmanpages invocation which was adding
    unwanted manual pages to bind9. Closes: #486196.

 -- Ben Hutchings <ben@decadent.org.uk>  Fri, 02 Jan 2009 16:51:42 +0000

bind9 (1:9.5.0.dfsg.P2-5) unstable; urgency=low

  [ISC]

  * 2463: IPv6 Advanced Socket API broken on linux.  LP: #249824

  [Jamie Strandboge]

  * apparmor: add capability sys_resource
  * apparmor: add krb keytab access.  LP: #277370

  [LaMont Jones]

  * apparmor: allow proc/*/net/if_inet6 read access too.  LP: #289060
  * apparmor: add /var/log/named/* entries.  LP: #294935

  [Ben Hutchings]

  * meta: Add dependency of bind9 on net-tools (ifconfig used in init script)
  * meta: Fix bind9utils Depends.
  * meta: fix typo in package description

  [localization folks]

  * l10n: add polish debconf translations.  Closes: #506856 (L)

 -- LaMont Jones <lamont@debian.org>  Sun, 07 Dec 2008 21:03:29 -0700

bind9 (1:9.5.0.dfsg.P2-4) unstable; urgency=low

  * meta: fix typo in Depends: lsb-base.  Closes: #501365

 -- LaMont Jones <lamont@debian.org>  Tue, 07 Oct 2008 17:20:11 -0600

bind9 (1:9.5.0.dfsg.P2-3) unstable; urgency=low

  [LaMont Jones]

  * enable largefile support.  Closes: #497040

  [localization folks]

  * l10n: Dutch translation.  Closes: #499977 (Paul Gevers)
  * l10n: simplified chinese debconf template.  Closes: #501103 (LI Daobing)
  * l10n: Update spanish template.  Closes: #493775 (Ignacio Mondino)

 -- LaMont Jones <lamont@debian.org>  Sun, 05 Oct 2008 20:20:00 -0600

bind9 (1:9.5.0.dfsg.P2-2) unstable; urgency=low

  [Kees Cook]

  * debian/{control,rules}: enable PIE hardening (from -1ubuntu1)

  [Nicolas Valcárcel]

  * Add ufw integration (from -1ubuntu2)

  [Dustin Kirkland]

  * use pid file in init.d/bind9 status.  LP: #247084

  [LaMont Jones]

  * dig: add -DDIG_SIGCHASE to compile options.  LP: #257682
  * apparmor profile: add /var/log/named

  [Nikita Ofitserov]

  * ipv6 support requires _GNU_SOURCE definition.  LP: #249824

 -- LaMont Jones <lamont@debian.org>  Thu, 28 Aug 2008 23:08:36 -0600

bind9 (1:9.5.0.dfsg.P2-1) unstable; urgency=low

  [LaMont Jones]

  * default to using resolvconf if it is installed
  * fix sonames and dependencies.  Closes: #149259, #492418
  * Do not build-depend libcap2-dev on non-linux.  Closes: #493392
  * drop unused query-loc manpage.  Closes: #492564
  * lwresd: Deliver /etc/bind directory.  Closes: #490027
  * fix query-source comment in default install

  [Internet Software Consortium, Inc]

  * 9.5.0-P2.  Closes: #492949

  [localization folks]

  * l10n: Spanish debconf translation.  Closes: #492425 (Ignacio Mondino)
  * l10n: Swedish debconf templates.  Closes: #491369 (Martin Ågren)
  * l10n: Japanese debconf translations.  Closes: #492048 (Hideki Yamane
    (Debian-JP))
  * l10n: Finnish translation.  Closes: #490630 (Esko Arajärvi)
  * l10n: Italian debconf translations.  Closes: #492587 (Alessandro Vietta)

 -- LaMont Jones <lamont@debian.org>  Sat, 02 Aug 2008 14:20:20 -0600

bind9 (1:9.5.0.dfsg.P1-2) unstable; urgency=low

  * Revert "meta: merge the mess of single-lib packages back into one large
    one." - That way lies madness and pain.
  * init.d/bind9: implement status function.  LP: #203169

 -- LaMont Jones <lamont@debian.org>  Tue, 08 Jul 2008 21:56:58 -0600

bind9 (1:9.5.0.dfsg.P1-1) unstable; urgency=low

  * Repackage 9.5.0.dfsg-5 with the -P1 tarball.

 -- LaMont Jones <lamont@debian.org>  Tue, 08 Jul 2008 15:06:07 -0600

bind9 (1:9.5.0.dfsg-5) unstable; urgency=low

  [Internet Software Consortium, Inc]

  * Randomize UDP query source ports to improve forgery resilience.
    (CVE-2008-1447)                                                                              

  [LaMont Jones]

  * add build-depends: texlive-latex-base, xsltproc, remove Bv9ARM.pdf in clean
  * fix sonames
  * drop unneeded build-deps, since we do not actually deliver B9vARM.pdf
  * meta: cleanup libbind9-41 Provides/Conflicts
  * build: fix sonames for new libraries
  * postinst: really restart bind/lwresd in postinst

 -- LaMont Jones <lamont@debian.org>  Sun, 06 Jul 2008 21:34:18 -0600

bind9 (1:9.5.0.dfsg-4) unstable; urgency=low

  [LaMont Jones]

  * control: fix dnsutils description to avoid list reformatting. 
    Closes: #480317
  * lwresd: restart in postinst.  Closes: #486481
  * meta: merge the mess of single-lib packages back into one large one.
  * apparmor: allow bind to create files in /var/{lib,cache}/bind
  * build: drop .la files.  Closes: #486969
  * build: drop the extra lib path from the library-package merge
  * meta: liblwres40 does not conflict with the libbind9-40-provided libbind0

  [localization folks]

  * l10n: German debconf translation.  Closes: #486547 (Helge Kreutzmann)
  * l10n: Indonesian debconf translations.  Closes: #486503 (Arief S Fitrianto)
  * l10n: Slovak po-debconf translation Closes: #488905 (helix84)
  * l10n: Turkish debconf template.  Closes: #486479 (Mert Dirik)

 -- LaMont Jones <lamont@debian.org>  Mon, 30 Jun 2008 11:22:05 -0600

bind9 (1:9.4.2-12) unstable; urgency=low

  * apparmor: allow bind to create files in /var/{lib,cache}/bind

 -- LaMont Jones <lamont@debian.org>  Mon, 30 Jun 2008 11:17:53 -0600

bind9 (1:9.4.2-11) unstable; urgency=low

  * apparmor: add dnscvsutil package files
  * lwresd Depends: adduser
  * control: fix dnsutils description to avoid list reformatting. 
    Closes: #480317

 -- LaMont Jones <lamont@debian.org>  Tue, 17 Jun 2008 21:30:12 -0600

bind9 (1:9.5.0.dfsg-3) unstable; urgency=low

  [LaMont Jones]

  * bind9utils Depends: libbind9-40.  Closes: #486194
  * bind9 should not deliver manpages for nonexistant binaries. 
    Closes: #486196

  [localization folks]

  * l10n: Vietnamese debconf templates translation update.  Closes: #486185
    (Clytie Siddall)
  * l10n: Russian debconf templates translation.  Closes: #486191 (Yuri Kozlov)
  * l10n: Galician debconf template.  Closes: #486215 (Jacobo Tarrio)
  * l10n: French debconf templates.  Closes: #486325 (CALARESU Luc)
  * l10n: Czech debconf translation.  Closes: #486337 (Miroslav Kure)
  * l10n: Updated Portuguese translation.  Closes: #486267 (Traduz -
    Portuguese Translation Team)

 -- LaMont Jones <lamont@debian.org>  Sun, 15 Jun 2008 18:25:02 -0600

bind9 (1:9.5.0.dfsg-2) unstable; urgency=low

  [Tim Spriggs]

  * init.d: Nexenta has different ifconfig arguments

  [LaMont Jones]

  * templates rework from debian-l10n-english
  * reload named when an interface goes up or down.  LP: #226495
  * build: need to create the directories for interface restart triggering
  * Build-Depends: libcap2-dev.  Closes: #485747
  * Leave named running during update.  Closes: #453765
  * Fix path to uname, cleaning up the nexenta checks.
  * l10n: avoid double-question in templates.

  [localization folks]

  * l10n: Vietnamese debconf translations.  Closes: #483911 (Clytie Siddall)
  * l10n: Portuguese debconf translations.  Closes: #483872 (Traduz -
    Portuguese Translation Team)

 -- LaMont Jones <lamont@debian.org>  Fri, 13 Jun 2008 16:54:42 -0600

bind9 (1:9.5.0.dfsg-1) unstable; urgency=low

  [LaMont Jones]

  * manpages: fix references that should say /etc/bind
  * meta: build-depend libxml2-dev for statistics support

 -- LaMont Jones <lamont@debian.org>  Sat, 31 May 2008 12:17:21 -0600

bind9 (1:9.5.0.dfsg-0) experimental; urgency=low

  [Internet Software Consortium, Inc]

  * 9.5.0 release

  [LaMont Jones]

  * Only use capabilities if they are present: reprise.  Closes: #360339, #212226
  * control: fix dnsutils description to avoid list reformatting.  Closes: #480317
  * build: use the correct directories in dh_shlibdeps invocation
  * build: turn on dlz.  No pgsql or mysql support yet.  LP: #227344

 -- LaMont Jones <lamont@debian.org>  Thu, 29 May 2008 22:05:19 -0600

bind9 (1:9.5.0~rc1-2~0ubuntu2) intrepid; urgency=low

  * build: use the correct directories in dh_shlibdeps invocation
  * build: turn on dlz.  LP: #227344

 -- LaMont Jones <lamont@ubuntu.com>  Tue, 27 May 2008 21:43:06 -0600

bind9 (1:9.5.0~rc1-2~0ubuntu1) intrepid; urgency=low

  * Upload what will become (maybe an ancestor of) -2 to intrepid.
    - Only use capabilities if they are present: reprise.  Closes: #360339, #212226
    - control: fix dnsutils description to avoid list reformatting.  Closes: #480317

 -- LaMont Jones <lamont@ubuntu.com>  Mon, 26 May 2008 11:46:27 -0600

bind9 (1:9.5.0~rc1-1) experimental; urgency=low

  [Patrick Winnertz]

  * postinst: make add debconf support.  Closes: #473460

  [Jamie Strandboge]

  * debian/bind9.preinst: Apparmor force-complain on upgrade without
    existing profile.  LP: #204658

  [LaMont Jones]

  * bind9utils: fix typos in .install
  * host: manpage inaccurately describes default query.  LP: #203087
  * apparmor: add dnscvsutil package files
  * Revert "Only use capabilities if they are present." for merge of 9.5.0rc1.
  * soname: libdns41 -> 42
  * fix typos in debconf patch, #473460
  * cleanup more files in clean target
  * lwresd Depends: adduser

 -- LaMont Jones <lamont@debian.org>  Thu, 15 May 2008 17:59:54 -0600

bind9 (1:9.5.0~b2-2) experimental; urgency=low

  * meta: add bind9utils binary package, with various useful utilities.  Closes: #151957, #130445, #160483

 -- LaMont Jones <lamont@debian.org>  Thu, 03 Apr 2008 07:01:42 -0600

bind9 (1:9.4.2-10) unstable; urgency=low

  [Jamie Strandboge]

  * debian/bind9.preinst: AA force-complain on upgrade without existing
    profile.  LP: #204658

  [LaMont Jones]

  * host: manpage inaccurately describes default query.  LP: #203087

 -- LaMont Jones <lamont@debian.org>  Tue, 08 Apr 2008 22:45:57 -0600

bind9 (1:9.4.2-9) unstable; urgency=low

  * apparmor: allow subdirs in {/etc,/var/cache,/var/lib}/bind
  * apparmor: make profile match README.Debian

 -- LaMont Jones <lamont@debian.org>  Tue, 01 Apr 2008 21:13:05 -0600

bind9 (1:9.4.2-8) unstable; urgency=low

  [ISC]

  * CVE-2008-0122: off by one error in (unused) inet_network function.
    Closes: #462783  LP: #203476

  [Michael Milligan]

  * Fix min-cache-ttl and min-ncache-ttl keywords

  [Jamie Strandboge]

  * apparmor: force complain-mode for apparmor on certain upgrades.  LP: #203528
  * debian/bind9.postrm: purge /etc/apparmor.d/force-complain/usr.sbin.named

 -- LaMont Jones <lamont@debian.org>  Tue, 18 Mar 2008 18:35:15 -0600

bind9 (1:9.4.2-7) unstable; urgency=low

  [Jamie Strandboge]

  * Allow rw access to /var/lib/bind/* in apparmor-profile.  LP: #201954

  [LaMont Jones]

  * Drop root-delegation comments from named.conf.  Closes: #217829, #297219

 -- LaMont Jones <lamont@debian.org>  Sat, 15 Mar 2008 09:48:10 -0600

bind9 (1:9.4.2-6) unstable; urgency=low

  * Correct apparmor profile filename.  LP: #200739

 -- LaMont Jones <lamont@debian.org>  Mon, 10 Mar 2008 14:28:01 -0600

bind9 (1:9.4.2-5) unstable; urgency=low

  * add "order random_1" support (return one random RR)
  * Fix doc pathnames in README.Debian.  Closes: #266891
  * Add AAAA ::1 entry to db.local.  Closes: #230088

 -- LaMont Jones <lamont@debian.org>  Mon, 10 Mar 2008 13:51:28 -0600

bind9 (1:9.5.0~b2-1) experimental; urgency=low

  [Thiemo Seufer]

  * mips:atomic.h: improve implementation of atomic ops, fix mips{el,64}

  [LaMont Jones]

  * manpages: call it /etc/bind/named.conf throughout, and typos.  Closes: #419750
  * named.conf.5: correct filename.  Closes: #428015
  * manpages: fix typo errors.  Closes: #395834
  * Makefile.in: be explicit about library paths
  * build: Turn on GSS-TSIG support.  LP: #158197
  * build: soname changes
  * db.root: include AAAA RRs.  Closes: #464111
  * soname: lib{dns,isc}40 -> 41
  * meta: use binary:Version instead of Source-Version

  [Andreas John]

  * Only use capabilities if they are present.  Closes: #360339, #212226

 -- LaMont Jones <lamont@debian.org>  Sat, 23 Feb 2008 08:06:17 -0700

bind9 (1:9.4.2-4) unstable; urgency=low

  * incorporate ubuntu apparmor change from Jamie Strandboge,
    with changes:
    - Add apparmor profile, reload apparmor profile on config
    - Add a note about apparmor to README.Debian
    - conflicts/replaces old apparmor versions
  * db.root: include AAAA RRs.  Closes: #464111
  * Don't die when /var/lib/bind already exists.  LP: #191685
  * build: turn on optimization.  Closes: #435194

 -- LaMont Jones <lamont@debian.org>  Fri, 22 Feb 2008 22:05:25 -0700

bind9 (1:9.4.2-3ubuntu1) hardy; urgency=low

  * add AppArmor profile
    + debian/apparmor-profile
    + debian/bind9.postinst: Reload AA profile on configuration
  * updated debian/README.Debian for note on AppArmor
  * debian/control: Replaces apparmor-profiles << 2.1+1075-0ubuntu4 as we
    should now take control
  * debian/control: Conflicts with apparmor-profiles << 2.1+1075-0ubuntu4
    to make sure that if earlier version of apparmor-profiles gets installed
    it won't overwrite our profile
  * Modify Maintainer value to match the DebianMaintainerField
    specification.

 -- Jamie Strandboge <jamie@ubuntu.com>  Wed, 13 Feb 2008 17:30:45 +0000

bind9 (1:9.4.2-3) unstable; urgency=low

  * don't run rndc-confgen when it's not there.  Closes: #459551
  * control: drop use of ${Source-Version}

 -- LaMont Jones <lamont@debian.org>  Mon, 07 Jan 2008 10:16:06 -0700

bind9 (1:9.4.2-2) unstable; urgency=low

  * init.d: add --oknodo to start-stop-daemon.  Closes: #411881
  * init: LSB dependency info.  Closes: #459421, #448006
  * meta: bind9 Suggests: resolvconf.  Closes: #252285
  * bind9: deliver /var/lib/bind directory, and document.
    Closes: #248771, #200253, #202981, #209022
  * lwresd: create bind user/group and rndc key if needed, at install.
    Closes: #190742
  * dnsutils: update long description.  Closes: #236901

 -- LaMont Jones <lamont@debian.org>  Sun, 06 Jan 2008 12:25:31 -0700

bind9 (1:9.4.2-1) unstable; urgency=low

  [Mike O'Connor]

  * bind9.init: LSB compliance.  Closes: #448006

  [Internet Software Consortium, Inc]

  * New release: 9.4.2

  [LaMont Jones]

  * soname shifts for new release

 -- LaMont Jones <lamont@debian.org>  Sat, 17 Nov 2007 10:50:07 -0700

bind9 (1:9.4.2~rc2-1) experimental; urgency=low

  * New upstream release

 -- LaMont Jones <lamont@debian.org>  Fri, 12 Oct 2007 18:33:57 -0600

bind9 (1:9.4.1-P1-4) unstable; urgency=low

  [Thomas Antepoth]

  * unix/socket.c: don't send to a socket with pending_send.  Closes: #430065

  [LaMont Jones]

  * document git repositories
  * db.root: l.root-servers.net changed IP address.  Closes: #449148  LP: #160176
  * init.d: if there are no networks configured, error out quickly

 -- LaMont Jones <lamont@debian.org>  Thu, 08 Nov 2007 21:31:55 -0700

bind9 (1:9.4.1-P1-3) unstable; urgency=low

  * Only deliver upstream changes with bind9-doc

 -- LaMont Jones <lamont@debian.org>  Thu, 04 Oct 2007 08:30:55 -0600

bind9 (1:9.4.1-P1-2) unstable; urgency=low

  * manpages: fix typo errors.  Closes: #395834
  * manpages: call it /etc/bind/named.conf throughout, and typos.  Closes: #419750
  * named.conf.5: correct filename.  Closes: #428015
  * bind9.NEWS: update version for ACL change doc.  Closes: #435225
  * build: don't have dnsutils deliver man pages that it shouldn't.  LP: #82178
  * nslookup.1: some of the manpage was not visible.  LP: #131415
  * document git repositories
  * unix/socket.c: don't send to a socket with pending_send.  Closes: #430065

 -- LaMont Jones <lamont@debian.org>  Wed, 03 Oct 2007 01:10:59 -0600

bind9 (1:9.4.1-P1-1) unstable; urgency=high

  * New upstream version, addresses CVE-2007-2926 and CVE-2007-2925 

 -- Bdale Garbee <bdale@gag.com>  Thu, 26 Jul 2007 16:41:50 -0600

bind9 (1:9.4.1-1) unstable; urgency=low

  * New upstream version

 -- LaMont Jones <lamont@debian.org>  Mon, 30 Apr 2007 16:59:05 -0600

bind9 (1:9.4.0-2) unstable; urgency=low

  * upload to unstable

 -- LaMont Jones <lamont@debian.org>  Tue, 10 Apr 2007 11:12:16 -0600

bind9 (1:9.4.0-1) experimental; urgency=low

  * New upstream version
  * more mipsel patch.  Closes: #406409

 -- LaMont Jones <lamont@debian.org>  Sun, 25 Feb 2007 11:44:11 -0700

bind9 (1:9.4.0~rc2-1) experimental; urgency=low

  * New upstream version.  Addresses CVE-2007-0493 CVE-2007-0494

 -- LaMont Jones <lamont@debian.org>  Thu, 25 Jan 2007 14:26:12 -0700

bind9 (1:9.4.0~rc1.0-3) experimental; urgency=low

  * add NEWS file talking about the change in defaults:
    As of bind 9.4, allow-query-cache and allow-recursion default to the
    builtin acls 'localnets' and 'localhost'.  If you are setting up a
    name server for a network, you will almost certainly need to change
    this.

    The change in default has been done to make caching servers less
    attractive as reflective amplifying targets for spoofed traffic.
    This still leaves authoritative servers exposed.

 -- LaMont Jones <lamont@debian.org>  Wed, 24 Jan 2007 09:35:06 -0700

bind9 (1:9.4.0~rc1.0-2) experimental; urgency=low

  * Fix mips64.  Closes: #406409

 -- LaMont Jones <lamont@debian.org>  Sun, 21 Jan 2007 15:32:27 -0700

bind9 (1:9.4.0~rc1.0-1) experimental; urgency=low

  * Broken orig.tar.gz.

 -- LaMont Jones <lamont@debian.org>  Thu, 28 Dec 2006 23:04:05 -0700

bind9 (1:9.4.0~rc1-1) experimental; urgency=low

  * New upstream

 -- LaMont Jones <lamont@debian.org>  Thu, 28 Dec 2006 19:00:37 -0700

bind9 (1:9.3.4-2etch2) stable-proposed-updates; urgency=low

  [Thomas Antepoth]

  * unix/socket.c: don't send to a socket with pending_send.  Closes: #430065

  [LaMont Jones]

  * document git repositories
  * db.root: l.root-servers.net changed IP address.  Closes: #449148

 -- LaMont Jones <lamont@debian.org>  Mon, 05 Nov 2007 19:48:23 -0700

bind9 (1:9.3.4-2etch1) stable-security; urgency=high

  * Fix DNS cache poisoning through predictable query IDs. (CVE-2007-2926)

 -- Moritz Muehlenhoff <jmm@debian.org>  Tue, 24 Jul 2007 22:09:35 +0000

bind9 (1:9.3.4-2) unstable; urgency=high

  * Actually really do the merge of 9.3.4.  Sigh.  Closes: #408925

 -- LaMont Jones <lamont@debian.org>  Mon, 29 Jan 2007 06:09:03 -0700

bind9 (1:9.3.4-1) unstable; urgency=high

  * New upstream version.  Addresses CVE-2007-0493 CVE-2007-0494

 -- LaMont Jones <lamont@debian.org>  Thu, 25 Jan 2007 14:31:09 -0700

bind9 (1:9.3.3-1) unstable; urgency=low

  * New upstream version

 -- LaMont Jones <lamont@debian.org>  Tue, 12 Dec 2006 23:31:51 -0700

bind9 (1:9.3.2-P1.0-1) unstable; urgency=low

  * Fix README.Debian to point to the URL.  Closes: #387437
  * Strip rfc's from orig.tar.gz.  Closes: #393359

 -- LaMont Jones <lamont@mmjgroup.com>  Mon, 16 Oct 2006 06:38:22 -0600

bind9 (1:9.3.2-P1-2) unstable; urgency=low

  * Fix init script output.  Closes: #354192
    Thanks to Joey Hess for the patch.
  * Default install should listen on ipv6 interfaces.  Closes: #382438

 -- LaMont Jones <lamont@debian.org>  Sat,  9 Sep 2006 19:01:53 -0600

bind9 (1:9.3.2-P1-1) unstable; urgency=high

  * New upstream, fixes CVE-2006-4095 and CVE-2006-4096.
    Closes: #386237, #386245
  * Drop gcc-3.4 [powerpc] dependency.  Closes: #342957, #372203
  * Add -fno-strict-aliasing for type-punned pointer aliasing issues
    Closes: #386224
  * Use getent in postinst instead of chown/chgrp.  Closes: #386091, #239665
  * Drop redundant update-rc.d calls.  Closes: #356914

 -- LaMont Jones <lamont@debian.org>  Wed,  6 Sep 2006 08:07:13 -0600

bind9 (1:9.3.2-2) unstable; urgency=low

  * correct force-reload.  Closes: #333841
  * Fix init.d's usage message.  Closes: #331090
  * resolvconf tweaks.  Closes: #252232, #275412

 -- LaMont Jones <lamont@debian.org>  Mon, 16 Jan 2006 15:17:04 -0700

bind9 (1:9.3.2-1) unstable; urgency=low

  * New upstream
  * use lsb-base for start/stop messages in init.d.
  * switch to debhelper 4

 -- LaMont Jones <lamont@debian.org>  Thu,  5 Jan 2006 12:29:28 -0700

bind9 (1:9.3.1-2) unstable; urgency=low

  * Getting good reports from experimental, uploading to sid.
    Release team, please consider this package for sarge.  Thanks.
  * correct pidfile name in init.d/lwresd.  Closes: #298100

 -- LaMont Jones <lamont@debian.org>  Sat, 19 Mar 2005 17:46:31 -0700

bind9 (1:9.3.1-1) experimental; urgency=low

  * Build with gcc-3.4 on powerpc, to work around #292958.

 -- LaMont Jones <lamont@debian.org>  Sat, 19 Mar 2005 11:40:06 -0700

bind9 (1:9.3.1-0) experimental; urgency=low

  * New upstream version.

 -- LaMont Jones <lamont@debian.org>  Sun, 13 Mar 2005 21:44:57 -0700

bind9 (1:9.3.0+9.3.1beta2-1) experimental; urgency=low

  * new upstream version

 -- LaMont Jones <lamont@debian.org>  Tue, 25 Jan 2005 14:21:51 -0700

bind9 (1:9.3.0-1) experimental; urgency=low

  * New upstream version

 -- LaMont Jones <lamont@debian.org>  Sat, 25 Sep 2004 21:35:46 -0600

bind9 (1:9.2.4-1) unstable; urgency=high

  * New upstream version.  Closes: #269157 and others.
  * Version debhelper build-dep.  Closes: #262720

 -- LaMont Jones <lamont@mmjgroup.com>  Thu, 23 Sep 2004 09:11:37 -0600

bind9 (1:9.2.3+9.2.4-rc7-1) unstable; urgency=low

  * New upstream

 -- LaMont Jones <lamont@mmjgroup.com>  Wed,  1 Sep 2004 00:04:55 -0600

bind9 (1:9.2.3+9.2.4-rc6-1) unstable; urgency=low

  * New upstream.
  * Comment out delegation-only directives in named.conf

 -- LaMont Jones <lamont@debian.org>  Mon,  2 Aug 2004 10:00:38 -0600

bind9 (1:9.2.3+9.2.4-rc5-1) unstable; urgency=low

  * New upstream release candidate

 -- LaMont Jones <lamont@debian.org>  Thu, 17 Jun 2004 19:50:37 -0600

bind9 (1:9.2.3+9.2.4-rc2-1) unstable; urgency=low

  * New upstream release candidate
  * Remove shared library symlinks in clean.  Closes: #243109
  * Deal with capset being a module.  Closes: #245043, #240874, #241605
  * deliver /var/run/bind/run in lwresd as well.  Closes: #186569

 -- LaMont Jones <lamont@debian.org>  Thu, 22 Apr 2004 12:20:05 -0600

bind9 (1:9.2.3-3) unstable; urgency=low

  * new IP for b.root-servers.net.  Closes: #234278
  * Fix RC linkages to match bind8.  Closes: #218007

 -- LaMont Jones <lamont@debian.org>  Mon,  1 Mar 2004 15:00:44 -0700

bind9 (1:9.2.3-2) unstable; urgency=low

  * Rebuild autoconf files for mips.  Closes: #221419

 -- LaMont Jones <lamont@debian.org>  Tue, 18 Nov 2003 06:33:34 -0700

bind9 (1:9.2.3-1) unstable; urgency=low

  * New upstream.
  * cleanup zones.rfc1918/db.empty stuff.
  * Fix Makefiles to work even if the build environment is unclean.
    Closes: #211503
  * Add comments about root-delegation-only to named.conf.  Closes: #212243
  * Add resolvconf support.  Closes: #199255
  * more SO_BSDCOMPAT hacks for linux.  Closes: #220735, #214460

 -- LaMont Jones <lamont@debian.org>  Mon, 17 Nov 2003 21:30:33 -0700

bind9 (1:9.2.2+9.2.3rc4-1) unstable; urgency=low

  * Yet another new upstream release.

 -- LaMont Jones <lamont@debian.org>  Mon, 22 Sep 2003 09:39:50 -0600

bind9 (1:9.2.2+9.2.3rc3-1) unstable; urgency=low

  * New upstream.  Closes: #211752. #211503. #211496, #211520

 -- LaMont Jones <lamont@debian.org>  Sat, 20 Sep 2003 12:22:59 -0600

bind9 (1:9.2.2+9.2.3rc2-4) unstable; urgency=low

  * Really fix versioned depends.  Closes: #211590

 -- LaMont Jones <lamont@debian.org>  Thu, 18 Sep 2003 17:29:47 -0600

bind9 (1:9.2.2+9.2.3rc2-3) unstable; urgency=low

  * Version depends for all the libraries. sigh.  Closes: #211412,#210293

 -- LaMont Jones <lamont@debian.org>  Wed, 17 Sep 2003 10:56:36 -0600

bind9 (1:9.2.2+9.2.3rc2-2) unstable; urgency=low

  * Need a versioned depend. sigh.

 -- LaMont Jones <lamont@debian.org>  Wed, 17 Sep 2003 10:25:35 -0600

bind9 (1:9.2.2+9.2.3rc2-1) unstable; urgency=low

  * New upstream release.  Closes: #211373
  * Remove RFC's from package, per policy.
  * Make com and net zones delegation-only by default.

 -- LaMont Jones <lamont@debian.org>  Wed, 17 Sep 2003 07:15:37 -0600

bind9 (1:9.2.2+9.2.3rc1-3) unstable; urgency=low

  * A bit more cleanup of descriptions.
  * fix package sections
  * Fix b0rkage with dependencies.

 -- LaMont Jones <lamont@debian.org>  Sun, 14 Sep 2003 09:05:10 -0600

bind9 (1:9.2.2+9.2.3rc1-2) unstable; urgency=low

  * Explicitly link libraries.  Closes: #210653
  * Fix descriptions.  Closes: #209563, #209853, #210063

 -- LaMont Jones <lamont@debian.org>  Sat, 13 Sep 2003 19:29:05 -0600

bind9 (1:9.2.2+9.2.3rc1-1) unstable; urgency=low

  * New upstream release candidate.
  * Quit using SO_BSDCOMPAT (why is it still in the header files??) so
    that the kernel will shut up about it's advertised, obsolete option.
    Closes: #201293, #204282, #205590

 -- LaMont Jones <lamont@debian.org>  Thu, 28 Aug 2003 14:44:28 -0600

bind9 (1:9.2.2-2) unstable; urgency=low

  * Fix libtool.m4. Closes: #183791
  * move lib packages into Section: libs.  Closes: #184788
  * make sure it's libssl0.9.7.  Closes: #182363
  * Add /etc/default/lwresd.  Closes: #169727
  * Add fakeroot dir to dh_shlibdeps.  Closes: #169622
  * Fix rndc manpage.  Closes: #179353
  * Deliver /usr/bin/isc-config.sh (in libbind-dev).  Closes: #178186

 -- LaMont Jones <lamont@debian.org>  Sat, 15 Mar 2003 16:34:15 -0700

bind9 (1:9.2.2-1) unstable; urgency=low

  * New upstream version
  * Document /etc/default/bind9 in init.d script.  Closes: #170267

 -- LaMont Jones <lamont@debian.org>  Tue,  4 Mar 2003 22:43:58 -0700

bind9 (1:9.2.1-7) unstable; urgency=low

  * One more overrides disparity.
  * Fix bashism in postinst.  Closes: #169531

 -- LaMont Jones <lamont@debian.org>  Sun, 17 Nov 2002 19:22:58 -0700

bind9 (1:9.2.1-6) unstable; urgency=low

  * The "I give up for now" release.
  *   Only convert to running as bind if named.conf hasn't been modified.
  *   Closes: #163552, #164352
  * Fix overrides
  * Cleanup README.Debian wrt non-root-by-default.
  * Make sure that /var/run/bind/run exists in init.d script.  Closes: #168912
  * New IP for j.root-servers.net.  Closes: #167818
  * Check for 2.2.18 kernel in preinst.  Closes: #164349
  * Move local options to /etc/default/bind9.  Closes: #169132, #163073
  * Cleanup old bugs (fixed in -5, really).  Closes: #165864
  * Add /etc/bind/named.conf.local, included from named.conf.  Closes: #129576
  * Do options definitions in /etc/bind/named.conf.options, makes life
    easier in the face of named.conf changes from upstream.
  * Add missing Depends: adduser

 -- LaMont Jones <lamont@debian.org>  Sat, 16 Nov 2002 17:05:45 -0700

bind9 (1:9.2.1-5) unstable; urgency=low

  * Run named a non-privileged user by default.  Closes: #149059

 -- LaMont Jones <lamont@debian.org>  Thu, 12 Sep 2002 16:57:37 -0600

bind9 (1:9.2.1-4) unstable; urgency=low

  * swap maintainer/uploader status so LaMont is primary and Bdale is backup
  * Deal with bind/bind9 collisions better.  Closes: #149580
  * Fix some documentation.  Closes: #151579

 -- LaMont Jones <lamont@debian.org>  Wed,  4 Sep 2002 23:25:33 -0600

bind9 (1:9.2.1-3) unstable; urgency=high

  * fold in lib/bind/resolv from 8.3.3 to resolve buffer overlow issue in
    resolver library, closes: #151342, #151431

 -- Bdale Garbee <bdale@gag.com>  Mon,  1 Jul 2002 00:16:31 -0600

bind9 (1:9.2.1-1.woody.1) testing-security woody-proposed-updates; urgency=high

  * backport to woody (simple rebuild) since 9.2.1 resolves a security issue

 -- Bdale Garbee <bdale@gag.com>  Tue,  4 Jun 2002 10:30:57 -0600

bind9 (1:9.2.1-2) unstable; urgency=low

  * don't include nslint man page, closes: #148695
  * fix typo in rndc.8, closes: #139602
  * add a section to README.Debian explaining the rndc key mode that has been
    our default since 9.2.0-2, closes: #129849
  * fix paths for named.conf in named.8 to reflect our default, closes: #143443
  * upstream fixed the nsupdate man page at some point, closes: #121108

 -- Bdale Garbee <bdale@gag.com>  Mon,  3 Jun 2002 15:44:37 -0600

bind9 (1:9.2.1-1) unstable; urgency=medium

  * new upstream version
  * have bind9-host provide host, closes: #140174
  * move bind9-host to priority standard since dnsutils depends on it or host,
    and we prefer bind9-host over host.
  * move libdns5 and libisc4 to priority standard since dnsutils depends on
    them and is priority standard

 -- Bdale Garbee <bdale@gag.com>  Thu, 30 May 2002 10:38:39 -0600

bind9 (1:9.2.0-6) unstable; urgency=low

  * move to US main!  Yippee!  Closes: #123969
  * add info to README.Debian about 2.5 kernels vs --disable-linux-caps

 -- Bdale Garbee <bdale@gag.com>  Sat, 23 Mar 2002 00:18:05 -0700

bind9 (1:9.2.0-5) unstable; urgency=medium

  * clean up various issues in the rules file
  * make bind9-host conflict/replace old dnsutils as host does, otherwise we
    can have problems upgrading from potato to woody, closes: #136686
  * use /dev/urandom for rndc-confgen in postinst, it should be good enough for
    this purpose, and will keep the postinst from blocking arbitrarily.
    closes: #130372
  * add fresh pointers to chroot howto to README.Debian, closes: #135774

 -- Bdale Garbee <bdale@gag.com>  Sun,  3 Mar 2002 16:47:12 -0700

bind9 (1:9.2.0-4) unstable; urgency=low

  * bind9-host needs to conflict with host, closes: #127395

 -- Bdale Garbee <bdale@gag.com>  Tue,  1 Jan 2002 20:12:14 -0700

bind9 (1:9.2.0-3) unstable; urgency=low

  * force removal of old diverted files, closes: #126236
  * change priority of liblwres1 from optional to standard per ftp admins
  * add a bind9-host package so that the 'host' provided with the BIND 9.X
    source tree can be an alternative to the aging NIKHEF version packaged
    separately.  Update dnsutils dependencies to depend on one of the two,
    with preference to this one since it has fewer bugs (but fewer features,
    too).

 -- Bdale Garbee <bdale@gag.com>  Sun, 23 Dec 2001 00:59:15 -0700

bind9 (1:9.2.0-2) unstable; urgency=medium

  * change rc.d links to ensure daemon starts before and stops after other
    daemons that may fail if name service is not working (bug was filed 
    against 8.X bind packages, but is just as relevant here!)
  * use rndc for daemon shutdown instead of start-stop-daemon, closes: #111935
  * add a postinst to dnsutils to remove any lingering diversions from old 
    dnsutils packages, closes: #122227
  * not much point in delivering zone2ldap.1 since we aren't delivering 
    zone2ldap right now (though we might someday?), closes: #124058
  * be more verbose with shared library descriptions, closes: #123426, #123428
  * 9.2.0 added a new rndc.key file that both named and rndc will read to 
    obtain a shared key, and rndc-confgen will easily create this file with 
    a unique-per-system key.  Modify named.conf and remove rndc.conf
    to take advantage of this mechanism and stop delivering a pre-determined 
    static key to all Debian systems (which has been a mild security risk).  
    Create the key in postinst if the key file doesn't already exist, and 
    remove the file in postrm if purging.
    Closes: #86718, #87208

 -- Bdale Garbee <bdale@gag.com>  Fri, 21 Dec 2001 04:04:30 -0700

bind9 (1:9.2.0-1) unstable; urgency=low

  * new upstream version, closes: #108243, #112266, #114250, #119506, #120657
  * /etc/bind/rndc.conf is now a conffile
  * minor hacks to the README.Debian since the chroot instructions it points
    to are 8.X specific, part of addressing bug 111868.
  * libomapi is gone, replaced by libisccc and libisccfg
  * a few lintian-motivated cosmetic cleanups
  * lose task-dns-server meta package, since tasksel doesn't need it now
  * dig problem not reproducible in this version, closes: #89526
  * named-checkconf now uses $sysconfdir, closes: #107835
  * no longer deliver man pages for contributed binaries we're not including
    in dnsutils, closes: #108220
  * fix section in nslookup man page, though that's the least of the man
    page's problems...  glitch reported is unreproducible
    closes: #103630, #120946
  * update libbind-dev README.Debian, closes: #121050

 -- Bdale Garbee <bdale@gag.com>  Tue, 27 Nov 2001 01:41:00 -0700

bind9 (1:9.1.3-1) unstable; urgency=low

  * new upstream version, closes: #96483, #99824, #100647, #101568, #103429
  * update config.sub/guess for hppa/ia64 support
  * small init.d patch from Marco d'Itri to ease adding options on invocation
  * stop having bind9-doc conflict/replace bind-doc since they don't really
    conflict and there's no reason to prevent having both installed at the
    same time, closes: #90994
  * the CHANGES file documents fixes since 9.1.1 that probably cured the
    reported assertion failure.  If it turns out that I'm wrong, the bug can
    be re-opened or a new one filed.  I can't see any way to reproduce the bug 
    in a test case here.  Closes: #99352
  * have libbind-dev depend on the runtime library packages it delivers 
    compile-time symlinks for, closes: #100898, #103855
  * fix lwres man pages to source man3/* instead of * so all the page content
    can actually be found, closes: #85450, #103865

 -- Bdale Garbee <bdale@gag.com>  Mon,  9 Jul 2001 11:30:39 -0600

bind9 (1:9.1.1-1) unstable; urgency=low

  * new upstream release
  * update build-depends for libssl-dev
  * add build-depends on bison, closes: #90150, #90752, #90159
  * split up libbind0 since libdns is changing so numbers
  * downgrade rblcheck from a depends to a suggests, closes: #90783
  * bind9 mkdep creates files in the current working directory, closes: #58353

 -- Bdale Garbee <bdale@gag.com>  Wed, 25 Apr 2001 22:53:21 -0600

bind9 (1:9.1.0-3) unstable; urgency=low

  * merge patch from Zack Weinberg that solves compilation problem, and 
    reduces the memory footprint of applications by making configure.in
    smarter.  Closes: #86776, #86910
  * the bind-doc package includes all relevant documentation from the bind9
    source tree, including HTML content in /usr/share/doc/bind9-doc/arm,
    closes: #85718
  * default named.conf and rndc.conf to not world-readable.  This is an
    interim step towards addressing the concerns about security raised by 
    bugs 86718 and closes: #86836  A better long-term solution would be for
    rndc.conf to allow includes, so that both named.conf and rndc.conf could
    include a key file built on the fly during installation while themselves
    retaining conffile status.  The required functionality has been requested
    of the bind9 upstream, this will limit vulnerability in the meantime.
  * add replaces logic to the dnsutils package to avoid complaints about the
    delivery of nsupdate.8.gz, closes: #86759
  * move a couple of man pages back from dnsutils to bind9 that really belong
    there.  sigh.

 -- Bdale Garbee <bdale@gag.com>  Thu, 22 Feb 2001 16:39:02 -0700

bind9 (1:9.1.0-2) unstable; urgency=low

  * merge patch from Luca Filipozzi <lfilipoz@debian.org> - thanks!
    + bind9:  ships with a working rndc.conf file, closes: #84572
    + bind9:  init.d calls rndc rather than ndc on reload, closes: #85481
    + bind9:  named.conf ships with 'key' and 'control' sections
    + bind9:  correctly creates /var/cache/bind, closes: #85457
    + lwresd: lwresd is split off into its own package, closes: #85627
  * nsupdate is delivered by the dnsutils package, but the (wrong) man page 
    was accidentally also included in the bind9 package, closes: #85717
  * freshen config.sub and config.guess for ia64 and hppa support

 -- Bdale Garbee <bdale@gag.com>  Mon, 12 Feb 2001 23:43:55 -0700

bind9 (1:9.1.0-1) unstable; urgency=low

  * Initial packaging of BIND 9.1.0.  Must use epoch so that meta packages 
    retain their sequencing from the bind 8 package version stream.
  * snarf a couple of man pages from the 8.X tree for now

 -- Bdale Garbee <bdale@gag.com>  Thu,  1 Feb 2001 16:30:35 -0700
<|MERGE_RESOLUTION|>--- conflicted
+++ resolved
@@ -1,10 +1,9 @@
-<<<<<<< HEAD
 bind9 (1:9.7.4.dfsg-0) unstable; urgency=low
 
   * New upstream
 
  -- LaMont Jones <lamont@debian.org>  Sun, 21 Aug 2011 04:43:16 -0600
-=======
+
 bind9 (1:9.7.3.dfsg-1ubuntu4) oneiric; urgency=low
 
   * debian/apparmor-profile: Allow /var/run and /run. (LP: #810270)
@@ -47,7 +46,6 @@
       (LP: #556332)
 
  -- Michael Vogt <michael.vogt@ubuntu.com>  Tue, 29 Mar 2011 10:13:11 +0200
->>>>>>> ce3c4925
 
 bind9 (1:9.7.3.dfsg-1) unstable; urgency=low
 
