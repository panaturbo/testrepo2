--- conflicted
+++ resolved
@@ -1,16 +1,15 @@
-<<<<<<< HEAD
-bind9 (1:9.9.4.dfsg-0.1) experimental; urgency=low
+bind9 (1:9.9.4.dfsg-0.2) experimental; urgency=low
 
   * new upstream version
+  * merge Ubuntu diff.
 
  -- LaMont Jones <lamont@debian.org>  Tue, 29 Oct 2013 15:13:49 -0600
-=======
+
 bind9 (1:9.9.3.dfsg.P2-4ubuntu1) saucy; urgency=low
 
   * Use dh_autotools-dev to update config.{sub,guess} for new ports.
 
  -- Adam Conrad <adconrad@ubuntu.com>  Mon, 07 Oct 2013 23:09:45 -0600
->>>>>>> a83e01ed
 
 bind9 (1:9.9.3.dfsg.P2-4) unstable; urgency=low
 
