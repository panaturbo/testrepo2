<<<<<<< HEAD
bind9 (1:9.4.2~rc1-1) experimental-UNRELEASED; urgency=low

  * Start new release
  * DO NOT EDIT: changelog is built from commit messages

 -- LaMont Jones <lamont@debian.org>  Fri, 12 Oct 2007 18:33:57 -0600
=======
bind9 (1:9.4.1-P1-4) unstable; urgency=low

  [Thomas Antepoth]

  * unix/socket.c: don't send to a socket with pending_send.  Closes: #430065

  [LaMont Jones]

  * document git repositories
  * db.root: l.root-servers.net changed IP address.  Closes: #449148

 -- LaMont Jones <lamont@debian.org>  Mon, 05 Nov 2007 21:06:47 -0700
>>>>>>> ef2dc48f

bind9 (1:9.4.1-P1-3) unstable; urgency=low

  * Only deliver upstream changes with bind9-doc

 -- LaMont Jones <lamont@debian.org>  Thu, 04 Oct 2007 08:30:55 -0600

bind9 (1:9.4.1-P1-2) unstable; urgency=low

  * manpages: fix typo errors.  Closes: #395834
  * manpages: call it /etc/bind/named.conf throughout, and typos.  Closes: #419750
  * named.conf.5: correct filename.  Closes: #428015
  * bind9.NEWS: update version for ACL change doc.  Closes: #435225
  * build: don't have dnsutils deliver man pages that it shouldn't.  LP: #82178
  * nslookup.1: some of the manpage was not visible.  LP: #131415
  * document git repositories
  * unix/socket.c: don't send to a socket with pending_send.  Closes: #430065

 -- LaMont Jones <lamont@debian.org>  Wed, 03 Oct 2007 01:10:59 -0600

bind9 (1:9.4.1-P1-1) unstable; urgency=high

  * New upstream version, addresses CVE-2007-2926 and CVE-2007-2925 

 -- Bdale Garbee <bdale@gag.com>  Thu, 26 Jul 2007 16:41:50 -0600

bind9 (1:9.4.1-1) unstable; urgency=low

  * New upstream version

 -- LaMont Jones <lamont@debian.org>  Mon, 30 Apr 2007 16:59:05 -0600

bind9 (1:9.4.0-2) unstable; urgency=low

  * upload to unstable

 -- LaMont Jones <lamont@debian.org>  Tue, 10 Apr 2007 11:12:16 -0600

bind9 (1:9.4.0-1) experimental; urgency=low

  * New upstream version
  * more mipsel patch.  Closes: #406409

 -- LaMont Jones <lamont@debian.org>  Sun, 25 Feb 2007 11:44:11 -0700

bind9 (1:9.4.0~rc2-1) experimental; urgency=low

  * New upstream version.  Addresses CVE-2007-0493 CVE-2007-0494

 -- LaMont Jones <lamont@debian.org>  Thu, 25 Jan 2007 14:26:12 -0700

bind9 (1:9.4.0~rc1.0-3) experimental; urgency=low

  * add NEWS file talking about the change in defaults:
    As of bind 9.4, allow-query-cache and allow-recursion default to the
    builtin acls 'localnets' and 'localhost'.  If you are setting up a
    name server for a network, you will almost certainly need to change
    this.

    The change in default has been done to make caching servers less
    attractive as reflective amplifying targets for spoofed traffic.
    This still leaves authoritative servers exposed.

 -- LaMont Jones <lamont@debian.org>  Wed, 24 Jan 2007 09:35:06 -0700

bind9 (1:9.4.0~rc1.0-2) experimental; urgency=low

  * Fix mips64.  Closes: #406409

 -- LaMont Jones <lamont@debian.org>  Sun, 21 Jan 2007 15:32:27 -0700

bind9 (1:9.4.0~rc1.0-1) experimental; urgency=low

  * Broken orig.tar.gz.

 -- LaMont Jones <lamont@debian.org>  Thu, 28 Dec 2006 23:04:05 -0700

bind9 (1:9.4.0~rc1-1) experimental; urgency=low

  * New upstream

 -- LaMont Jones <lamont@debian.org>  Thu, 28 Dec 2006 19:00:37 -0700

bind9 (1:9.3.4-2etch2) stable-proposed-updates; urgency=low

  [Thomas Antepoth]

  * unix/socket.c: don't send to a socket with pending_send.  Closes: #430065

  [LaMont Jones]

  * document git repositories
  * db.root: l.root-servers.net changed IP address.  Closes: #449148

 -- LaMont Jones <lamont@debian.org>  Mon, 05 Nov 2007 19:48:23 -0700

bind9 (1:9.3.4-2etch1) stable-security; urgency=high

  * Fix DNS cache poisoning through predictable query IDs. (CVE-2007-2926)

 -- Moritz Muehlenhoff <jmm@debian.org>  Tue, 24 Jul 2007 22:09:35 +0000

bind9 (1:9.3.4-2) unstable; urgency=high

  * Actually really do the merge of 9.3.4.  Sigh.  Closes: #408925

 -- LaMont Jones <lamont@debian.org>  Mon, 29 Jan 2007 06:09:03 -0700

bind9 (1:9.3.4-1) unstable; urgency=high

  * New upstream version.  Addresses CVE-2007-0493 CVE-2007-0494

 -- LaMont Jones <lamont@debian.org>  Thu, 25 Jan 2007 14:31:09 -0700

bind9 (1:9.3.3-1) unstable; urgency=low

  * New upstream version

 -- LaMont Jones <lamont@debian.org>  Tue, 12 Dec 2006 23:31:51 -0700

bind9 (1:9.3.2-P1.0-1) unstable; urgency=low

  * Fix README.Debian to point to the URL.  Closes: #387437
  * Strip rfc's from orig.tar.gz.  Closes: #393359

 -- LaMont Jones <lamont@mmjgroup.com>  Mon, 16 Oct 2006 06:38:22 -0600

bind9 (1:9.3.2-P1-2) unstable; urgency=low

  * Fix init script output.  Closes: #354192
    Thanks to Joey Hess for the patch.
  * Default install should listen on ipv6 interfaces.  Closes: #382438

 -- LaMont Jones <lamont@debian.org>  Sat,  9 Sep 2006 19:01:53 -0600

bind9 (1:9.3.2-P1-1) unstable; urgency=high

  * New upstream, fixes CVE-2006-4095 and CVE-2006-4096.
    Closes: #386237, #386245
  * Drop gcc-3.4 [powerpc] dependency.  Closes: #342957, #372203
  * Add -fno-strict-aliasing for type-punned pointer aliasing issues
    Closes: #386224
  * Use getent in postinst instead of chown/chgrp.  Closes: #386091, #239665
  * Drop redundant update-rc.d calls.  Closes: #356914

 -- LaMont Jones <lamont@debian.org>  Wed,  6 Sep 2006 08:07:13 -0600

bind9 (1:9.3.2-2) unstable; urgency=low

  * correct force-reload.  Closes: #333841
  * Fix init.d's usage message.  Closes: #331090
  * resolvconf tweaks.  Closes: #252232, #275412

 -- LaMont Jones <lamont@debian.org>  Mon, 16 Jan 2006 15:17:04 -0700

bind9 (1:9.3.2-1) unstable; urgency=low

  * New upstream
  * use lsb-base for start/stop messages in init.d.
  * switch to debhelper 4

 -- LaMont Jones <lamont@debian.org>  Thu,  5 Jan 2006 12:29:28 -0700

bind9 (1:9.3.1-2) unstable; urgency=low

  * Getting good reports from experimental, uploading to sid.
    Release team, please consider this package for sarge.  Thanks.
  * correct pidfile name in init.d/lwresd.  Closes: #298100

 -- LaMont Jones <lamont@debian.org>  Sat, 19 Mar 2005 17:46:31 -0700

bind9 (1:9.3.1-1) experimental; urgency=low

  * Build with gcc-3.4 on powerpc, to work around #292958.

 -- LaMont Jones <lamont@debian.org>  Sat, 19 Mar 2005 11:40:06 -0700

bind9 (1:9.3.1-0) experimental; urgency=low

  * New upstream version.

 -- LaMont Jones <lamont@debian.org>  Sun, 13 Mar 2005 21:44:57 -0700

bind9 (1:9.3.0+9.3.1beta2-1) experimental; urgency=low

  * new upstream version

 -- LaMont Jones <lamont@debian.org>  Tue, 25 Jan 2005 14:21:51 -0700

bind9 (1:9.3.0-1) experimental; urgency=low

  * New upstream version

 -- LaMont Jones <lamont@debian.org>  Sat, 25 Sep 2004 21:35:46 -0600

bind9 (1:9.2.4-1) unstable; urgency=high

  * New upstream version.  Closes: #269157 and others.
  * Version debhelper build-dep.  Closes: #262720

 -- LaMont Jones <lamont@mmjgroup.com>  Thu, 23 Sep 2004 09:11:37 -0600

bind9 (1:9.2.3+9.2.4-rc7-1) unstable; urgency=low

  * New upstream

 -- LaMont Jones <lamont@mmjgroup.com>  Wed,  1 Sep 2004 00:04:55 -0600

bind9 (1:9.2.3+9.2.4-rc6-1) unstable; urgency=low

  * New upstream.
  * Comment out delegation-only directives in named.conf

 -- LaMont Jones <lamont@debian.org>  Mon,  2 Aug 2004 10:00:38 -0600

bind9 (1:9.2.3+9.2.4-rc5-1) unstable; urgency=low

  * New upstream release candidate

 -- LaMont Jones <lamont@debian.org>  Thu, 17 Jun 2004 19:50:37 -0600

bind9 (1:9.2.3+9.2.4-rc2-1) unstable; urgency=low

  * New upstream release candidate
  * Remove shared library symlinks in clean.  Closes: #243109
  * Deal with capset being a module.  Closes: #245043, #240874, #241605
  * deliver /var/run/bind/run in lwresd as well.  Closes: #186569

 -- LaMont Jones <lamont@debian.org>  Thu, 22 Apr 2004 12:20:05 -0600

bind9 (1:9.2.3-3) unstable; urgency=low

  * new IP for b.root-servers.net.  Closes: #234278
  * Fix RC linkages to match bind8.  Closes: #218007

 -- LaMont Jones <lamont@debian.org>  Mon,  1 Mar 2004 15:00:44 -0700

bind9 (1:9.2.3-2) unstable; urgency=low

  * Rebuild autoconf files for mips.  Closes: #221419

 -- LaMont Jones <lamont@debian.org>  Tue, 18 Nov 2003 06:33:34 -0700

bind9 (1:9.2.3-1) unstable; urgency=low

  * New upstream.
  * cleanup zones.rfc1918/db.empty stuff.
  * Fix Makefiles to work even if the build environment is unclean.
    Closes: #211503
  * Add comments about root-delegation-only to named.conf.  Closes: #212243
  * Add resolvconf support.  Closes: #199255
  * more SO_BSDCOMPAT hacks for linux.  Closes: #220735, #214460

 -- LaMont Jones <lamont@debian.org>  Mon, 17 Nov 2003 21:30:33 -0700

bind9 (1:9.2.2+9.2.3rc4-1) unstable; urgency=low

  * Yet another new upstream release.

 -- LaMont Jones <lamont@debian.org>  Mon, 22 Sep 2003 09:39:50 -0600

bind9 (1:9.2.2+9.2.3rc3-1) unstable; urgency=low

  * New upstream.  Closes: #211752. #211503. #211496, #211520

 -- LaMont Jones <lamont@debian.org>  Sat, 20 Sep 2003 12:22:59 -0600

bind9 (1:9.2.2+9.2.3rc2-4) unstable; urgency=low

  * Really fix versioned depends.  Closes: #211590

 -- LaMont Jones <lamont@debian.org>  Thu, 18 Sep 2003 17:29:47 -0600

bind9 (1:9.2.2+9.2.3rc2-3) unstable; urgency=low

  * Version depends for all the libraries. sigh.  Closes: #211412,#210293

 -- LaMont Jones <lamont@debian.org>  Wed, 17 Sep 2003 10:56:36 -0600

bind9 (1:9.2.2+9.2.3rc2-2) unstable; urgency=low

  * Need a versioned depend. sigh.

 -- LaMont Jones <lamont@debian.org>  Wed, 17 Sep 2003 10:25:35 -0600

bind9 (1:9.2.2+9.2.3rc2-1) unstable; urgency=low

  * New upstream release.  Closes: #211373
  * Remove RFC's from package, per policy.
  * Make com and net zones delegation-only by default.

 -- LaMont Jones <lamont@debian.org>  Wed, 17 Sep 2003 07:15:37 -0600

bind9 (1:9.2.2+9.2.3rc1-3) unstable; urgency=low

  * A bit more cleanup of descriptions.
  * fix package sections
  * Fix b0rkage with dependencies.

 -- LaMont Jones <lamont@debian.org>  Sun, 14 Sep 2003 09:05:10 -0600

bind9 (1:9.2.2+9.2.3rc1-2) unstable; urgency=low

  * Explicitly link libraries.  Closes: #210653
  * Fix descriptions.  Closes: #209563, #209853, #210063

 -- LaMont Jones <lamont@debian.org>  Sat, 13 Sep 2003 19:29:05 -0600

bind9 (1:9.2.2+9.2.3rc1-1) unstable; urgency=low

  * New upstream release candidate.
  * Quit using SO_BSDCOMPAT (why is it still in the header files??) so
    that the kernel will shut up about it's advertised, obsolete option.
    Closes: #201293, #204282, #205590

 -- LaMont Jones <lamont@debian.org>  Thu, 28 Aug 2003 14:44:28 -0600

bind9 (1:9.2.2-2) unstable; urgency=low

  * Fix libtool.m4. Closes: #183791
  * move lib packages into Section: libs.  Closes: #184788
  * make sure it's libssl0.9.7.  Closes: #182363
  * Add /etc/default/lwresd.  Closes: #169727
  * Add fakeroot dir to dh_shlibdeps.  Closes: #169622
  * Fix rndc manpage.  Closes: #179353
  * Deliver /usr/bin/isc-config.sh (in libbind-dev).  Closes: #178186

 -- LaMont Jones <lamont@debian.org>  Sat, 15 Mar 2003 16:34:15 -0700

bind9 (1:9.2.2-1) unstable; urgency=low

  * New upstream version
  * Document /etc/default/bind9 in init.d script.  Closes: #170267

 -- LaMont Jones <lamont@debian.org>  Tue,  4 Mar 2003 22:43:58 -0700

bind9 (1:9.2.1-7) unstable; urgency=low

  * One more overrides disparity.
  * Fix bashism in postinst.  Closes: #169531

 -- LaMont Jones <lamont@debian.org>  Sun, 17 Nov 2002 19:22:58 -0700

bind9 (1:9.2.1-6) unstable; urgency=low

  * The "I give up for now" release.
  *   Only convert to running as bind if named.conf hasn't been modified.
  *   Closes: #163552, #164352
  * Fix overrides
  * Cleanup README.Debian wrt non-root-by-default.
  * Make sure that /var/run/bind/run exists in init.d script.  Closes: #168912
  * New IP for j.root-servers.net.  Closes: #167818
  * Check for 2.2.18 kernel in preinst.  Closes: #164349
  * Move local options to /etc/default/bind9.  Closes: #169132, #163073
  * Cleanup old bugs (fixed in -5, really).  Closes: #165864
  * Add /etc/bind/named.conf.local, included from named.conf.  Closes: #129576
  * Do options definitions in /etc/bind/named.conf.options, makes life
    easier in the face of named.conf changes from upstream.
  * Add missing Depends: adduser

 -- LaMont Jones <lamont@debian.org>  Sat, 16 Nov 2002 17:05:45 -0700

bind9 (1:9.2.1-5) unstable; urgency=low

  * Run named a non-privileged user by default.  Closes: #149059

 -- LaMont Jones <lamont@debian.org>  Thu, 12 Sep 2002 16:57:37 -0600

bind9 (1:9.2.1-4) unstable; urgency=low

  * swap maintainer/uploader status so LaMont is primary and Bdale is backup
  * Deal with bind/bind9 collisions better.  Closes: #149580
  * Fix some documentation.  Closes: #151579

 -- LaMont Jones <lamont@debian.org>  Wed,  4 Sep 2002 23:25:33 -0600

bind9 (1:9.2.1-3) unstable; urgency=high

  * fold in lib/bind/resolv from 8.3.3 to resolve buffer overlow issue in
    resolver library, closes: #151342, #151431

 -- Bdale Garbee <bdale@gag.com>  Mon,  1 Jul 2002 00:16:31 -0600

bind9 (1:9.2.1-1.woody.1) testing-security woody-proposed-updates; urgency=high

  * backport to woody (simple rebuild) since 9.2.1 resolves a security issue

 -- Bdale Garbee <bdale@gag.com>  Tue,  4 Jun 2002 10:30:57 -0600

bind9 (1:9.2.1-2) unstable; urgency=low

  * don't include nslint man page, closes: #148695
  * fix typo in rndc.8, closes: #139602
  * add a section to README.Debian explaining the rndc key mode that has been
    our default since 9.2.0-2, closes: #129849
  * fix paths for named.conf in named.8 to reflect our default, closes: #143443
  * upstream fixed the nsupdate man page at some point, closes: #121108

 -- Bdale Garbee <bdale@gag.com>  Mon,  3 Jun 2002 15:44:37 -0600

bind9 (1:9.2.1-1) unstable; urgency=medium

  * new upstream version
  * have bind9-host provide host, closes: #140174
  * move bind9-host to priority standard since dnsutils depends on it or host,
    and we prefer bind9-host over host.
  * move libdns5 and libisc4 to priority standard since dnsutils depends on
    them and is priority standard

 -- Bdale Garbee <bdale@gag.com>  Thu, 30 May 2002 10:38:39 -0600

bind9 (1:9.2.0-6) unstable; urgency=low

  * move to US main!  Yippee!  Closes: #123969
  * add info to README.Debian about 2.5 kernels vs --disable-linux-caps

 -- Bdale Garbee <bdale@gag.com>  Sat, 23 Mar 2002 00:18:05 -0700

bind9 (1:9.2.0-5) unstable; urgency=medium

  * clean up various issues in the rules file
  * make bind9-host conflict/replace old dnsutils as host does, otherwise we
    can have problems upgrading from potato to woody, closes: #136686
  * use /dev/urandom for rndc-confgen in postinst, it should be good enough for
    this purpose, and will keep the postinst from blocking arbitrarily.
    closes: #130372
  * add fresh pointers to chroot howto to README.Debian, closes: #135774

 -- Bdale Garbee <bdale@gag.com>  Sun,  3 Mar 2002 16:47:12 -0700

bind9 (1:9.2.0-4) unstable; urgency=low

  * bind9-host needs to conflict with host, closes: #127395

 -- Bdale Garbee <bdale@gag.com>  Tue,  1 Jan 2002 20:12:14 -0700

bind9 (1:9.2.0-3) unstable; urgency=low

  * force removal of old diverted files, closes: #126236
  * change priority of liblwres1 from optional to standard per ftp admins
  * add a bind9-host package so that the 'host' provided with the BIND 9.X
    source tree can be an alternative to the aging NIKHEF version packaged
    separately.  Update dnsutils dependencies to depend on one of the two,
    with preference to this one since it has fewer bugs (but fewer features,
    too).

 -- Bdale Garbee <bdale@gag.com>  Sun, 23 Dec 2001 00:59:15 -0700

bind9 (1:9.2.0-2) unstable; urgency=medium

  * change rc.d links to ensure daemon starts before and stops after other
    daemons that may fail if name service is not working (bug was filed 
    against 8.X bind packages, but is just as relevant here!)
  * use rndc for daemon shutdown instead of start-stop-daemon, closes: #111935
  * add a postinst to dnsutils to remove any lingering diversions from old 
    dnsutils packages, closes: #122227
  * not much point in delivering zone2ldap.1 since we aren't delivering 
    zone2ldap right now (though we might someday?), closes: #124058
  * be more verbose with shared library descriptions, closes: #123426, #123428
  * 9.2.0 added a new rndc.key file that both named and rndc will read to 
    obtain a shared key, and rndc-confgen will easily create this file with 
    a unique-per-system key.  Modify named.conf and remove rndc.conf
    to take advantage of this mechanism and stop delivering a pre-determined 
    static key to all Debian systems (which has been a mild security risk).  
    Create the key in postinst if the key file doesn't already exist, and 
    remove the file in postrm if purging.
    Closes: #86718, #87208

 -- Bdale Garbee <bdale@gag.com>  Fri, 21 Dec 2001 04:04:30 -0700

bind9 (1:9.2.0-1) unstable; urgency=low

  * new upstream version, closes: #108243, #112266, #114250, #119506, #120657
  * /etc/bind/rndc.conf is now a conffile
  * minor hacks to the README.Debian since the chroot instructions it points
    to are 8.X specific, part of addressing bug 111868.
  * libomapi is gone, replaced by libisccc and libisccfg
  * a few lintian-motivated cosmetic cleanups
  * lose task-dns-server meta package, since tasksel doesn't need it now
  * dig problem not reproducible in this version, closes: #89526
  * named-checkconf now uses $sysconfdir, closes: #107835
  * no longer deliver man pages for contributed binaries we're not including
    in dnsutils, closes: #108220
  * fix section in nslookup man page, though that's the least of the man
    page's problems...  glitch reported is unreproducible
    closes: #103630, #120946
  * update libbind-dev README.Debian, closes: #121050

 -- Bdale Garbee <bdale@gag.com>  Tue, 27 Nov 2001 01:41:00 -0700

bind9 (1:9.1.3-1) unstable; urgency=low

  * new upstream version, closes: #96483, #99824, #100647, #101568, #103429
  * update config.sub/guess for hppa/ia64 support
  * small init.d patch from Marco d'Itri to ease adding options on invocation
  * stop having bind9-doc conflict/replace bind-doc since they don't really
    conflict and there's no reason to prevent having both installed at the
    same time, closes: #90994
  * the CHANGES file documents fixes since 9.1.1 that probably cured the
    reported assertion failure.  If it turns out that I'm wrong, the bug can
    be re-opened or a new one filed.  I can't see any way to reproduce the bug 
    in a test case here.  Closes: #99352
  * have libbind-dev depend on the runtime library packages it delivers 
    compile-time symlinks for, closes: #100898, #103855
  * fix lwres man pages to source man3/* instead of * so all the page content
    can actually be found, closes: #85450, #103865

 -- Bdale Garbee <bdale@gag.com>  Mon,  9 Jul 2001 11:30:39 -0600

bind9 (1:9.1.1-1) unstable; urgency=low

  * new upstream release
  * update build-depends for libssl-dev
  * add build-depends on bison, closes: #90150, #90752, #90159
  * split up libbind0 since libdns is changing so numbers
  * downgrade rblcheck from a depends to a suggests, closes: #90783
  * bind9 mkdep creates files in the current working directory, closes: #58353

 -- Bdale Garbee <bdale@gag.com>  Wed, 25 Apr 2001 22:53:21 -0600

bind9 (1:9.1.0-3) unstable; urgency=low

  * merge patch from Zack Weinberg that solves compilation problem, and 
    reduces the memory footprint of applications by making configure.in
    smarter.  Closes: #86776, #86910
  * the bind-doc package includes all relevant documentation from the bind9
    source tree, including HTML content in /usr/share/doc/bind9-doc/arm,
    closes: #85718
  * default named.conf and rndc.conf to not world-readable.  This is an
    interim step towards addressing the concerns about security raised by 
    bugs 86718 and closes: #86836  A better long-term solution would be for
    rndc.conf to allow includes, so that both named.conf and rndc.conf could
    include a key file built on the fly during installation while themselves
    retaining conffile status.  The required functionality has been requested
    of the bind9 upstream, this will limit vulnerability in the meantime.
  * add replaces logic to the dnsutils package to avoid complaints about the
    delivery of nsupdate.8.gz, closes: #86759
  * move a couple of man pages back from dnsutils to bind9 that really belong
    there.  sigh.

 -- Bdale Garbee <bdale@gag.com>  Thu, 22 Feb 2001 16:39:02 -0700

bind9 (1:9.1.0-2) unstable; urgency=low

  * merge patch from Luca Filipozzi <lfilipoz@debian.org> - thanks!
    + bind9:  ships with a working rndc.conf file, closes: #84572
    + bind9:  init.d calls rndc rather than ndc on reload, closes: #85481
    + bind9:  named.conf ships with 'key' and 'control' sections
    + bind9:  correctly creates /var/cache/bind, closes: #85457
    + lwresd: lwresd is split off into its own package, closes: #85627
  * nsupdate is delivered by the dnsutils package, but the (wrong) man page 
    was accidentally also included in the bind9 package, closes: #85717
  * freshen config.sub and config.guess for ia64 and hppa support

 -- Bdale Garbee <bdale@gag.com>  Mon, 12 Feb 2001 23:43:55 -0700

bind9 (1:9.1.0-1) unstable; urgency=low

  * Initial packaging of BIND 9.1.0.  Must use epoch so that meta packages 
    retain their sequencing from the bind 8 package version stream.
  * snarf a couple of man pages from the 8.X tree for now

 -- Bdale Garbee <bdale@gag.com>  Thu,  1 Feb 2001 16:30:35 -0700
<|MERGE_RESOLUTION|>--- conflicted
+++ resolved
@@ -1,11 +1,10 @@
-<<<<<<< HEAD
 bind9 (1:9.4.2~rc1-1) experimental-UNRELEASED; urgency=low
 
   * Start new release
   * DO NOT EDIT: changelog is built from commit messages
 
  -- LaMont Jones <lamont@debian.org>  Fri, 12 Oct 2007 18:33:57 -0600
-=======
+
 bind9 (1:9.4.1-P1-4) unstable; urgency=low
 
   [Thomas Antepoth]
@@ -18,7 +17,6 @@
   * db.root: l.root-servers.net changed IP address.  Closes: #449148
 
  -- LaMont Jones <lamont@debian.org>  Mon, 05 Nov 2007 21:06:47 -0700
->>>>>>> ef2dc48f
 
 bind9 (1:9.4.1-P1-3) unstable; urgency=low
 
