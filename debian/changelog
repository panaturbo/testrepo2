<<<<<<< HEAD
bind9 (1:9.5.0~b2-1) experimental; urgency=low

  [Thiemo Seufer]

  * mips:atomic.h: improve implementation of atomic ops, fix mips{el,64}

  [LaMont Jones]

  * manpages: call it /etc/bind/named.conf throughout, and typos.  Closes: #419750
  * named.conf.5: correct filename.  Closes: #428015
  * manpages: fix typo errors.  Closes: #395834
  * Makefile.in: be explicit about library paths
  * build: Turn on GSS-TSIG support.  LP: #158197
  * build: soname changes
  * db.root: include AAAA RRs.  Closes: #464111
  * soname: lib{dns,isc}40 -> 41
  * meta: use binary:Version instead of Source-Version

  [Andreas John]

  * Only use capabilities if they are present.  Closes: #360339, #212226

 -- LaMont Jones <lamont@debian.org>  Sat, 23 Feb 2008 08:06:17 -0700
=======
bind9 (1:9.4.2-6) unstable; urgency=low

  * Correct apparmor profile filename.  LP: #200739

 -- LaMont Jones <lamont@debian.org>  Mon, 10 Mar 2008 14:28:01 -0600

bind9 (1:9.4.2-5) unstable; urgency=low

  * add "order random_1" support (return one random RR)
  * Fix doc pathnames in README.Debian.  Closes: #266891
  * Add AAAA ::1 entry to db.local.  Closes: #230088

 -- LaMont Jones <lamont@debian.org>  Mon, 10 Mar 2008 13:51:28 -0600
>>>>>>> fd74d2b0

bind9 (1:9.4.2-4) unstable; urgency=low

  * incorporate ubuntu apparmor change from Jamie Strandboge,
    with changes:
    - Add apparmor profile, reload apparmor profile on config
    - Add a note about apparmor to README.Debian
    - conflicts/replaces old apparmor versions
  * db.root: include AAAA RRs.  Closes: #464111
  * Don't die when /var/lib/bind already exists.  LP: #191685
  * build: turn on optimization.  Closes: #435194

 -- LaMont Jones <lamont@debian.org>  Fri, 22 Feb 2008 22:05:25 -0700

bind9 (1:9.4.2-3ubuntu1) hardy; urgency=low

  * add AppArmor profile
    + debian/apparmor-profile
    + debian/bind9.postinst: Reload AA profile on configuration
  * updated debian/README.Debian for note on AppArmor
  * debian/control: Replaces apparmor-profiles << 2.1+1075-0ubuntu4 as we
    should now take control
  * debian/control: Conflicts with apparmor-profiles << 2.1+1075-0ubuntu4
    to make sure that if earlier version of apparmor-profiles gets installed
    it won't overwrite our profile
  * Modify Maintainer value to match the DebianMaintainerField
    specification.

 -- Jamie Strandboge <jamie@ubuntu.com>  Wed, 13 Feb 2008 17:30:45 +0000

bind9 (1:9.4.2-3) unstable; urgency=low

  * don't run rndc-confgen when it's not there.  Closes: #459551
  * control: drop use of ${Source-Version}

 -- LaMont Jones <lamont@debian.org>  Mon, 07 Jan 2008 10:16:06 -0700

bind9 (1:9.4.2-2) unstable; urgency=low

  * init.d: add --oknodo to start-stop-daemon.  Closes: #411881
  * init: LSB dependency info.  Closes: #459421, #448006
  * meta: bind9 Suggests: resolvconf.  Closes: #252285
  * bind9: deliver /var/lib/bind directory, and document.
    Closes: #248771, #200253, #202981, #209022
  * lwresd: create bind user/group and rndc key if needed, at install.
    Closes: #190742
  * dnsutils: update long description.  Closes: #236901

 -- LaMont Jones <lamont@debian.org>  Sun, 06 Jan 2008 12:25:31 -0700

bind9 (1:9.4.2-1) unstable; urgency=low

  [Mike O'Connor]

  * bind9.init: LSB compliance.  Closes: #448006

  [Internet Software Consortium, Inc]

  * New release: 9.4.2

  [LaMont Jones]

  * soname shifts for new release

 -- LaMont Jones <lamont@debian.org>  Sat, 17 Nov 2007 10:50:07 -0700

bind9 (1:9.4.2~rc2-1) experimental; urgency=low

  * New upstream release

 -- LaMont Jones <lamont@debian.org>  Fri, 12 Oct 2007 18:33:57 -0600

bind9 (1:9.4.1-P1-4) unstable; urgency=low

  [Thomas Antepoth]

  * unix/socket.c: don't send to a socket with pending_send.  Closes: #430065

  [LaMont Jones]

  * document git repositories
  * db.root: l.root-servers.net changed IP address.  Closes: #449148  LP: #160176
  * init.d: if there are no networks configured, error out quickly

 -- LaMont Jones <lamont@debian.org>  Thu, 08 Nov 2007 21:31:55 -0700

bind9 (1:9.4.1-P1-3) unstable; urgency=low

  * Only deliver upstream changes with bind9-doc

 -- LaMont Jones <lamont@debian.org>  Thu, 04 Oct 2007 08:30:55 -0600

bind9 (1:9.4.1-P1-2) unstable; urgency=low

  * manpages: fix typo errors.  Closes: #395834
  * manpages: call it /etc/bind/named.conf throughout, and typos.  Closes: #419750
  * named.conf.5: correct filename.  Closes: #428015
  * bind9.NEWS: update version for ACL change doc.  Closes: #435225
  * build: don't have dnsutils deliver man pages that it shouldn't.  LP: #82178
  * nslookup.1: some of the manpage was not visible.  LP: #131415
  * document git repositories
  * unix/socket.c: don't send to a socket with pending_send.  Closes: #430065

 -- LaMont Jones <lamont@debian.org>  Wed, 03 Oct 2007 01:10:59 -0600

bind9 (1:9.4.1-P1-1) unstable; urgency=high

  * New upstream version, addresses CVE-2007-2926 and CVE-2007-2925 

 -- Bdale Garbee <bdale@gag.com>  Thu, 26 Jul 2007 16:41:50 -0600

bind9 (1:9.4.1-1) unstable; urgency=low

  * New upstream version

 -- LaMont Jones <lamont@debian.org>  Mon, 30 Apr 2007 16:59:05 -0600

bind9 (1:9.4.0-2) unstable; urgency=low

  * upload to unstable

 -- LaMont Jones <lamont@debian.org>  Tue, 10 Apr 2007 11:12:16 -0600

bind9 (1:9.4.0-1) experimental; urgency=low

  * New upstream version
  * more mipsel patch.  Closes: #406409

 -- LaMont Jones <lamont@debian.org>  Sun, 25 Feb 2007 11:44:11 -0700

bind9 (1:9.4.0~rc2-1) experimental; urgency=low

  * New upstream version.  Addresses CVE-2007-0493 CVE-2007-0494

 -- LaMont Jones <lamont@debian.org>  Thu, 25 Jan 2007 14:26:12 -0700

bind9 (1:9.4.0~rc1.0-3) experimental; urgency=low

  * add NEWS file talking about the change in defaults:
    As of bind 9.4, allow-query-cache and allow-recursion default to the
    builtin acls 'localnets' and 'localhost'.  If you are setting up a
    name server for a network, you will almost certainly need to change
    this.

    The change in default has been done to make caching servers less
    attractive as reflective amplifying targets for spoofed traffic.
    This still leaves authoritative servers exposed.

 -- LaMont Jones <lamont@debian.org>  Wed, 24 Jan 2007 09:35:06 -0700

bind9 (1:9.4.0~rc1.0-2) experimental; urgency=low

  * Fix mips64.  Closes: #406409

 -- LaMont Jones <lamont@debian.org>  Sun, 21 Jan 2007 15:32:27 -0700

bind9 (1:9.4.0~rc1.0-1) experimental; urgency=low

  * Broken orig.tar.gz.

 -- LaMont Jones <lamont@debian.org>  Thu, 28 Dec 2006 23:04:05 -0700

bind9 (1:9.4.0~rc1-1) experimental; urgency=low

  * New upstream

 -- LaMont Jones <lamont@debian.org>  Thu, 28 Dec 2006 19:00:37 -0700

bind9 (1:9.3.4-2etch2) stable-proposed-updates; urgency=low

  [Thomas Antepoth]

  * unix/socket.c: don't send to a socket with pending_send.  Closes: #430065

  [LaMont Jones]

  * document git repositories
  * db.root: l.root-servers.net changed IP address.  Closes: #449148

 -- LaMont Jones <lamont@debian.org>  Mon, 05 Nov 2007 19:48:23 -0700

bind9 (1:9.3.4-2etch1) stable-security; urgency=high

  * Fix DNS cache poisoning through predictable query IDs. (CVE-2007-2926)

 -- Moritz Muehlenhoff <jmm@debian.org>  Tue, 24 Jul 2007 22:09:35 +0000

bind9 (1:9.3.4-2) unstable; urgency=high

  * Actually really do the merge of 9.3.4.  Sigh.  Closes: #408925

 -- LaMont Jones <lamont@debian.org>  Mon, 29 Jan 2007 06:09:03 -0700

bind9 (1:9.3.4-1) unstable; urgency=high

  * New upstream version.  Addresses CVE-2007-0493 CVE-2007-0494

 -- LaMont Jones <lamont@debian.org>  Thu, 25 Jan 2007 14:31:09 -0700

bind9 (1:9.3.3-1) unstable; urgency=low

  * New upstream version

 -- LaMont Jones <lamont@debian.org>  Tue, 12 Dec 2006 23:31:51 -0700

bind9 (1:9.3.2-P1.0-1) unstable; urgency=low

  * Fix README.Debian to point to the URL.  Closes: #387437
  * Strip rfc's from orig.tar.gz.  Closes: #393359

 -- LaMont Jones <lamont@mmjgroup.com>  Mon, 16 Oct 2006 06:38:22 -0600

bind9 (1:9.3.2-P1-2) unstable; urgency=low

  * Fix init script output.  Closes: #354192
    Thanks to Joey Hess for the patch.
  * Default install should listen on ipv6 interfaces.  Closes: #382438

 -- LaMont Jones <lamont@debian.org>  Sat,  9 Sep 2006 19:01:53 -0600

bind9 (1:9.3.2-P1-1) unstable; urgency=high

  * New upstream, fixes CVE-2006-4095 and CVE-2006-4096.
    Closes: #386237, #386245
  * Drop gcc-3.4 [powerpc] dependency.  Closes: #342957, #372203
  * Add -fno-strict-aliasing for type-punned pointer aliasing issues
    Closes: #386224
  * Use getent in postinst instead of chown/chgrp.  Closes: #386091, #239665
  * Drop redundant update-rc.d calls.  Closes: #356914

 -- LaMont Jones <lamont@debian.org>  Wed,  6 Sep 2006 08:07:13 -0600

bind9 (1:9.3.2-2) unstable; urgency=low

  * correct force-reload.  Closes: #333841
  * Fix init.d's usage message.  Closes: #331090
  * resolvconf tweaks.  Closes: #252232, #275412

 -- LaMont Jones <lamont@debian.org>  Mon, 16 Jan 2006 15:17:04 -0700

bind9 (1:9.3.2-1) unstable; urgency=low

  * New upstream
  * use lsb-base for start/stop messages in init.d.
  * switch to debhelper 4

 -- LaMont Jones <lamont@debian.org>  Thu,  5 Jan 2006 12:29:28 -0700

bind9 (1:9.3.1-2) unstable; urgency=low

  * Getting good reports from experimental, uploading to sid.
    Release team, please consider this package for sarge.  Thanks.
  * correct pidfile name in init.d/lwresd.  Closes: #298100

 -- LaMont Jones <lamont@debian.org>  Sat, 19 Mar 2005 17:46:31 -0700

bind9 (1:9.3.1-1) experimental; urgency=low

  * Build with gcc-3.4 on powerpc, to work around #292958.

 -- LaMont Jones <lamont@debian.org>  Sat, 19 Mar 2005 11:40:06 -0700

bind9 (1:9.3.1-0) experimental; urgency=low

  * New upstream version.

 -- LaMont Jones <lamont@debian.org>  Sun, 13 Mar 2005 21:44:57 -0700

bind9 (1:9.3.0+9.3.1beta2-1) experimental; urgency=low

  * new upstream version

 -- LaMont Jones <lamont@debian.org>  Tue, 25 Jan 2005 14:21:51 -0700

bind9 (1:9.3.0-1) experimental; urgency=low

  * New upstream version

 -- LaMont Jones <lamont@debian.org>  Sat, 25 Sep 2004 21:35:46 -0600

bind9 (1:9.2.4-1) unstable; urgency=high

  * New upstream version.  Closes: #269157 and others.
  * Version debhelper build-dep.  Closes: #262720

 -- LaMont Jones <lamont@mmjgroup.com>  Thu, 23 Sep 2004 09:11:37 -0600

bind9 (1:9.2.3+9.2.4-rc7-1) unstable; urgency=low

  * New upstream

 -- LaMont Jones <lamont@mmjgroup.com>  Wed,  1 Sep 2004 00:04:55 -0600

bind9 (1:9.2.3+9.2.4-rc6-1) unstable; urgency=low

  * New upstream.
  * Comment out delegation-only directives in named.conf

 -- LaMont Jones <lamont@debian.org>  Mon,  2 Aug 2004 10:00:38 -0600

bind9 (1:9.2.3+9.2.4-rc5-1) unstable; urgency=low

  * New upstream release candidate

 -- LaMont Jones <lamont@debian.org>  Thu, 17 Jun 2004 19:50:37 -0600

bind9 (1:9.2.3+9.2.4-rc2-1) unstable; urgency=low

  * New upstream release candidate
  * Remove shared library symlinks in clean.  Closes: #243109
  * Deal with capset being a module.  Closes: #245043, #240874, #241605
  * deliver /var/run/bind/run in lwresd as well.  Closes: #186569

 -- LaMont Jones <lamont@debian.org>  Thu, 22 Apr 2004 12:20:05 -0600

bind9 (1:9.2.3-3) unstable; urgency=low

  * new IP for b.root-servers.net.  Closes: #234278
  * Fix RC linkages to match bind8.  Closes: #218007

 -- LaMont Jones <lamont@debian.org>  Mon,  1 Mar 2004 15:00:44 -0700

bind9 (1:9.2.3-2) unstable; urgency=low

  * Rebuild autoconf files for mips.  Closes: #221419

 -- LaMont Jones <lamont@debian.org>  Tue, 18 Nov 2003 06:33:34 -0700

bind9 (1:9.2.3-1) unstable; urgency=low

  * New upstream.
  * cleanup zones.rfc1918/db.empty stuff.
  * Fix Makefiles to work even if the build environment is unclean.
    Closes: #211503
  * Add comments about root-delegation-only to named.conf.  Closes: #212243
  * Add resolvconf support.  Closes: #199255
  * more SO_BSDCOMPAT hacks for linux.  Closes: #220735, #214460

 -- LaMont Jones <lamont@debian.org>  Mon, 17 Nov 2003 21:30:33 -0700

bind9 (1:9.2.2+9.2.3rc4-1) unstable; urgency=low

  * Yet another new upstream release.

 -- LaMont Jones <lamont@debian.org>  Mon, 22 Sep 2003 09:39:50 -0600

bind9 (1:9.2.2+9.2.3rc3-1) unstable; urgency=low

  * New upstream.  Closes: #211752. #211503. #211496, #211520

 -- LaMont Jones <lamont@debian.org>  Sat, 20 Sep 2003 12:22:59 -0600

bind9 (1:9.2.2+9.2.3rc2-4) unstable; urgency=low

  * Really fix versioned depends.  Closes: #211590

 -- LaMont Jones <lamont@debian.org>  Thu, 18 Sep 2003 17:29:47 -0600

bind9 (1:9.2.2+9.2.3rc2-3) unstable; urgency=low

  * Version depends for all the libraries. sigh.  Closes: #211412,#210293

 -- LaMont Jones <lamont@debian.org>  Wed, 17 Sep 2003 10:56:36 -0600

bind9 (1:9.2.2+9.2.3rc2-2) unstable; urgency=low

  * Need a versioned depend. sigh.

 -- LaMont Jones <lamont@debian.org>  Wed, 17 Sep 2003 10:25:35 -0600

bind9 (1:9.2.2+9.2.3rc2-1) unstable; urgency=low

  * New upstream release.  Closes: #211373
  * Remove RFC's from package, per policy.
  * Make com and net zones delegation-only by default.

 -- LaMont Jones <lamont@debian.org>  Wed, 17 Sep 2003 07:15:37 -0600

bind9 (1:9.2.2+9.2.3rc1-3) unstable; urgency=low

  * A bit more cleanup of descriptions.
  * fix package sections
  * Fix b0rkage with dependencies.

 -- LaMont Jones <lamont@debian.org>  Sun, 14 Sep 2003 09:05:10 -0600

bind9 (1:9.2.2+9.2.3rc1-2) unstable; urgency=low

  * Explicitly link libraries.  Closes: #210653
  * Fix descriptions.  Closes: #209563, #209853, #210063

 -- LaMont Jones <lamont@debian.org>  Sat, 13 Sep 2003 19:29:05 -0600

bind9 (1:9.2.2+9.2.3rc1-1) unstable; urgency=low

  * New upstream release candidate.
  * Quit using SO_BSDCOMPAT (why is it still in the header files??) so
    that the kernel will shut up about it's advertised, obsolete option.
    Closes: #201293, #204282, #205590

 -- LaMont Jones <lamont@debian.org>  Thu, 28 Aug 2003 14:44:28 -0600

bind9 (1:9.2.2-2) unstable; urgency=low

  * Fix libtool.m4. Closes: #183791
  * move lib packages into Section: libs.  Closes: #184788
  * make sure it's libssl0.9.7.  Closes: #182363
  * Add /etc/default/lwresd.  Closes: #169727
  * Add fakeroot dir to dh_shlibdeps.  Closes: #169622
  * Fix rndc manpage.  Closes: #179353
  * Deliver /usr/bin/isc-config.sh (in libbind-dev).  Closes: #178186

 -- LaMont Jones <lamont@debian.org>  Sat, 15 Mar 2003 16:34:15 -0700

bind9 (1:9.2.2-1) unstable; urgency=low

  * New upstream version
  * Document /etc/default/bind9 in init.d script.  Closes: #170267

 -- LaMont Jones <lamont@debian.org>  Tue,  4 Mar 2003 22:43:58 -0700

bind9 (1:9.2.1-7) unstable; urgency=low

  * One more overrides disparity.
  * Fix bashism in postinst.  Closes: #169531

 -- LaMont Jones <lamont@debian.org>  Sun, 17 Nov 2002 19:22:58 -0700

bind9 (1:9.2.1-6) unstable; urgency=low

  * The "I give up for now" release.
  *   Only convert to running as bind if named.conf hasn't been modified.
  *   Closes: #163552, #164352
  * Fix overrides
  * Cleanup README.Debian wrt non-root-by-default.
  * Make sure that /var/run/bind/run exists in init.d script.  Closes: #168912
  * New IP for j.root-servers.net.  Closes: #167818
  * Check for 2.2.18 kernel in preinst.  Closes: #164349
  * Move local options to /etc/default/bind9.  Closes: #169132, #163073
  * Cleanup old bugs (fixed in -5, really).  Closes: #165864
  * Add /etc/bind/named.conf.local, included from named.conf.  Closes: #129576
  * Do options definitions in /etc/bind/named.conf.options, makes life
    easier in the face of named.conf changes from upstream.
  * Add missing Depends: adduser

 -- LaMont Jones <lamont@debian.org>  Sat, 16 Nov 2002 17:05:45 -0700

bind9 (1:9.2.1-5) unstable; urgency=low

  * Run named a non-privileged user by default.  Closes: #149059

 -- LaMont Jones <lamont@debian.org>  Thu, 12 Sep 2002 16:57:37 -0600

bind9 (1:9.2.1-4) unstable; urgency=low

  * swap maintainer/uploader status so LaMont is primary and Bdale is backup
  * Deal with bind/bind9 collisions better.  Closes: #149580
  * Fix some documentation.  Closes: #151579

 -- LaMont Jones <lamont@debian.org>  Wed,  4 Sep 2002 23:25:33 -0600

bind9 (1:9.2.1-3) unstable; urgency=high

  * fold in lib/bind/resolv from 8.3.3 to resolve buffer overlow issue in
    resolver library, closes: #151342, #151431

 -- Bdale Garbee <bdale@gag.com>  Mon,  1 Jul 2002 00:16:31 -0600

bind9 (1:9.2.1-1.woody.1) testing-security woody-proposed-updates; urgency=high

  * backport to woody (simple rebuild) since 9.2.1 resolves a security issue

 -- Bdale Garbee <bdale@gag.com>  Tue,  4 Jun 2002 10:30:57 -0600

bind9 (1:9.2.1-2) unstable; urgency=low

  * don't include nslint man page, closes: #148695
  * fix typo in rndc.8, closes: #139602
  * add a section to README.Debian explaining the rndc key mode that has been
    our default since 9.2.0-2, closes: #129849
  * fix paths for named.conf in named.8 to reflect our default, closes: #143443
  * upstream fixed the nsupdate man page at some point, closes: #121108

 -- Bdale Garbee <bdale@gag.com>  Mon,  3 Jun 2002 15:44:37 -0600

bind9 (1:9.2.1-1) unstable; urgency=medium

  * new upstream version
  * have bind9-host provide host, closes: #140174
  * move bind9-host to priority standard since dnsutils depends on it or host,
    and we prefer bind9-host over host.
  * move libdns5 and libisc4 to priority standard since dnsutils depends on
    them and is priority standard

 -- Bdale Garbee <bdale@gag.com>  Thu, 30 May 2002 10:38:39 -0600

bind9 (1:9.2.0-6) unstable; urgency=low

  * move to US main!  Yippee!  Closes: #123969
  * add info to README.Debian about 2.5 kernels vs --disable-linux-caps

 -- Bdale Garbee <bdale@gag.com>  Sat, 23 Mar 2002 00:18:05 -0700

bind9 (1:9.2.0-5) unstable; urgency=medium

  * clean up various issues in the rules file
  * make bind9-host conflict/replace old dnsutils as host does, otherwise we
    can have problems upgrading from potato to woody, closes: #136686
  * use /dev/urandom for rndc-confgen in postinst, it should be good enough for
    this purpose, and will keep the postinst from blocking arbitrarily.
    closes: #130372
  * add fresh pointers to chroot howto to README.Debian, closes: #135774

 -- Bdale Garbee <bdale@gag.com>  Sun,  3 Mar 2002 16:47:12 -0700

bind9 (1:9.2.0-4) unstable; urgency=low

  * bind9-host needs to conflict with host, closes: #127395

 -- Bdale Garbee <bdale@gag.com>  Tue,  1 Jan 2002 20:12:14 -0700

bind9 (1:9.2.0-3) unstable; urgency=low

  * force removal of old diverted files, closes: #126236
  * change priority of liblwres1 from optional to standard per ftp admins
  * add a bind9-host package so that the 'host' provided with the BIND 9.X
    source tree can be an alternative to the aging NIKHEF version packaged
    separately.  Update dnsutils dependencies to depend on one of the two,
    with preference to this one since it has fewer bugs (but fewer features,
    too).

 -- Bdale Garbee <bdale@gag.com>  Sun, 23 Dec 2001 00:59:15 -0700

bind9 (1:9.2.0-2) unstable; urgency=medium

  * change rc.d links to ensure daemon starts before and stops after other
    daemons that may fail if name service is not working (bug was filed 
    against 8.X bind packages, but is just as relevant here!)
  * use rndc for daemon shutdown instead of start-stop-daemon, closes: #111935
  * add a postinst to dnsutils to remove any lingering diversions from old 
    dnsutils packages, closes: #122227
  * not much point in delivering zone2ldap.1 since we aren't delivering 
    zone2ldap right now (though we might someday?), closes: #124058
  * be more verbose with shared library descriptions, closes: #123426, #123428
  * 9.2.0 added a new rndc.key file that both named and rndc will read to 
    obtain a shared key, and rndc-confgen will easily create this file with 
    a unique-per-system key.  Modify named.conf and remove rndc.conf
    to take advantage of this mechanism and stop delivering a pre-determined 
    static key to all Debian systems (which has been a mild security risk).  
    Create the key in postinst if the key file doesn't already exist, and 
    remove the file in postrm if purging.
    Closes: #86718, #87208

 -- Bdale Garbee <bdale@gag.com>  Fri, 21 Dec 2001 04:04:30 -0700

bind9 (1:9.2.0-1) unstable; urgency=low

  * new upstream version, closes: #108243, #112266, #114250, #119506, #120657
  * /etc/bind/rndc.conf is now a conffile
  * minor hacks to the README.Debian since the chroot instructions it points
    to are 8.X specific, part of addressing bug 111868.
  * libomapi is gone, replaced by libisccc and libisccfg
  * a few lintian-motivated cosmetic cleanups
  * lose task-dns-server meta package, since tasksel doesn't need it now
  * dig problem not reproducible in this version, closes: #89526
  * named-checkconf now uses $sysconfdir, closes: #107835
  * no longer deliver man pages for contributed binaries we're not including
    in dnsutils, closes: #108220
  * fix section in nslookup man page, though that's the least of the man
    page's problems...  glitch reported is unreproducible
    closes: #103630, #120946
  * update libbind-dev README.Debian, closes: #121050

 -- Bdale Garbee <bdale@gag.com>  Tue, 27 Nov 2001 01:41:00 -0700

bind9 (1:9.1.3-1) unstable; urgency=low

  * new upstream version, closes: #96483, #99824, #100647, #101568, #103429
  * update config.sub/guess for hppa/ia64 support
  * small init.d patch from Marco d'Itri to ease adding options on invocation
  * stop having bind9-doc conflict/replace bind-doc since they don't really
    conflict and there's no reason to prevent having both installed at the
    same time, closes: #90994
  * the CHANGES file documents fixes since 9.1.1 that probably cured the
    reported assertion failure.  If it turns out that I'm wrong, the bug can
    be re-opened or a new one filed.  I can't see any way to reproduce the bug 
    in a test case here.  Closes: #99352
  * have libbind-dev depend on the runtime library packages it delivers 
    compile-time symlinks for, closes: #100898, #103855
  * fix lwres man pages to source man3/* instead of * so all the page content
    can actually be found, closes: #85450, #103865

 -- Bdale Garbee <bdale@gag.com>  Mon,  9 Jul 2001 11:30:39 -0600

bind9 (1:9.1.1-1) unstable; urgency=low

  * new upstream release
  * update build-depends for libssl-dev
  * add build-depends on bison, closes: #90150, #90752, #90159
  * split up libbind0 since libdns is changing so numbers
  * downgrade rblcheck from a depends to a suggests, closes: #90783
  * bind9 mkdep creates files in the current working directory, closes: #58353

 -- Bdale Garbee <bdale@gag.com>  Wed, 25 Apr 2001 22:53:21 -0600

bind9 (1:9.1.0-3) unstable; urgency=low

  * merge patch from Zack Weinberg that solves compilation problem, and 
    reduces the memory footprint of applications by making configure.in
    smarter.  Closes: #86776, #86910
  * the bind-doc package includes all relevant documentation from the bind9
    source tree, including HTML content in /usr/share/doc/bind9-doc/arm,
    closes: #85718
  * default named.conf and rndc.conf to not world-readable.  This is an
    interim step towards addressing the concerns about security raised by 
    bugs 86718 and closes: #86836  A better long-term solution would be for
    rndc.conf to allow includes, so that both named.conf and rndc.conf could
    include a key file built on the fly during installation while themselves
    retaining conffile status.  The required functionality has been requested
    of the bind9 upstream, this will limit vulnerability in the meantime.
  * add replaces logic to the dnsutils package to avoid complaints about the
    delivery of nsupdate.8.gz, closes: #86759
  * move a couple of man pages back from dnsutils to bind9 that really belong
    there.  sigh.

 -- Bdale Garbee <bdale@gag.com>  Thu, 22 Feb 2001 16:39:02 -0700

bind9 (1:9.1.0-2) unstable; urgency=low

  * merge patch from Luca Filipozzi <lfilipoz@debian.org> - thanks!
    + bind9:  ships with a working rndc.conf file, closes: #84572
    + bind9:  init.d calls rndc rather than ndc on reload, closes: #85481
    + bind9:  named.conf ships with 'key' and 'control' sections
    + bind9:  correctly creates /var/cache/bind, closes: #85457
    + lwresd: lwresd is split off into its own package, closes: #85627
  * nsupdate is delivered by the dnsutils package, but the (wrong) man page 
    was accidentally also included in the bind9 package, closes: #85717
  * freshen config.sub and config.guess for ia64 and hppa support

 -- Bdale Garbee <bdale@gag.com>  Mon, 12 Feb 2001 23:43:55 -0700

bind9 (1:9.1.0-1) unstable; urgency=low

  * Initial packaging of BIND 9.1.0.  Must use epoch so that meta packages 
    retain their sequencing from the bind 8 package version stream.
  * snarf a couple of man pages from the 8.X tree for now

 -- Bdale Garbee <bdale@gag.com>  Thu,  1 Feb 2001 16:30:35 -0700
<|MERGE_RESOLUTION|>--- conflicted
+++ resolved
@@ -1,4 +1,17 @@
-<<<<<<< HEAD
+bind9 (1:9.4.2-6) unstable; urgency=low
+
+  * Correct apparmor profile filename.  LP: #200739
+
+ -- LaMont Jones <lamont@debian.org>  Mon, 10 Mar 2008 14:28:01 -0600
+
+bind9 (1:9.4.2-5) unstable; urgency=low
+
+  * add "order random_1" support (return one random RR)
+  * Fix doc pathnames in README.Debian.  Closes: #266891
+  * Add AAAA ::1 entry to db.local.  Closes: #230088
+
+ -- LaMont Jones <lamont@debian.org>  Mon, 10 Mar 2008 13:51:28 -0600
+
 bind9 (1:9.5.0~b2-1) experimental; urgency=low
 
   [Thiemo Seufer]
@@ -22,21 +35,6 @@
   * Only use capabilities if they are present.  Closes: #360339, #212226
 
  -- LaMont Jones <lamont@debian.org>  Sat, 23 Feb 2008 08:06:17 -0700
-=======
-bind9 (1:9.4.2-6) unstable; urgency=low
-
-  * Correct apparmor profile filename.  LP: #200739
-
- -- LaMont Jones <lamont@debian.org>  Mon, 10 Mar 2008 14:28:01 -0600
-
-bind9 (1:9.4.2-5) unstable; urgency=low
-
-  * add "order random_1" support (return one random RR)
-  * Fix doc pathnames in README.Debian.  Closes: #266891
-  * Add AAAA ::1 entry to db.local.  Closes: #230088
-
- -- LaMont Jones <lamont@debian.org>  Mon, 10 Mar 2008 13:51:28 -0600
->>>>>>> fd74d2b0
 
 bind9 (1:9.4.2-4) unstable; urgency=low
 
