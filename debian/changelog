--- conflicted
+++ resolved
@@ -1,4 +1,3 @@
-<<<<<<< HEAD
 bind9 (1:9.9.2.dfsg.P1-1) experimental; urgency=low
 
   * Named could die on specific queries with dns64 enabled.
@@ -6,7 +5,7 @@
     CVE-2012-5688  Closes: #695192
 
  -- LaMont Jones <lamont@debian.org>  Wed, 05 Dec 2012 05:27:18 -0700
-=======
+
 bind9 (1:9.8.4.dfsg.P1-3) unstable; urgency=low
 
   [Marc Deslauriers]
@@ -23,7 +22,6 @@
     entries.)
 
  -- LaMont Jones <lamont@debian.org>  Wed, 09 Jan 2013 09:47:24 -0700
->>>>>>> 8e82fdf6
 
 bind9 (1:9.8.4.dfsg.P1-2) unstable; urgency=low
 
@@ -46,7 +44,6 @@
 
  -- LaMont Jones <lamont@debian.org>  Wed, 05 Dec 2012 05:22:06 -0700
 
-<<<<<<< HEAD
 bind9 (1:9.9.2.dfsg-1) experimental; urgency=low
 
   [Matthew Grant]
@@ -97,7 +94,7 @@
   * soname changes for new release
 
  -- LaMont Jones <lamont@debian.org>  Fri, 17 Feb 2012 17:51:39 -0700
-=======
+
 bind9 (1:9.8.4.dfsg-1ubuntu2) raring; urgency=low
 
   * SECURITY UPDATE: denial of service via DNS64 and crafted query
@@ -113,7 +110,6 @@
     - debian/bind9.apport: Add AppArmor info and logs to apport hook.
 
  -- Marc Deslauriers <marc.deslauriers@ubuntu.com>  Fri, 23 Nov 2012 08:13:50 -0500
->>>>>>> 8e82fdf6
 
 bind9 (1:9.8.4.dfsg-1) unstable; urgency=low
 
