<<<<<<< HEAD
bind9 (1:9.9.2.dfsg.P1-2) experimental; urgency=low

  [Michael Gilbert]

  * Use /var/lib/bind for state file.  Closes: #689332

  [LaMont Jones]

  * zone transfers now involve link(), update the apparmor profile
  * Update db.root with new IP for D.root-servers.net.  Closes: #697352
  * re-drop dlzexternal test
  * Reduce log level for "sucessfully validated after lower casing" dnssec
    based on mail from Mark Andrews.  Closes: #697681
  * remove /var/lib/bind/bind9-default.md5sum in postrm
  * remove /etc/bind/named.conf.options on purge.  Closes: #668801

  [Sebastian Wiesinger]

  * Build and deliver dnssec-checkds and dnssec-verify in bind9utils

 -- LaMont Jones <lamont@debian.org>  Wed, 09 Jan 2013 10:09:40 -0700
=======
bind9 (1:9.8.4.dfsg.P1-6) unstable; urgency=low

  [Ben Hutchings]

  * Initialise OpenSSL before calling chroot().  Closes: #696661

 -- LaMont Jones <lamont@debian.org>  Fri, 01 Mar 2013 08:23:27 -0700

bind9 (1:9.8.4.dfsg.P1-5) unstable; urgency=low

  [LaMont Jones]

  * Properly acknowledge 1:9.8.1.dfsg.P1-4.4: [Philipp Kern]
    - Fix CVE-2012-4244. Thanks to Moritz Mühlenhoff for providing the patch.

  [Paul Vixie]

  * Include rpz/rrl patches from http://www.redbarn.org/dns/ratelimits. 
    Closes: #698641

 -- LaMont Jones <lamont@debian.org>  Wed, 30 Jan 2013 14:04:35 -0700
>>>>>>> 2f979149

bind9 (1:9.8.4.dfsg.P1-4) unstable; urgency=high

  * The rest of the dnssec validation logspam removal.  Closes: #697681

 -- LaMont Jones <lamont@debian.org>  Mon, 21 Jan 2013 13:18:53 -0700

bind9 (1:9.8.4.dfsg.P1-3) unstable; urgency=low

  [Marc Deslauriers]

  * debian/bind9.apport: Add AppArmor info and logs to apport hook.

  [LaMont Jones]

  * Reduce log level for "sucessfully validated after lower casing" dnssec
    based on mail from Mark Andrews.  Closes: #697681
  * remove /var/lib/bind/bind9-default.md5sum in postrm
  * remove /etc/bind/named.conf.options on purge.  Closes: #668801

 -- LaMont Jones <lamont@debian.org>  Wed, 09 Jan 2013 09:47:24 -0700

bind9 (1:9.9.2.dfsg.P1-1) experimental; urgency=low

  * Named could die on specific queries with dns64 enabled.
    [Addressed in change #3388 for BIND 9.8.5 and 9.9.3.]
    CVE-2012-5688  Closes: #695192

 -- LaMont Jones <lamont@debian.org>  Wed, 05 Dec 2012 05:27:18 -0700

bind9 (1:9.8.4.dfsg.P1-2) unstable; urgency=low

  [Michael Gilbert]

  * Use /var/lib/bind for state file.  Closes: #689332

  [LaMont Jones]

  * Re-enable dlopen, do not build the test that fails.  Closes: #692416
  * Update db.root with new IP for D.root-servers.net.  Closes: #697352

 -- LaMont Jones <lamont@debian.org>  Mon, 07 Jan 2013 06:50:25 -0700

bind9 (1:9.8.4.dfsg.P1-1) unstable; urgency=low

  * Named could die on specific queries with dns64 enabled.
    [Addressed in change #3388 for BIND 9.8.5 and 9.9.3.]
    CVE-2012-5688  Closes: #695192

 -- LaMont Jones <lamont@debian.org>  Wed, 05 Dec 2012 05:22:06 -0700

bind9 (1:9.9.2.dfsg-1) experimental; urgency=low

  [Matthew Grant]

  * Turn off dlopen as it was causing test compile failures.
  * Add missing library .postrm files for debhelper

  [LaMont Jones]

  * New upstream version 9.9.2
  * soname fixes

 -- LaMont Jones <lamont@debian.org>  Thu, 01 Nov 2012 08:59:57 -0600

bind9 (1:9.9.1.dfsg.P1-1) unstable; urgency=low

  [LaMont Jones]

  * New upstream 9.9.1-P1

 -- LaMont Jones <lamont@debian.org>  Wed, 13 Jun 2012 08:22:15 -0600

bind9 (1:9.9.0.dfsg-1) unstable; urgency=low

  [Internet Software Consortium, Inc]

  * 9.9.0 release

  [Christoph Egger]

  * define _GNU_SOURCE on kfreebsd et al.  Closes: #658201

  [LaMont Jones]

  * chmod typo in postinst.  LP: #980798
  * Correctly order debhelper bits in postrm.  Closes: #661040

 -- LaMont Jones <lamont@debian.org>  Mon, 23 Apr 2012 09:52:51 -0600

bind9 (1:9.9.0.dfsg~rc4-1) unstable; urgency=low

  [Internet Software Consortium, Inc]

  * New upstream release

  [LaMont Jones]

  * soname changes for new release

 -- LaMont Jones <lamont@debian.org>  Fri, 17 Feb 2012 17:51:39 -0700

bind9 (1:9.8.4.dfsg-1ubuntu2) raring; urgency=low

  * SECURITY UPDATE: denial of service via DNS64 and crafted query
    - bin/named/query.c: init rdataset before cleanup.
    - Patch backported from 9.8.4-P1
    - CVE-2012-5688

 -- Marc Deslauriers <marc.deslauriers@ubuntu.com>  Wed, 05 Dec 2012 15:42:08 -0500

bind9 (1:9.8.4.dfsg-1ubuntu1) raring; urgency=low

  * Merge from Debian unstable. Remaining changes:
    - debian/bind9.apport: Add AppArmor info and logs to apport hook.

 -- Marc Deslauriers <marc.deslauriers@ubuntu.com>  Fri, 23 Nov 2012 08:13:50 -0500

bind9 (1:9.8.4.dfsg-1) unstable; urgency=low

  [Matthew Grant]

  * Turn off dlopen as it was causing test compile failures.
  * Add missing library .postrm files for debhelper

  [LaMont Jones]

  * New upstream version
  * soname fixup
  * Ack NMUs

 -- LaMont Jones <lamont@debian.org>  Mon, 29 Oct 2012 08:37:49 -0600

bind9 (1:9.8.1.dfsg.P1-4.4) testing-proposed-updates; urgency=low

  * Non-maintainer upload.
  * Fix CVE-2012-4244. Thanks to Moritz Mühlenhoff for providing
    the patch.

 -- Philipp Kern <pkern@debian.org>  Sat, 03 Nov 2012 20:43:43 +0100

bind9 (1:9.8.1.dfsg.P1-4.3) unstable; urgency=medium

  [ Philipp Kern ]
  * Non-maintainer upload.

  [ Marc Deslauriers ]
  * SECURITY UPDATE: denial of service via specific combinations of RDATA
    - bin/named/query.c: fix logic
    - Patch backported from 9.8.3-P4
    - CVE-2012-5166

 -- Philipp Kern <pkern@debian.org>  Sun, 28 Oct 2012 20:28:11 +0100

bind9 (1:9.8.1.dfsg.P1-4.2) unstable; urgency=high

  * Non-maintainer upload by the Security Team.
  * Fix denial of service vulnerability triggered
    through an assert because of using bad cache
    (CVE-2012-3817; Closes: #683259).

 -- Nico Golde <nion@debian.org>  Mon, 30 Jul 2012 20:56:10 +0200

bind9 (1:9.8.1.dfsg.P1-4.1) unstable; urgency=high

  * Non-maintainer upload by the Security Team.
  * SECURITY UPDATE: ghost domain names attack
    - lib/dns/rbtdb.c: Restrict the TTL of NS RRset to no more than that
      of the old NS RRset when replacing it.
    - Patch backported from 9.8.2.
    - CVE-2012-1033
  * SECURITY UPDATE: denial of service via zero length rdata handling
    - lib/dns/rdata.c,lib/dns/rdataslab.c: use sentinel pointer for
      duplicate rdata.
    - Patch backported from 9.8.3-P1.
    - CVE-2012-1667

 -- Luk Claes <luk@debian.org>  Wed, 20 Jun 2012 15:26:09 -0400

bind9 (1:9.8.1.dfsg.P1-4) unstable; urgency=low

  [Christoph Egger]

  * define _GNU_SOURCE on kfreebsd et al.  Closes: #658201

  [LaMont Jones]

  * chmod typo in postinst.  LP: #980798
  * Correctly order debhelper bits in postrm.  Closes: #661040

 -- LaMont Jones <lamont@debian.org>  Fri, 13 Apr 2012 12:09:24 -0600

bind9 (1:9.8.1.dfsg.P1-3) unstable; urgency=low

  [Zlatan Todoric]

  * fixed Serbian latin translation of debconf template.  Closes: #634951

  [Peter Eisentraut]

  * Add support for "status" action to lwresd init script.  Closes: #651540

  [Bjørn Steensrud]

  * NB Translations.  Closes: #654454

  [LaMont Jones]

  * Default to run_resolvconf=false.  LP: #933723
  * Deliver named.conf.options on fresh install.  Closes: #657042  LP: #920202
  * Do not deliver /usr/share/bind9/bind9-default.md5sum in the bind9 deb. 
    Closes: #620007  LP: #681536
  * Deliver and use /etc/apparmor.d/local/usr.sbin.named for local overrides.
    LP: #929563

 -- LaMont Jones <lamont@debian.org>  Fri, 17 Feb 2012 14:40:29 -0800

bind9 (1:9.8.1.dfsg.P1-2) unstable; urgency=low

  * Deliver named.conf.options on fresh install.  Closes: #657042  LP: #920202

 -- LaMont Jones <lamont@debian.org>  Wed, 25 Jan 2012 03:55:21 -0700

bind9 (1:9.8.1.dfsg.P1-1) unstable; urgency=low

  [Internet Software Consortium, Inc]

  * 9.8.1-P1
    -  Cache lookup could return RRSIG data associated with nonexistent
       records, leading to an assertion failure.

  [LaMont Jones]

  * add a readme entry for DNSSEC-by-default
  * Failed to install due to chgrp on non-existant directory.  Closes: #647598
  * ack NMU: l10n issues

 -- LaMont Jones <lamont@debian.org>  Wed, 18 Jan 2012 10:44:14 -0700

bind9 (1:9.8.1.dfsg-1.1) unstable; urgency=low

  * Non-maintainer upload.
  * Fix pending l10n issues. Debconf translations:
    - Danish (Joe Hansen).  Closes: #619302
    - Korean (강민지).  Closes: #632006, #632016
    - Serbian (FULL NAME).  Closes: #634886

 -- Christian Perrier <bubulle@debian.org>  Sat, 03 Dec 2011 17:22:12 +0100

bind9 (1:9.8.1.dfsg-1) unstable; urgency=low

  [Internet Software Consortium, Inc]

  * New upstream release

  [LaMont Jones]

  * cleanup the messages around killing named
  * enable dnssec validation: deliver named.conf.options outside of
    conffiledom, and update if able, complain and do not update if not
    Closes: #516979
  * typo in min-ncache-ttl processing
  * disable dlz until we get a patch to make it build again

  [Jay Ford]

  * Fix "waiting for pid $pid to die" loop to not be infinite.  Closes: #570852

 -- LaMont Jones <lamont@debian.org>  Tue, 01 Nov 2011 16:39:19 -0600

bind9 (1:9.8.0.dfsg.P1-0) unstable; urgency=low

  [Internet Software Consortium, Inc]

  * 9.8.0-P1

  [LaMont Jones]

  * soname changes

 -- LaMont Jones <lamont@debian.org>  Fri, 13 May 2011 03:46:22 -0600

bind9 (1:9.7.4.dfsg-0) unstable; urgency=low

  * New upstream

 -- LaMont Jones <lamont@debian.org>  Sun, 21 Aug 2011 04:43:16 -0600

bind9 (1:9.7.3.dfsg-1ubuntu4) oneiric; urgency=low

  * debian/apparmor-profile: Allow /var/run and /run. (LP: #810270)

 -- Martin Pitt <martin.pitt@ubuntu.com>  Thu, 14 Jul 2011 15:15:45 +0200

bind9 (1:9.7.3.dfsg-1ubuntu3) oneiric; urgency=low

  * SECURITY UPDATE: denial of service via specially crafted packet
    - lib/dns/include/dns/rdataset.h, lib/dns/{masterdump,message,ncache,
      nsec3,rbtdb,rdataset,resolver,validator}.c: Use an rdataset attribute
      flag to indicate negative-cache records rather than using rrtype 0.
    - Patch backported from 9.7.3-P3.
    - CVE-2011-2464

 -- Marc Deslauriers <marc.deslauriers@ubuntu.com>  Tue, 05 Jul 2011 08:33:30 -0400

bind9 (1:9.7.3.dfsg-1ubuntu2.1) natty-security; urgency=low

  * SECURITY UPDATE: denial of service via off-by-one
    - lib/dns/ncache.c: correctly validate length.
    - Patch backported from 9.7.3-P1.
    - CVE-2011-1910

 -- Marc Deslauriers <marc.deslauriers@ubuntu.com>  Fri, 27 May 2011 12:50:40 -0400

bind9 (1:9.7.3.dfsg-1ubuntu2) natty; urgency=low

  * debian/rules, configure, contrib/dlz/config.dlz.in: use
    DEB_HOST_MULTIARCH so we can find multiarch libraries and fix FTBFS.
    (LP: #745642)

 -- Marc Deslauriers <marc.deslauriers@ubuntu.com>  Wed, 30 Mar 2011 10:19:37 -0400

bind9 (1:9.7.3.dfsg-1ubuntu1) natty; urgency=low

  * debian/bind9-default.md5sum:
    - updated to reflect the default md5sum in maverick and natty, this
      avoids a bogus /etc/default/bind9.dpkg-dist file
      (LP: #556332)

 -- Michael Vogt <michael.vogt@ubuntu.com>  Tue, 29 Mar 2011 10:13:11 +0200

bind9 (1:9.7.3.dfsg-1) unstable; urgency=low

  [Peter Palfrader]

  * Add db-4.6 to bdb_libnames in dlz/config.dlz.in so that it finds the right
    db.

  [Internet Systems Consortium, Inc]

  * 9.7.3 - Closes: #612287

  [Mahyuddin Susanto]

  * Updated Indonesian debconf templates.  Closes: #608559

  [LaMont Jones]

  * soname changes

 -- LaMont Jones <lamont@debian.org>  Wed, 23 Feb 2011 09:14:36 -0700

bind9 (1:9.7.3.dfsg~rc1-1) unstable; urgency=low

  [Internet Software Consortium, Inc]

  * New upstream

  [Peter Palfrader]

  * Add db-4.6 to bdb_libnames in dlz/config.dlz.in so that it finds the right
    db.

  [Mahyuddin Susanto]

  * Updated Indonesian debconf templates.  Closes: #608559

  [LaMont Jones]

  * soname changes for new upstream

 -- LaMont Jones <lamont@debian.org>  Fri, 04 Feb 2011 21:20:05 -0700

bind9 (1:9.7.2.dfsg.P3-1) unstable; urgency=high

  [ISC]
  * Fix denial of service via ncache entry and a rrsig for the
    same type (CVE-2010-3613)
  * answers were incorrectly marked as insecure during key algorithm
    rollover (CVE-2010-3614)
  * Using "allow-query" in the "options" or "view" statements to
    restrict access to authoritative zones had no effect.
    (CVE-2010-3615)

  [LaMont Jones]

  * Adjust indentation for dpkg change.  Closes: #597171

 -- LaMont Jones <lamont@debian.org>  Wed, 01 Dec 2010 16:32:48 -0700

bind9 (1:9.7.2.dfsg.P2-3) unstable; urgency=low

  [LaMont Jones]

  * Adjust indentation for dpkg change.  Closes: #597171
  * acknowledge and incorporate ubuntu change.

 -- LaMont Jones <lamont@debian.org>  Fri, 26 Nov 2010 05:18:43 -0700

bind9 (1:9.7.2.dfsg.P2-2ubuntu1) natty; urgency=low

  [ Andres Rodriguez ]
  * Add apport hook (LP: #533601):
    - debian/bind9.apport: Added.

  [ Martin Pitt ]
  * debian/rules: Install Apport hook when building on Ubuntu.

 -- Martin Pitt <martin.pitt@ubuntu.com>  Fri, 26 Nov 2010 10:50:17 +0100

bind9 (1:9.7.2.dfsg.P2-2) unstable; urgency=low

  [Roy Jamison]

  * lib/isc/unix/resource.c was missing inttypes.h include.  LP: #674199

 -- LaMont Jones <lamont@debian.org>  Fri, 12 Nov 2010 10:52:32 -0700

bind9 (1:9.7.2.dfsg.P2-1) unstable; urgency=low

  [Joe Dalton]

  * Add Danish translation of debconf templates.  Closes: #599431

  [Internet Software Consortium, Inc]

  * v9.7.2-P2

  [José Figueiredo]

  * Add Brazilian Portuguese debconf templates translation.  Closes: #597616

  [LaMont Jones]

  * drop this v3 (quilt) source format idea.  Closes: #589916

 -- LaMont Jones <lamont@debian.org>  Sun, 10 Oct 2010 19:01:57 -0600

bind9 (1:9.7.1.dfsg.P2-2) unstable; urgency=low

  * Correct conflicts for bind9-host

 -- LaMont Jones <lamont@debian.org>  Fri, 16 Jul 2010 05:24:38 -0600

bind9 (1:9.7.1.dfsg.P2-1) unstable; urgency=low

  [Internet Software Consortium, Inc]

  * Temporarily and partially disable change 2864 because it would cause
    inifinite attempts of RRSIG queries.  This is an urgent care fix; we'll
    revisit the issue and complete the fix later.  [RT #21710]
  * Temporarially rollback change 2748. [RT #21594]
  * Named failed to accept uncachable negative responses from insecure zones.
    [RT# 21555]

  [LaMont Jones]

  * freshen copyright file

 -- LaMont Jones <lamont@debian.org>  Thu, 15 Jul 2010 15:07:54 -0600

bind9 (1:9.7.1.dfsg.0-1) unstable; urgency=low

  * Repack to drop zkt/doc/{draft,rfc}*  Closes: #588055

 -- LaMont Jones <lamont@debian.org>  Mon, 05 Jul 2010 07:21:34 -0600

bind9 (1:9.7.1.dfsg-2) unstable; urgency=low

  [Regid Ichira]

  * explicitly add nsupdate to dynamic updates in README.Debian. 
    Closes: #577398

  [LaMont Jones]

  * Cleanup bind9-host description.  Closes: #579421
  * switch to 3.0 (quilt) source format, but not to quilt.  Closes: #578210

  [Stephen Gran]

  * updated geoip patch for ipv6, based on work by John 'Warthog9' Hawley
    <warthog9@eaglescrag.net>.  Closes: #584603

 -- LaMont Jones <lamont@debian.org>  Fri, 02 Jul 2010 08:19:29 -0600

bind9 (1:9.7.1.dfsg-1) unstable; urgency=low

  [Internet Software Consortium, Inc]

  * 9.7.1

  [LaMont Jones]

  * Add freebsd support.  Closes: #578447
  * soname changes
  * freshen root cache.  LP: #596363

 -- LaMont Jones <lamont@debian.org>  Mon, 21 Jun 2010 09:53:30 -0600

bind9 (1:9.7.0.dfsg.P1-1) unstable; urgency=low

  [Internet Software Consortium, Inc]

  * 9.7.0-P1
    - 2852. [bug] Handle broken DNSSEC trust chains better. [RT #15619]

 -- LaMont Jones <lamont@debian.org>  Wed, 17 Mar 2010 08:06:42 -0600

bind9 (1:9.7.0.dfsg.1-1) unstable; urgency=low

  [Niko Tyni]

  * fix mips/mipsel startup.  Closes: #516616

  [LaMont Jones]

  * ignore failures due to a lack of /etc/bind/named.conf*.  LP: #422968
  * ldap API changed regarding % sign.  LP: #227344
  * Drop more rfc and draft files.  Closes: #572606
  * update config.guess, config.sub.  Closes: #572528

 -- LaMont Jones <lamont@debian.org>  Fri, 12 Mar 2010 14:56:08 -0700

bind9 (1:9.7.0.dfsg-2) unstable; urgency=low

  [Aurelien Jarno]

  * kfreebsd has linux threads.  Closes: #470500

  [LaMont Jones]

  * do not error out on initial install.  Closes: #572443

 -- LaMont Jones <lamont@debian.org>  Thu, 04 Mar 2010 09:32:13 -0700

bind9 (1:9.7.0.dfsg-1) unstable; urgency=low

  * New upstream release

 -- LaMont Jones <lamont@debian.org>  Wed, 17 Feb 2010 14:53:36 -0700

bind9 (1:9.7.0.dfsg~rc2-1) experimental; urgency=low

  * New upstream release

 -- LaMont Jones <lamont@debian.org>  Thu, 28 Jan 2010 05:46:50 -0700

bind9 (1:9.7.0.dfsg~b3-2) experimental; urgency=low

  * merge changes from 9.6.1.dfsg.P2-1
  * meta: drop verisoned depends from library packages, for less upgrade pain
  * apparmor: allow named to create /var/run/named/session.key

 -- LaMont Jones <lamont@debian.org>  Sun, 06 Dec 2009 11:46:17 -0700

bind9 (1:9.7.0.dfsg~b3-1) experimental; urgency=low

  [Internet Software Consortium, Inc]

  * 9.7.0b3

  [LaMont Jones]

  * Merge remote branch 'origin/master'
  * soname changes

 -- LaMont Jones <lamont@debian.org>  Mon, 30 Nov 2009 21:07:58 -0700

bind9 (1:9.6.1.dfsg.P2-1) unstable; urgency=low

  [Internet Software Consortium, Inc]

  * 9.6.1-P2
    - When validating, track whether pending data was from the
      additional section or not and only return it if validates
      as secure. [RT #20438] CVE-2009-4022

  [LaMont Jones]

  * prerm: do not stop named on upgrade.  Closes: #542888
  * Drop some RFCs that crept into the diff.
  * meta: add ${misc:Depends}
  * lintian: update config.guess, config.sub in idnkit-1.0 tree
  * dnsutils: remove pre-sarge dpkg-divert calls in postinst
  * meta: soname changes
  * l10n: missing newline in pofile.

 -- LaMont Jones <lamont@debian.org>  Fri, 27 Nov 2009 10:07:10 -0700

bind9 (1:9.7.0.dfsg~b2-2) experimental; urgency=low

  * dnsutils: remove pre-sarge dpkg-divert calls in postinst

 -- LaMont Jones <lamont@debian.org>  Tue, 17 Nov 2009 22:42:40 -0600

bind9 (1:9.7.0.dfsg~b2-1) experimental; urgency=low

  [Internet Software Consortium, Inc]

  * 9.7.0b2

  [LaMont Jones]

  * /etc/bind/bind.keys need not be executable.
  * bind9: drop old stale code from postinst
  * prerm: do not stop named on upgrade.  Closes: #542888
  * Drop some RFCs that crept into the diff.
  * meta: add ${misc:Depends}
  * lintian: update config.guess, config.sub in idnkit-1.0 tree
  * l10n: missing newline in pofile.

 -- LaMont Jones <lamont@debian.org>  Mon, 16 Nov 2009 18:53:24 -0700

bind9 (1:9.7.0~a1.dfsg-0) experimental; urgency=low

  [Internet Software Consortium, Inc]

  * 9.7.0a1

 -- LaMont Jones <lamont@debian.org>  Wed, 24 Jun 2009 15:10:08 -0600

bind9 (1:9.6.1.dfsg.P1-3) unstable; urgency=low

  * Build-Depend on the fixed libgeoip-dev.  Closes: #540973

 -- LaMont Jones <lamont@debian.org>  Mon, 17 Aug 2009 06:53:11 -0600

bind9 (1:9.6.1.dfsg.P1-2) unstable; urgency=low

  [Jamie Strandboge]

  * reload individual named profile, not all of apparmor.  LP: #412751

  [Guillaume Delacour]

  * bind9 did not purge cleanly.  Closes: #497959

  [LaMont Jones]

  * postinst: do not append a blank line to /etc/default/bind9. 
    Closes: #541469
  * init.d stop needs to not error out.  LP: #398033
  * meta: fix build-depends.  Closes: #539230

 -- LaMont Jones <lamont@debian.org>  Fri, 14 Aug 2009 17:03:31 -0600

bind9 (1:9.6.1.dfsg.P1-1) unstable; urgency=low

  [Internet Software Consortium, Inc]

  * A specially crafted update packet will cause named to exit. 
    CVE-2009-0696, CERT VU#725188.  Closes: #538975

  [InterNIC]

  * Update db.root hints file.

  [LaMont Jones]

  * Move default zone definitions from named.conf to named.conf.default-zones.
     Closes: #492308
  * use start-stop-daemon if rndc stop fails.  Closes: #536487
  * lwresd: pidfile name was wrong in init script.  Closes: #527137

 -- LaMont Jones <lamont@debian.org>  Tue, 28 Jul 2009 22:03:14 -0600

bind9 (1:9.6.1.dfsg-2) unstable; urgency=low

  * ia64: fix atomic.h

 -- LaMont Jones <lamont@debian.org>  Tue, 23 Jun 2009 01:56:35 -0600

bind9 (1:9.6.1.dfsg-1) unstable; urgency=low

  [Internet Software Consortium, Inc]

  * 9.6.1

 -- LaMont Jones <lamont@debian.org>  Mon, 22 Jun 2009 14:33:20 -0600

bind9 (1:9.6.0.dfsg.P1-3) unstable; urgency=low

  [Martin Zobel-Helas]

  * GEO-IP Patch from
    git://git.kernel.org/pub/scm/network/bind/bind-geodns.git.  Closes: #395191

  [LaMont Jones]

  * Remove /var/lib/bind on purge.  Closes: #527613
  * Build-Depend: libdb-dev (>4.6).  Closes: #527877, #528772
  * init.d: detect rndc errors better.  LP: #380962
  * init.d: clean up exit status.  Closes: #523454
  * Enable pkcs11 support, and then Revert - causes assertion failures
    c.f.: #516552

 -- LaMont Jones <lamont@debian.org>  Mon, 22 Jun 2009 13:58:32 -0600

bind9 (1:9.6.0.dfsg.P1-2) unstable; urgency=low

  * random_1 broke memory usage assertions.

 -- LaMont Jones <lamont@debian.org>  Thu, 23 Apr 2009 05:15:45 -0600

bind9 (1:9.6.0.dfsg.P1-1) experimental; urgency=low

  [Michael Milligan]

  * Add min-cache-ttl and min-ncache-ttl keywords

  [LaMont Jones]
  
  * Fix merge errors from 9.6.0.dfsg.P1-0

 -- LaMont Jones <lamont@debian.org>  Fri, 20 Mar 2009 15:50:50 -0600

bind9 (1:9.6.0.dfsg.P1-0) experimental; urgency=low

  [Internet Software Consortium, Inc]

  * 9.6.0-P1

  [LaMont Jones]

  * meta: fix override disparity
  * meta: soname package fixups for 9.6.0
  * meta: update Standards-Version: 3.7.3.0
  * upstream now uses a bind subdir.  Closes: #212659

  [Sven Joachim]

  * meta: pass host and build into configure for hybrid build machines. 
    Closes: #515110

 -- LaMont Jones <lamont@debian.org>  Fri, 20 Mar 2009 11:54:55 -0600

bind9 (1:9.5.1.dfsg.P1-3) unstable; urgency=low

  * package -2 for unstable

 -- LaMont Jones <lamont@debian.org>  Wed, 18 Mar 2009 09:40:18 -0600

bind9 (1:9.5.1.dfsg.P1-2) stable; urgency=low

  [Juhana Helovuo]

  * fix atomic operations on alpha.  Closes: #512285

  [Dann Frazier]

  * fix atomic operations on ia64.  Closes: #520179

  [LaMont Jones]

  * build-conflict: libdb4.2-dev.  Closes: #515074, #507013

  [localization folks]

  * l10n: Basque debconf template.  Closes: #516549 (Piarres Beobide)

 -- LaMont Jones <lamont@debian.org>  Wed, 18 Mar 2009 05:30:22 -0600

bind9 (1:9.5.1.dfsg.P1-1) unstable; urgency=low

  * New upstream patch release
    - supportable version of fix from 9.5.0.dfsg.P2-5.1
    - CVE-2009-0025:  Closes: #511936
    - 2475: Overly agressive cache entry removal.  Closes: #511768
    - other bug fixes worthy of patch-release inclusion

 -- LaMont Jones <lamont@debian.org>  Mon, 26 Jan 2009 10:33:42 -0700

bind9 (1:9.5.0.dfsg.P2-5.1) unstable; urgency=low

  * Non-maintainer upload.
  * Apply upstream ACL fixes from 9.5.1 to fix RC bug. Patch was provided
    by Evan Hunt (upstream bind9 developer) after Emmanuel Bouthenot
    contacted him. Closes: #496954, #501800.
  * Remove obsolete dh_installmanpages invocation which was adding
    unwanted manual pages to bind9. Closes: #486196.

 -- Ben Hutchings <ben@decadent.org.uk>  Fri, 02 Jan 2009 16:51:42 +0000

bind9 (1:9.5.0.dfsg.P2-5) unstable; urgency=low

  [ISC]

  * 2463: IPv6 Advanced Socket API broken on linux.  LP: #249824

  [Jamie Strandboge]

  * apparmor: add capability sys_resource
  * apparmor: add krb keytab access.  LP: #277370

  [LaMont Jones]

  * apparmor: allow proc/*/net/if_inet6 read access too.  LP: #289060
  * apparmor: add /var/log/named/* entries.  LP: #294935

  [Ben Hutchings]

  * meta: Add dependency of bind9 on net-tools (ifconfig used in init script)
  * meta: Fix bind9utils Depends.
  * meta: fix typo in package description

  [localization folks]

  * l10n: add polish debconf translations.  Closes: #506856 (L)

 -- LaMont Jones <lamont@debian.org>  Sun, 07 Dec 2008 21:03:29 -0700

bind9 (1:9.5.0.dfsg.P2-4) unstable; urgency=low

  * meta: fix typo in Depends: lsb-base.  Closes: #501365

 -- LaMont Jones <lamont@debian.org>  Tue, 07 Oct 2008 17:20:11 -0600

bind9 (1:9.5.0.dfsg.P2-3) unstable; urgency=low

  [LaMont Jones]

  * enable largefile support.  Closes: #497040

  [localization folks]

  * l10n: Dutch translation.  Closes: #499977 (Paul Gevers)
  * l10n: simplified chinese debconf template.  Closes: #501103 (LI Daobing)
  * l10n: Update spanish template.  Closes: #493775 (Ignacio Mondino)

 -- LaMont Jones <lamont@debian.org>  Sun, 05 Oct 2008 20:20:00 -0600

bind9 (1:9.5.0.dfsg.P2-2) unstable; urgency=low

  [Kees Cook]

  * debian/{control,rules}: enable PIE hardening (from -1ubuntu1)

  [Nicolas Valcárcel]

  * Add ufw integration (from -1ubuntu2)

  [Dustin Kirkland]

  * use pid file in init.d/bind9 status.  LP: #247084

  [LaMont Jones]

  * dig: add -DDIG_SIGCHASE to compile options.  LP: #257682
  * apparmor profile: add /var/log/named

  [Nikita Ofitserov]

  * ipv6 support requires _GNU_SOURCE definition.  LP: #249824

 -- LaMont Jones <lamont@debian.org>  Thu, 28 Aug 2008 23:08:36 -0600

bind9 (1:9.5.0.dfsg.P2-1) unstable; urgency=low

  [LaMont Jones]

  * default to using resolvconf if it is installed
  * fix sonames and dependencies.  Closes: #149259, #492418
  * Do not build-depend libcap2-dev on non-linux.  Closes: #493392
  * drop unused query-loc manpage.  Closes: #492564
  * lwresd: Deliver /etc/bind directory.  Closes: #490027
  * fix query-source comment in default install

  [Internet Software Consortium, Inc]

  * 9.5.0-P2.  Closes: #492949

  [localization folks]

  * l10n: Spanish debconf translation.  Closes: #492425 (Ignacio Mondino)
  * l10n: Swedish debconf templates.  Closes: #491369 (Martin Ågren)
  * l10n: Japanese debconf translations.  Closes: #492048 (Hideki Yamane
    (Debian-JP))
  * l10n: Finnish translation.  Closes: #490630 (Esko Arajärvi)
  * l10n: Italian debconf translations.  Closes: #492587 (Alessandro Vietta)

 -- LaMont Jones <lamont@debian.org>  Sat, 02 Aug 2008 14:20:20 -0600

bind9 (1:9.5.0.dfsg.P1-2) unstable; urgency=low

  * Revert "meta: merge the mess of single-lib packages back into one large
    one." - That way lies madness and pain.
  * init.d/bind9: implement status function.  LP: #203169

 -- LaMont Jones <lamont@debian.org>  Tue, 08 Jul 2008 21:56:58 -0600

bind9 (1:9.5.0.dfsg.P1-1) unstable; urgency=low

  * Repackage 9.5.0.dfsg-5 with the -P1 tarball.

 -- LaMont Jones <lamont@debian.org>  Tue, 08 Jul 2008 15:06:07 -0600

bind9 (1:9.5.0.dfsg-5) unstable; urgency=low

  [Internet Software Consortium, Inc]

  * Randomize UDP query source ports to improve forgery resilience.
    (CVE-2008-1447)                                                                              

  [LaMont Jones]

  * add build-depends: texlive-latex-base, xsltproc, remove Bv9ARM.pdf in clean
  * fix sonames
  * drop unneeded build-deps, since we do not actually deliver B9vARM.pdf
  * meta: cleanup libbind9-41 Provides/Conflicts
  * build: fix sonames for new libraries
  * postinst: really restart bind/lwresd in postinst

 -- LaMont Jones <lamont@debian.org>  Sun, 06 Jul 2008 21:34:18 -0600

bind9 (1:9.5.0.dfsg-4) unstable; urgency=low

  [LaMont Jones]

  * control: fix dnsutils description to avoid list reformatting. 
    Closes: #480317
  * lwresd: restart in postinst.  Closes: #486481
  * meta: merge the mess of single-lib packages back into one large one.
  * apparmor: allow bind to create files in /var/{lib,cache}/bind
  * build: drop .la files.  Closes: #486969
  * build: drop the extra lib path from the library-package merge
  * meta: liblwres40 does not conflict with the libbind9-40-provided libbind0

  [localization folks]

  * l10n: German debconf translation.  Closes: #486547 (Helge Kreutzmann)
  * l10n: Indonesian debconf translations.  Closes: #486503 (Arief S Fitrianto)
  * l10n: Slovak po-debconf translation Closes: #488905 (helix84)
  * l10n: Turkish debconf template.  Closes: #486479 (Mert Dirik)

 -- LaMont Jones <lamont@debian.org>  Mon, 30 Jun 2008 11:22:05 -0600

bind9 (1:9.4.2-12) unstable; urgency=low

  * apparmor: allow bind to create files in /var/{lib,cache}/bind

 -- LaMont Jones <lamont@debian.org>  Mon, 30 Jun 2008 11:17:53 -0600

bind9 (1:9.4.2-11) unstable; urgency=low

  * apparmor: add dnscvsutil package files
  * lwresd Depends: adduser
  * control: fix dnsutils description to avoid list reformatting. 
    Closes: #480317

 -- LaMont Jones <lamont@debian.org>  Tue, 17 Jun 2008 21:30:12 -0600

bind9 (1:9.5.0.dfsg-3) unstable; urgency=low

  [LaMont Jones]

  * bind9utils Depends: libbind9-40.  Closes: #486194
  * bind9 should not deliver manpages for nonexistant binaries. 
    Closes: #486196

  [localization folks]

  * l10n: Vietnamese debconf templates translation update.  Closes: #486185
    (Clytie Siddall)
  * l10n: Russian debconf templates translation.  Closes: #486191 (Yuri Kozlov)
  * l10n: Galician debconf template.  Closes: #486215 (Jacobo Tarrio)
  * l10n: French debconf templates.  Closes: #486325 (CALARESU Luc)
  * l10n: Czech debconf translation.  Closes: #486337 (Miroslav Kure)
  * l10n: Updated Portuguese translation.  Closes: #486267 (Traduz -
    Portuguese Translation Team)

 -- LaMont Jones <lamont@debian.org>  Sun, 15 Jun 2008 18:25:02 -0600

bind9 (1:9.5.0.dfsg-2) unstable; urgency=low

  [Tim Spriggs]

  * init.d: Nexenta has different ifconfig arguments

  [LaMont Jones]

  * templates rework from debian-l10n-english
  * reload named when an interface goes up or down.  LP: #226495
  * build: need to create the directories for interface restart triggering
  * Build-Depends: libcap2-dev.  Closes: #485747
  * Leave named running during update.  Closes: #453765
  * Fix path to uname, cleaning up the nexenta checks.
  * l10n: avoid double-question in templates.

  [localization folks]

  * l10n: Vietnamese debconf translations.  Closes: #483911 (Clytie Siddall)
  * l10n: Portuguese debconf translations.  Closes: #483872 (Traduz -
    Portuguese Translation Team)

 -- LaMont Jones <lamont@debian.org>  Fri, 13 Jun 2008 16:54:42 -0600

bind9 (1:9.5.0.dfsg-1) unstable; urgency=low

  [LaMont Jones]

  * manpages: fix references that should say /etc/bind
  * meta: build-depend libxml2-dev for statistics support

 -- LaMont Jones <lamont@debian.org>  Sat, 31 May 2008 12:17:21 -0600

bind9 (1:9.5.0.dfsg-0) experimental; urgency=low

  [Internet Software Consortium, Inc]

  * 9.5.0 release

  [LaMont Jones]

  * Only use capabilities if they are present: reprise.  Closes: #360339, #212226
  * control: fix dnsutils description to avoid list reformatting.  Closes: #480317
  * build: use the correct directories in dh_shlibdeps invocation
  * build: turn on dlz.  No pgsql or mysql support yet.  LP: #227344

 -- LaMont Jones <lamont@debian.org>  Thu, 29 May 2008 22:05:19 -0600

bind9 (1:9.5.0~rc1-2~0ubuntu2) intrepid; urgency=low

  * build: use the correct directories in dh_shlibdeps invocation
  * build: turn on dlz.  LP: #227344

 -- LaMont Jones <lamont@ubuntu.com>  Tue, 27 May 2008 21:43:06 -0600

bind9 (1:9.5.0~rc1-2~0ubuntu1) intrepid; urgency=low

  * Upload what will become (maybe an ancestor of) -2 to intrepid.
    - Only use capabilities if they are present: reprise.  Closes: #360339, #212226
    - control: fix dnsutils description to avoid list reformatting.  Closes: #480317

 -- LaMont Jones <lamont@ubuntu.com>  Mon, 26 May 2008 11:46:27 -0600

bind9 (1:9.5.0~rc1-1) experimental; urgency=low

  [Patrick Winnertz]

  * postinst: make add debconf support.  Closes: #473460

  [Jamie Strandboge]

  * debian/bind9.preinst: Apparmor force-complain on upgrade without
    existing profile.  LP: #204658

  [LaMont Jones]

  * bind9utils: fix typos in .install
  * host: manpage inaccurately describes default query.  LP: #203087
  * apparmor: add dnscvsutil package files
  * Revert "Only use capabilities if they are present." for merge of 9.5.0rc1.
  * soname: libdns41 -> 42
  * fix typos in debconf patch, #473460
  * cleanup more files in clean target
  * lwresd Depends: adduser

 -- LaMont Jones <lamont@debian.org>  Thu, 15 May 2008 17:59:54 -0600

bind9 (1:9.5.0~b2-2) experimental; urgency=low

  * meta: add bind9utils binary package, with various useful utilities.  Closes: #151957, #130445, #160483

 -- LaMont Jones <lamont@debian.org>  Thu, 03 Apr 2008 07:01:42 -0600

bind9 (1:9.4.2-10) unstable; urgency=low

  [Jamie Strandboge]

  * debian/bind9.preinst: AA force-complain on upgrade without existing
    profile.  LP: #204658

  [LaMont Jones]

  * host: manpage inaccurately describes default query.  LP: #203087

 -- LaMont Jones <lamont@debian.org>  Tue, 08 Apr 2008 22:45:57 -0600

bind9 (1:9.4.2-9) unstable; urgency=low

  * apparmor: allow subdirs in {/etc,/var/cache,/var/lib}/bind
  * apparmor: make profile match README.Debian

 -- LaMont Jones <lamont@debian.org>  Tue, 01 Apr 2008 21:13:05 -0600

bind9 (1:9.4.2-8) unstable; urgency=low

  [ISC]

  * CVE-2008-0122: off by one error in (unused) inet_network function.
    Closes: #462783  LP: #203476

  [Michael Milligan]

  * Fix min-cache-ttl and min-ncache-ttl keywords

  [Jamie Strandboge]

  * apparmor: force complain-mode for apparmor on certain upgrades.  LP: #203528
  * debian/bind9.postrm: purge /etc/apparmor.d/force-complain/usr.sbin.named

 -- LaMont Jones <lamont@debian.org>  Tue, 18 Mar 2008 18:35:15 -0600

bind9 (1:9.4.2-7) unstable; urgency=low

  [Jamie Strandboge]

  * Allow rw access to /var/lib/bind/* in apparmor-profile.  LP: #201954

  [LaMont Jones]

  * Drop root-delegation comments from named.conf.  Closes: #217829, #297219

 -- LaMont Jones <lamont@debian.org>  Sat, 15 Mar 2008 09:48:10 -0600

bind9 (1:9.4.2-6) unstable; urgency=low

  * Correct apparmor profile filename.  LP: #200739

 -- LaMont Jones <lamont@debian.org>  Mon, 10 Mar 2008 14:28:01 -0600

bind9 (1:9.4.2-5) unstable; urgency=low

  * add "order random_1" support (return one random RR)
  * Fix doc pathnames in README.Debian.  Closes: #266891
  * Add AAAA ::1 entry to db.local.  Closes: #230088

 -- LaMont Jones <lamont@debian.org>  Mon, 10 Mar 2008 13:51:28 -0600

bind9 (1:9.5.0~b2-1) experimental; urgency=low

  [Thiemo Seufer]

  * mips:atomic.h: improve implementation of atomic ops, fix mips{el,64}

  [LaMont Jones]

  * manpages: call it /etc/bind/named.conf throughout, and typos.  Closes: #419750
  * named.conf.5: correct filename.  Closes: #428015
  * manpages: fix typo errors.  Closes: #395834
  * Makefile.in: be explicit about library paths
  * build: Turn on GSS-TSIG support.  LP: #158197
  * build: soname changes
  * db.root: include AAAA RRs.  Closes: #464111
  * soname: lib{dns,isc}40 -> 41
  * meta: use binary:Version instead of Source-Version

  [Andreas John]

  * Only use capabilities if they are present.  Closes: #360339, #212226

 -- LaMont Jones <lamont@debian.org>  Sat, 23 Feb 2008 08:06:17 -0700

bind9 (1:9.4.2-4) unstable; urgency=low

  * incorporate ubuntu apparmor change from Jamie Strandboge,
    with changes:
    - Add apparmor profile, reload apparmor profile on config
    - Add a note about apparmor to README.Debian
    - conflicts/replaces old apparmor versions
  * db.root: include AAAA RRs.  Closes: #464111
  * Don't die when /var/lib/bind already exists.  LP: #191685
  * build: turn on optimization.  Closes: #435194

 -- LaMont Jones <lamont@debian.org>  Fri, 22 Feb 2008 22:05:25 -0700

bind9 (1:9.4.2-3ubuntu1) hardy; urgency=low

  * add AppArmor profile
    + debian/apparmor-profile
    + debian/bind9.postinst: Reload AA profile on configuration
  * updated debian/README.Debian for note on AppArmor
  * debian/control: Replaces apparmor-profiles << 2.1+1075-0ubuntu4 as we
    should now take control
  * debian/control: Conflicts with apparmor-profiles << 2.1+1075-0ubuntu4
    to make sure that if earlier version of apparmor-profiles gets installed
    it won't overwrite our profile
  * Modify Maintainer value to match the DebianMaintainerField
    specification.

 -- Jamie Strandboge <jamie@ubuntu.com>  Wed, 13 Feb 2008 17:30:45 +0000

bind9 (1:9.4.2-3) unstable; urgency=low

  * don't run rndc-confgen when it's not there.  Closes: #459551
  * control: drop use of ${Source-Version}

 -- LaMont Jones <lamont@debian.org>  Mon, 07 Jan 2008 10:16:06 -0700

bind9 (1:9.4.2-2) unstable; urgency=low

  * init.d: add --oknodo to start-stop-daemon.  Closes: #411881
  * init: LSB dependency info.  Closes: #459421, #448006
  * meta: bind9 Suggests: resolvconf.  Closes: #252285
  * bind9: deliver /var/lib/bind directory, and document.
    Closes: #248771, #200253, #202981, #209022
  * lwresd: create bind user/group and rndc key if needed, at install.
    Closes: #190742
  * dnsutils: update long description.  Closes: #236901

 -- LaMont Jones <lamont@debian.org>  Sun, 06 Jan 2008 12:25:31 -0700

bind9 (1:9.4.2-1) unstable; urgency=low

  [Mike O'Connor]

  * bind9.init: LSB compliance.  Closes: #448006

  [Internet Software Consortium, Inc]

  * New release: 9.4.2

  [LaMont Jones]

  * soname shifts for new release

 -- LaMont Jones <lamont@debian.org>  Sat, 17 Nov 2007 10:50:07 -0700

bind9 (1:9.4.2~rc2-1) experimental; urgency=low

  * New upstream release

 -- LaMont Jones <lamont@debian.org>  Fri, 12 Oct 2007 18:33:57 -0600

bind9 (1:9.4.1-P1-4) unstable; urgency=low

  [Thomas Antepoth]

  * unix/socket.c: don't send to a socket with pending_send.  Closes: #430065

  [LaMont Jones]

  * document git repositories
  * db.root: l.root-servers.net changed IP address.  Closes: #449148  LP: #160176
  * init.d: if there are no networks configured, error out quickly

 -- LaMont Jones <lamont@debian.org>  Thu, 08 Nov 2007 21:31:55 -0700

bind9 (1:9.4.1-P1-3) unstable; urgency=low

  * Only deliver upstream changes with bind9-doc

 -- LaMont Jones <lamont@debian.org>  Thu, 04 Oct 2007 08:30:55 -0600

bind9 (1:9.4.1-P1-2) unstable; urgency=low

  * manpages: fix typo errors.  Closes: #395834
  * manpages: call it /etc/bind/named.conf throughout, and typos.  Closes: #419750
  * named.conf.5: correct filename.  Closes: #428015
  * bind9.NEWS: update version for ACL change doc.  Closes: #435225
  * build: don't have dnsutils deliver man pages that it shouldn't.  LP: #82178
  * nslookup.1: some of the manpage was not visible.  LP: #131415
  * document git repositories
  * unix/socket.c: don't send to a socket with pending_send.  Closes: #430065

 -- LaMont Jones <lamont@debian.org>  Wed, 03 Oct 2007 01:10:59 -0600

bind9 (1:9.4.1-P1-1) unstable; urgency=high

  * New upstream version, addresses CVE-2007-2926 and CVE-2007-2925 

 -- Bdale Garbee <bdale@gag.com>  Thu, 26 Jul 2007 16:41:50 -0600

bind9 (1:9.4.1-1) unstable; urgency=low

  * New upstream version

 -- LaMont Jones <lamont@debian.org>  Mon, 30 Apr 2007 16:59:05 -0600

bind9 (1:9.4.0-2) unstable; urgency=low

  * upload to unstable

 -- LaMont Jones <lamont@debian.org>  Tue, 10 Apr 2007 11:12:16 -0600

bind9 (1:9.4.0-1) experimental; urgency=low

  * New upstream version
  * more mipsel patch.  Closes: #406409

 -- LaMont Jones <lamont@debian.org>  Sun, 25 Feb 2007 11:44:11 -0700

bind9 (1:9.4.0~rc2-1) experimental; urgency=low

  * New upstream version.  Addresses CVE-2007-0493 CVE-2007-0494

 -- LaMont Jones <lamont@debian.org>  Thu, 25 Jan 2007 14:26:12 -0700

bind9 (1:9.4.0~rc1.0-3) experimental; urgency=low

  * add NEWS file talking about the change in defaults:
    As of bind 9.4, allow-query-cache and allow-recursion default to the
    builtin acls 'localnets' and 'localhost'.  If you are setting up a
    name server for a network, you will almost certainly need to change
    this.

    The change in default has been done to make caching servers less
    attractive as reflective amplifying targets for spoofed traffic.
    This still leaves authoritative servers exposed.

 -- LaMont Jones <lamont@debian.org>  Wed, 24 Jan 2007 09:35:06 -0700

bind9 (1:9.4.0~rc1.0-2) experimental; urgency=low

  * Fix mips64.  Closes: #406409

 -- LaMont Jones <lamont@debian.org>  Sun, 21 Jan 2007 15:32:27 -0700

bind9 (1:9.4.0~rc1.0-1) experimental; urgency=low

  * Broken orig.tar.gz.

 -- LaMont Jones <lamont@debian.org>  Thu, 28 Dec 2006 23:04:05 -0700

bind9 (1:9.4.0~rc1-1) experimental; urgency=low

  * New upstream

 -- LaMont Jones <lamont@debian.org>  Thu, 28 Dec 2006 19:00:37 -0700

bind9 (1:9.3.4-2etch2) stable-proposed-updates; urgency=low

  [Thomas Antepoth]

  * unix/socket.c: don't send to a socket with pending_send.  Closes: #430065

  [LaMont Jones]

  * document git repositories
  * db.root: l.root-servers.net changed IP address.  Closes: #449148

 -- LaMont Jones <lamont@debian.org>  Mon, 05 Nov 2007 19:48:23 -0700

bind9 (1:9.3.4-2etch1) stable-security; urgency=high

  * Fix DNS cache poisoning through predictable query IDs. (CVE-2007-2926)

 -- Moritz Muehlenhoff <jmm@debian.org>  Tue, 24 Jul 2007 22:09:35 +0000

bind9 (1:9.3.4-2) unstable; urgency=high

  * Actually really do the merge of 9.3.4.  Sigh.  Closes: #408925

 -- LaMont Jones <lamont@debian.org>  Mon, 29 Jan 2007 06:09:03 -0700

bind9 (1:9.3.4-1) unstable; urgency=high

  * New upstream version.  Addresses CVE-2007-0493 CVE-2007-0494

 -- LaMont Jones <lamont@debian.org>  Thu, 25 Jan 2007 14:31:09 -0700

bind9 (1:9.3.3-1) unstable; urgency=low

  * New upstream version

 -- LaMont Jones <lamont@debian.org>  Tue, 12 Dec 2006 23:31:51 -0700

bind9 (1:9.3.2-P1.0-1) unstable; urgency=low

  * Fix README.Debian to point to the URL.  Closes: #387437
  * Strip rfc's from orig.tar.gz.  Closes: #393359

 -- LaMont Jones <lamont@mmjgroup.com>  Mon, 16 Oct 2006 06:38:22 -0600

bind9 (1:9.3.2-P1-2) unstable; urgency=low

  * Fix init script output.  Closes: #354192
    Thanks to Joey Hess for the patch.
  * Default install should listen on ipv6 interfaces.  Closes: #382438

 -- LaMont Jones <lamont@debian.org>  Sat,  9 Sep 2006 19:01:53 -0600

bind9 (1:9.3.2-P1-1) unstable; urgency=high

  * New upstream, fixes CVE-2006-4095 and CVE-2006-4096.
    Closes: #386237, #386245
  * Drop gcc-3.4 [powerpc] dependency.  Closes: #342957, #372203
  * Add -fno-strict-aliasing for type-punned pointer aliasing issues
    Closes: #386224
  * Use getent in postinst instead of chown/chgrp.  Closes: #386091, #239665
  * Drop redundant update-rc.d calls.  Closes: #356914

 -- LaMont Jones <lamont@debian.org>  Wed,  6 Sep 2006 08:07:13 -0600

bind9 (1:9.3.2-2) unstable; urgency=low

  * correct force-reload.  Closes: #333841
  * Fix init.d's usage message.  Closes: #331090
  * resolvconf tweaks.  Closes: #252232, #275412

 -- LaMont Jones <lamont@debian.org>  Mon, 16 Jan 2006 15:17:04 -0700

bind9 (1:9.3.2-1) unstable; urgency=low

  * New upstream
  * use lsb-base for start/stop messages in init.d.
  * switch to debhelper 4

 -- LaMont Jones <lamont@debian.org>  Thu,  5 Jan 2006 12:29:28 -0700

bind9 (1:9.3.1-2) unstable; urgency=low

  * Getting good reports from experimental, uploading to sid.
    Release team, please consider this package for sarge.  Thanks.
  * correct pidfile name in init.d/lwresd.  Closes: #298100

 -- LaMont Jones <lamont@debian.org>  Sat, 19 Mar 2005 17:46:31 -0700

bind9 (1:9.3.1-1) experimental; urgency=low

  * Build with gcc-3.4 on powerpc, to work around #292958.

 -- LaMont Jones <lamont@debian.org>  Sat, 19 Mar 2005 11:40:06 -0700

bind9 (1:9.3.1-0) experimental; urgency=low

  * New upstream version.

 -- LaMont Jones <lamont@debian.org>  Sun, 13 Mar 2005 21:44:57 -0700

bind9 (1:9.3.0+9.3.1beta2-1) experimental; urgency=low

  * new upstream version

 -- LaMont Jones <lamont@debian.org>  Tue, 25 Jan 2005 14:21:51 -0700

bind9 (1:9.3.0-1) experimental; urgency=low

  * New upstream version

 -- LaMont Jones <lamont@debian.org>  Sat, 25 Sep 2004 21:35:46 -0600

bind9 (1:9.2.4-1) unstable; urgency=high

  * New upstream version.  Closes: #269157 and others.
  * Version debhelper build-dep.  Closes: #262720

 -- LaMont Jones <lamont@mmjgroup.com>  Thu, 23 Sep 2004 09:11:37 -0600

bind9 (1:9.2.3+9.2.4-rc7-1) unstable; urgency=low

  * New upstream

 -- LaMont Jones <lamont@mmjgroup.com>  Wed,  1 Sep 2004 00:04:55 -0600

bind9 (1:9.2.3+9.2.4-rc6-1) unstable; urgency=low

  * New upstream.
  * Comment out delegation-only directives in named.conf

 -- LaMont Jones <lamont@debian.org>  Mon,  2 Aug 2004 10:00:38 -0600

bind9 (1:9.2.3+9.2.4-rc5-1) unstable; urgency=low

  * New upstream release candidate

 -- LaMont Jones <lamont@debian.org>  Thu, 17 Jun 2004 19:50:37 -0600

bind9 (1:9.2.3+9.2.4-rc2-1) unstable; urgency=low

  * New upstream release candidate
  * Remove shared library symlinks in clean.  Closes: #243109
  * Deal with capset being a module.  Closes: #245043, #240874, #241605
  * deliver /var/run/bind/run in lwresd as well.  Closes: #186569

 -- LaMont Jones <lamont@debian.org>  Thu, 22 Apr 2004 12:20:05 -0600

bind9 (1:9.2.3-3) unstable; urgency=low

  * new IP for b.root-servers.net.  Closes: #234278
  * Fix RC linkages to match bind8.  Closes: #218007

 -- LaMont Jones <lamont@debian.org>  Mon,  1 Mar 2004 15:00:44 -0700

bind9 (1:9.2.3-2) unstable; urgency=low

  * Rebuild autoconf files for mips.  Closes: #221419

 -- LaMont Jones <lamont@debian.org>  Tue, 18 Nov 2003 06:33:34 -0700

bind9 (1:9.2.3-1) unstable; urgency=low

  * New upstream.
  * cleanup zones.rfc1918/db.empty stuff.
  * Fix Makefiles to work even if the build environment is unclean.
    Closes: #211503
  * Add comments about root-delegation-only to named.conf.  Closes: #212243
  * Add resolvconf support.  Closes: #199255
  * more SO_BSDCOMPAT hacks for linux.  Closes: #220735, #214460

 -- LaMont Jones <lamont@debian.org>  Mon, 17 Nov 2003 21:30:33 -0700

bind9 (1:9.2.2+9.2.3rc4-1) unstable; urgency=low

  * Yet another new upstream release.

 -- LaMont Jones <lamont@debian.org>  Mon, 22 Sep 2003 09:39:50 -0600

bind9 (1:9.2.2+9.2.3rc3-1) unstable; urgency=low

  * New upstream.  Closes: #211752. #211503. #211496, #211520

 -- LaMont Jones <lamont@debian.org>  Sat, 20 Sep 2003 12:22:59 -0600

bind9 (1:9.2.2+9.2.3rc2-4) unstable; urgency=low

  * Really fix versioned depends.  Closes: #211590

 -- LaMont Jones <lamont@debian.org>  Thu, 18 Sep 2003 17:29:47 -0600

bind9 (1:9.2.2+9.2.3rc2-3) unstable; urgency=low

  * Version depends for all the libraries. sigh.  Closes: #211412,#210293

 -- LaMont Jones <lamont@debian.org>  Wed, 17 Sep 2003 10:56:36 -0600

bind9 (1:9.2.2+9.2.3rc2-2) unstable; urgency=low

  * Need a versioned depend. sigh.

 -- LaMont Jones <lamont@debian.org>  Wed, 17 Sep 2003 10:25:35 -0600

bind9 (1:9.2.2+9.2.3rc2-1) unstable; urgency=low

  * New upstream release.  Closes: #211373
  * Remove RFC's from package, per policy.
  * Make com and net zones delegation-only by default.

 -- LaMont Jones <lamont@debian.org>  Wed, 17 Sep 2003 07:15:37 -0600

bind9 (1:9.2.2+9.2.3rc1-3) unstable; urgency=low

  * A bit more cleanup of descriptions.
  * fix package sections
  * Fix b0rkage with dependencies.

 -- LaMont Jones <lamont@debian.org>  Sun, 14 Sep 2003 09:05:10 -0600

bind9 (1:9.2.2+9.2.3rc1-2) unstable; urgency=low

  * Explicitly link libraries.  Closes: #210653
  * Fix descriptions.  Closes: #209563, #209853, #210063

 -- LaMont Jones <lamont@debian.org>  Sat, 13 Sep 2003 19:29:05 -0600

bind9 (1:9.2.2+9.2.3rc1-1) unstable; urgency=low

  * New upstream release candidate.
  * Quit using SO_BSDCOMPAT (why is it still in the header files??) so
    that the kernel will shut up about it's advertised, obsolete option.
    Closes: #201293, #204282, #205590

 -- LaMont Jones <lamont@debian.org>  Thu, 28 Aug 2003 14:44:28 -0600

bind9 (1:9.2.2-2) unstable; urgency=low

  * Fix libtool.m4. Closes: #183791
  * move lib packages into Section: libs.  Closes: #184788
  * make sure it's libssl0.9.7.  Closes: #182363
  * Add /etc/default/lwresd.  Closes: #169727
  * Add fakeroot dir to dh_shlibdeps.  Closes: #169622
  * Fix rndc manpage.  Closes: #179353
  * Deliver /usr/bin/isc-config.sh (in libbind-dev).  Closes: #178186

 -- LaMont Jones <lamont@debian.org>  Sat, 15 Mar 2003 16:34:15 -0700

bind9 (1:9.2.2-1) unstable; urgency=low

  * New upstream version
  * Document /etc/default/bind9 in init.d script.  Closes: #170267

 -- LaMont Jones <lamont@debian.org>  Tue,  4 Mar 2003 22:43:58 -0700

bind9 (1:9.2.1-7) unstable; urgency=low

  * One more overrides disparity.
  * Fix bashism in postinst.  Closes: #169531

 -- LaMont Jones <lamont@debian.org>  Sun, 17 Nov 2002 19:22:58 -0700

bind9 (1:9.2.1-6) unstable; urgency=low

  * The "I give up for now" release.
  *   Only convert to running as bind if named.conf hasn't been modified.
  *   Closes: #163552, #164352
  * Fix overrides
  * Cleanup README.Debian wrt non-root-by-default.
  * Make sure that /var/run/bind/run exists in init.d script.  Closes: #168912
  * New IP for j.root-servers.net.  Closes: #167818
  * Check for 2.2.18 kernel in preinst.  Closes: #164349
  * Move local options to /etc/default/bind9.  Closes: #169132, #163073
  * Cleanup old bugs (fixed in -5, really).  Closes: #165864
  * Add /etc/bind/named.conf.local, included from named.conf.  Closes: #129576
  * Do options definitions in /etc/bind/named.conf.options, makes life
    easier in the face of named.conf changes from upstream.
  * Add missing Depends: adduser

 -- LaMont Jones <lamont@debian.org>  Sat, 16 Nov 2002 17:05:45 -0700

bind9 (1:9.2.1-5) unstable; urgency=low

  * Run named a non-privileged user by default.  Closes: #149059

 -- LaMont Jones <lamont@debian.org>  Thu, 12 Sep 2002 16:57:37 -0600

bind9 (1:9.2.1-4) unstable; urgency=low

  * swap maintainer/uploader status so LaMont is primary and Bdale is backup
  * Deal with bind/bind9 collisions better.  Closes: #149580
  * Fix some documentation.  Closes: #151579

 -- LaMont Jones <lamont@debian.org>  Wed,  4 Sep 2002 23:25:33 -0600

bind9 (1:9.2.1-3) unstable; urgency=high

  * fold in lib/bind/resolv from 8.3.3 to resolve buffer overlow issue in
    resolver library, closes: #151342, #151431

 -- Bdale Garbee <bdale@gag.com>  Mon,  1 Jul 2002 00:16:31 -0600

bind9 (1:9.2.1-1.woody.1) testing-security woody-proposed-updates; urgency=high

  * backport to woody (simple rebuild) since 9.2.1 resolves a security issue

 -- Bdale Garbee <bdale@gag.com>  Tue,  4 Jun 2002 10:30:57 -0600

bind9 (1:9.2.1-2) unstable; urgency=low

  * don't include nslint man page, closes: #148695
  * fix typo in rndc.8, closes: #139602
  * add a section to README.Debian explaining the rndc key mode that has been
    our default since 9.2.0-2, closes: #129849
  * fix paths for named.conf in named.8 to reflect our default, closes: #143443
  * upstream fixed the nsupdate man page at some point, closes: #121108

 -- Bdale Garbee <bdale@gag.com>  Mon,  3 Jun 2002 15:44:37 -0600

bind9 (1:9.2.1-1) unstable; urgency=medium

  * new upstream version
  * have bind9-host provide host, closes: #140174
  * move bind9-host to priority standard since dnsutils depends on it or host,
    and we prefer bind9-host over host.
  * move libdns5 and libisc4 to priority standard since dnsutils depends on
    them and is priority standard

 -- Bdale Garbee <bdale@gag.com>  Thu, 30 May 2002 10:38:39 -0600

bind9 (1:9.2.0-6) unstable; urgency=low

  * move to US main!  Yippee!  Closes: #123969
  * add info to README.Debian about 2.5 kernels vs --disable-linux-caps

 -- Bdale Garbee <bdale@gag.com>  Sat, 23 Mar 2002 00:18:05 -0700

bind9 (1:9.2.0-5) unstable; urgency=medium

  * clean up various issues in the rules file
  * make bind9-host conflict/replace old dnsutils as host does, otherwise we
    can have problems upgrading from potato to woody, closes: #136686
  * use /dev/urandom for rndc-confgen in postinst, it should be good enough for
    this purpose, and will keep the postinst from blocking arbitrarily.
    closes: #130372
  * add fresh pointers to chroot howto to README.Debian, closes: #135774

 -- Bdale Garbee <bdale@gag.com>  Sun,  3 Mar 2002 16:47:12 -0700

bind9 (1:9.2.0-4) unstable; urgency=low

  * bind9-host needs to conflict with host, closes: #127395

 -- Bdale Garbee <bdale@gag.com>  Tue,  1 Jan 2002 20:12:14 -0700

bind9 (1:9.2.0-3) unstable; urgency=low

  * force removal of old diverted files, closes: #126236
  * change priority of liblwres1 from optional to standard per ftp admins
  * add a bind9-host package so that the 'host' provided with the BIND 9.X
    source tree can be an alternative to the aging NIKHEF version packaged
    separately.  Update dnsutils dependencies to depend on one of the two,
    with preference to this one since it has fewer bugs (but fewer features,
    too).

 -- Bdale Garbee <bdale@gag.com>  Sun, 23 Dec 2001 00:59:15 -0700

bind9 (1:9.2.0-2) unstable; urgency=medium

  * change rc.d links to ensure daemon starts before and stops after other
    daemons that may fail if name service is not working (bug was filed 
    against 8.X bind packages, but is just as relevant here!)
  * use rndc for daemon shutdown instead of start-stop-daemon, closes: #111935
  * add a postinst to dnsutils to remove any lingering diversions from old 
    dnsutils packages, closes: #122227
  * not much point in delivering zone2ldap.1 since we aren't delivering 
    zone2ldap right now (though we might someday?), closes: #124058
  * be more verbose with shared library descriptions, closes: #123426, #123428
  * 9.2.0 added a new rndc.key file that both named and rndc will read to 
    obtain a shared key, and rndc-confgen will easily create this file with 
    a unique-per-system key.  Modify named.conf and remove rndc.conf
    to take advantage of this mechanism and stop delivering a pre-determined 
    static key to all Debian systems (which has been a mild security risk).  
    Create the key in postinst if the key file doesn't already exist, and 
    remove the file in postrm if purging.
    Closes: #86718, #87208

 -- Bdale Garbee <bdale@gag.com>  Fri, 21 Dec 2001 04:04:30 -0700

bind9 (1:9.2.0-1) unstable; urgency=low

  * new upstream version, closes: #108243, #112266, #114250, #119506, #120657
  * /etc/bind/rndc.conf is now a conffile
  * minor hacks to the README.Debian since the chroot instructions it points
    to are 8.X specific, part of addressing bug 111868.
  * libomapi is gone, replaced by libisccc and libisccfg
  * a few lintian-motivated cosmetic cleanups
  * lose task-dns-server meta package, since tasksel doesn't need it now
  * dig problem not reproducible in this version, closes: #89526
  * named-checkconf now uses $sysconfdir, closes: #107835
  * no longer deliver man pages for contributed binaries we're not including
    in dnsutils, closes: #108220
  * fix section in nslookup man page, though that's the least of the man
    page's problems...  glitch reported is unreproducible
    closes: #103630, #120946
  * update libbind-dev README.Debian, closes: #121050

 -- Bdale Garbee <bdale@gag.com>  Tue, 27 Nov 2001 01:41:00 -0700

bind9 (1:9.1.3-1) unstable; urgency=low

  * new upstream version, closes: #96483, #99824, #100647, #101568, #103429
  * update config.sub/guess for hppa/ia64 support
  * small init.d patch from Marco d'Itri to ease adding options on invocation
  * stop having bind9-doc conflict/replace bind-doc since they don't really
    conflict and there's no reason to prevent having both installed at the
    same time, closes: #90994
  * the CHANGES file documents fixes since 9.1.1 that probably cured the
    reported assertion failure.  If it turns out that I'm wrong, the bug can
    be re-opened or a new one filed.  I can't see any way to reproduce the bug 
    in a test case here.  Closes: #99352
  * have libbind-dev depend on the runtime library packages it delivers 
    compile-time symlinks for, closes: #100898, #103855
  * fix lwres man pages to source man3/* instead of * so all the page content
    can actually be found, closes: #85450, #103865

 -- Bdale Garbee <bdale@gag.com>  Mon,  9 Jul 2001 11:30:39 -0600

bind9 (1:9.1.1-1) unstable; urgency=low

  * new upstream release
  * update build-depends for libssl-dev
  * add build-depends on bison, closes: #90150, #90752, #90159
  * split up libbind0 since libdns is changing so numbers
  * downgrade rblcheck from a depends to a suggests, closes: #90783
  * bind9 mkdep creates files in the current working directory, closes: #58353

 -- Bdale Garbee <bdale@gag.com>  Wed, 25 Apr 2001 22:53:21 -0600

bind9 (1:9.1.0-3) unstable; urgency=low

  * merge patch from Zack Weinberg that solves compilation problem, and 
    reduces the memory footprint of applications by making configure.in
    smarter.  Closes: #86776, #86910
  * the bind-doc package includes all relevant documentation from the bind9
    source tree, including HTML content in /usr/share/doc/bind9-doc/arm,
    closes: #85718
  * default named.conf and rndc.conf to not world-readable.  This is an
    interim step towards addressing the concerns about security raised by 
    bugs 86718 and closes: #86836  A better long-term solution would be for
    rndc.conf to allow includes, so that both named.conf and rndc.conf could
    include a key file built on the fly during installation while themselves
    retaining conffile status.  The required functionality has been requested
    of the bind9 upstream, this will limit vulnerability in the meantime.
  * add replaces logic to the dnsutils package to avoid complaints about the
    delivery of nsupdate.8.gz, closes: #86759
  * move a couple of man pages back from dnsutils to bind9 that really belong
    there.  sigh.

 -- Bdale Garbee <bdale@gag.com>  Thu, 22 Feb 2001 16:39:02 -0700

bind9 (1:9.1.0-2) unstable; urgency=low

  * merge patch from Luca Filipozzi <lfilipoz@debian.org> - thanks!
    + bind9:  ships with a working rndc.conf file, closes: #84572
    + bind9:  init.d calls rndc rather than ndc on reload, closes: #85481
    + bind9:  named.conf ships with 'key' and 'control' sections
    + bind9:  correctly creates /var/cache/bind, closes: #85457
    + lwresd: lwresd is split off into its own package, closes: #85627
  * nsupdate is delivered by the dnsutils package, but the (wrong) man page 
    was accidentally also included in the bind9 package, closes: #85717
  * freshen config.sub and config.guess for ia64 and hppa support

 -- Bdale Garbee <bdale@gag.com>  Mon, 12 Feb 2001 23:43:55 -0700

bind9 (1:9.1.0-1) unstable; urgency=low

  * Initial packaging of BIND 9.1.0.  Must use epoch so that meta packages 
    retain their sequencing from the bind 8 package version stream.
  * snarf a couple of man pages from the 8.X tree for now

 -- Bdale Garbee <bdale@gag.com>  Thu,  1 Feb 2001 16:30:35 -0700
<|MERGE_RESOLUTION|>--- conflicted
+++ resolved
@@ -1,4 +1,15 @@
-<<<<<<< HEAD
+bind9 (1:9.9.2.dfsg.P1-3) experimental; urgency=low
+
+  [LaMont Jones]
+  
+  * Merge 1:9.8.4.dfsg.P1-6
+
+  [Ben Hutchings]
+
+  * Initialise OpenSSL before calling chroot().  Closes: #696661
+
+ -- LaMont Jones <lamont@debian.org>  Mon, 04 Mar 2013 09:30:50 -0700
+
 bind9 (1:9.9.2.dfsg.P1-2) experimental; urgency=low
 
   [Michael Gilbert]
@@ -20,7 +31,7 @@
   * Build and deliver dnssec-checkds and dnssec-verify in bind9utils
 
  -- LaMont Jones <lamont@debian.org>  Wed, 09 Jan 2013 10:09:40 -0700
-=======
+
 bind9 (1:9.8.4.dfsg.P1-6) unstable; urgency=low
 
   [Ben Hutchings]
@@ -42,7 +53,6 @@
     Closes: #698641
 
  -- LaMont Jones <lamont@debian.org>  Wed, 30 Jan 2013 14:04:35 -0700
->>>>>>> 2f979149
 
 bind9 (1:9.8.4.dfsg.P1-4) unstable; urgency=high
 
