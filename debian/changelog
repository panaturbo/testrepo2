<<<<<<< HEAD
bind9 (1:9.5.0~b1-1) experimental-UNRELEASED; urgency=low

  * Start new release
  * DO NOT EDIT: changelog is built from commit messages

 -- LaMont Jones <lamont@debian.org>  Wed, 02 Jan 2008 19:35:16 -0700
=======
bind9 (1:9.4.2-4) unstable; urgency=low

  * incorporate ubuntu apparmor change from Jamie Strandboge,
    with changes:
    - Add apparmor profile, reload apparmor profile on config
    - Add a note about apparmor to README.Debian
    - conflicts/replaces old apparmor versions
  * db.root: include AAAA RRs.  Closes: #464111
  * Don't die when /var/lib/bind already exists.  LP: #191685
  * build: turn on optimization.  Closes: #435194

 -- LaMont Jones <lamont@debian.org>  Fri, 22 Feb 2008 22:05:25 -0700

bind9 (1:9.4.2-3ubuntu1) hardy; urgency=low

  * add AppArmor profile
    + debian/apparmor-profile
    + debian/bind9.postinst: Reload AA profile on configuration
  * updated debian/README.Debian for note on AppArmor
  * debian/control: Replaces apparmor-profiles << 2.1+1075-0ubuntu4 as we
    should now take control
  * debian/control: Conflicts with apparmor-profiles << 2.1+1075-0ubuntu4
    to make sure that if earlier version of apparmor-profiles gets installed
    it won't overwrite our profile
  * Modify Maintainer value to match the DebianMaintainerField
    specification.

 -- Jamie Strandboge <jamie@ubuntu.com>  Wed, 13 Feb 2008 17:30:45 +0000

bind9 (1:9.4.2-3) unstable; urgency=low

  * don't run rndc-confgen when it's not there.  Closes: #459551
  * control: drop use of ${Source-Version}

 -- LaMont Jones <lamont@debian.org>  Mon, 07 Jan 2008 10:16:06 -0700
>>>>>>> 62cb0d59

bind9 (1:9.4.2-2) unstable; urgency=low

  * init.d: add --oknodo to start-stop-daemon.  Closes: #411881
  * init: LSB dependency info.  Closes: #459421, #448006
  * meta: bind9 Suggests: resolvconf.  Closes: #252285
  * bind9: deliver /var/lib/bind directory, and document.
    Closes: #248771, #200253, #202981, #209022
  * lwresd: create bind user/group and rndc key if needed, at install.
    Closes: #190742
  * dnsutils: update long description.  Closes: #236901

 -- LaMont Jones <lamont@debian.org>  Sun, 06 Jan 2008 12:25:31 -0700

bind9 (1:9.4.2-1) unstable; urgency=low

  [Mike O'Connor]

  * bind9.init: LSB compliance.  Closes: #448006

  [Internet Software Consortium, Inc]

  * New release: 9.4.2

  [LaMont Jones]

  * soname shifts for new release

 -- LaMont Jones <lamont@debian.org>  Sat, 17 Nov 2007 10:50:07 -0700

bind9 (1:9.4.2~rc2-1) experimental; urgency=low

  * New upstream release

 -- LaMont Jones <lamont@debian.org>  Fri, 12 Oct 2007 18:33:57 -0600

bind9 (1:9.4.1-P1-4) unstable; urgency=low

  [Thomas Antepoth]

  * unix/socket.c: don't send to a socket with pending_send.  Closes: #430065

  [LaMont Jones]

  * document git repositories
  * db.root: l.root-servers.net changed IP address.  Closes: #449148  LP: #160176
  * init.d: if there are no networks configured, error out quickly

 -- LaMont Jones <lamont@debian.org>  Thu, 08 Nov 2007 21:31:55 -0700

bind9 (1:9.4.1-P1-3) unstable; urgency=low

  * Only deliver upstream changes with bind9-doc

 -- LaMont Jones <lamont@debian.org>  Thu, 04 Oct 2007 08:30:55 -0600

bind9 (1:9.4.1-P1-2) unstable; urgency=low

  * manpages: fix typo errors.  Closes: #395834
  * manpages: call it /etc/bind/named.conf throughout, and typos.  Closes: #419750
  * named.conf.5: correct filename.  Closes: #428015
  * bind9.NEWS: update version for ACL change doc.  Closes: #435225
  * build: don't have dnsutils deliver man pages that it shouldn't.  LP: #82178
  * nslookup.1: some of the manpage was not visible.  LP: #131415
  * document git repositories
  * unix/socket.c: don't send to a socket with pending_send.  Closes: #430065

 -- LaMont Jones <lamont@debian.org>  Wed, 03 Oct 2007 01:10:59 -0600

bind9 (1:9.4.1-P1-1) unstable; urgency=high

  * New upstream version, addresses CVE-2007-2926 and CVE-2007-2925 

 -- Bdale Garbee <bdale@gag.com>  Thu, 26 Jul 2007 16:41:50 -0600

bind9 (1:9.4.1-1) unstable; urgency=low

  * New upstream version

 -- LaMont Jones <lamont@debian.org>  Mon, 30 Apr 2007 16:59:05 -0600

bind9 (1:9.4.0-2) unstable; urgency=low

  * upload to unstable

 -- LaMont Jones <lamont@debian.org>  Tue, 10 Apr 2007 11:12:16 -0600

bind9 (1:9.4.0-1) experimental; urgency=low

  * New upstream version
  * more mipsel patch.  Closes: #406409

 -- LaMont Jones <lamont@debian.org>  Sun, 25 Feb 2007 11:44:11 -0700

bind9 (1:9.4.0~rc2-1) experimental; urgency=low

  * New upstream version.  Addresses CVE-2007-0493 CVE-2007-0494

 -- LaMont Jones <lamont@debian.org>  Thu, 25 Jan 2007 14:26:12 -0700

bind9 (1:9.4.0~rc1.0-3) experimental; urgency=low

  * add NEWS file talking about the change in defaults:
    As of bind 9.4, allow-query-cache and allow-recursion default to the
    builtin acls 'localnets' and 'localhost'.  If you are setting up a
    name server for a network, you will almost certainly need to change
    this.

    The change in default has been done to make caching servers less
    attractive as reflective amplifying targets for spoofed traffic.
    This still leaves authoritative servers exposed.

 -- LaMont Jones <lamont@debian.org>  Wed, 24 Jan 2007 09:35:06 -0700

bind9 (1:9.4.0~rc1.0-2) experimental; urgency=low

  * Fix mips64.  Closes: #406409

 -- LaMont Jones <lamont@debian.org>  Sun, 21 Jan 2007 15:32:27 -0700

bind9 (1:9.4.0~rc1.0-1) experimental; urgency=low

  * Broken orig.tar.gz.

 -- LaMont Jones <lamont@debian.org>  Thu, 28 Dec 2006 23:04:05 -0700

bind9 (1:9.4.0~rc1-1) experimental; urgency=low

  * New upstream

 -- LaMont Jones <lamont@debian.org>  Thu, 28 Dec 2006 19:00:37 -0700

bind9 (1:9.3.4-2etch2) stable-proposed-updates; urgency=low

  [Thomas Antepoth]

  * unix/socket.c: don't send to a socket with pending_send.  Closes: #430065

  [LaMont Jones]

  * document git repositories
  * db.root: l.root-servers.net changed IP address.  Closes: #449148

 -- LaMont Jones <lamont@debian.org>  Mon, 05 Nov 2007 19:48:23 -0700

bind9 (1:9.3.4-2etch1) stable-security; urgency=high

  * Fix DNS cache poisoning through predictable query IDs. (CVE-2007-2926)

 -- Moritz Muehlenhoff <jmm@debian.org>  Tue, 24 Jul 2007 22:09:35 +0000

bind9 (1:9.3.4-2) unstable; urgency=high

  * Actually really do the merge of 9.3.4.  Sigh.  Closes: #408925

 -- LaMont Jones <lamont@debian.org>  Mon, 29 Jan 2007 06:09:03 -0700

bind9 (1:9.3.4-1) unstable; urgency=high

  * New upstream version.  Addresses CVE-2007-0493 CVE-2007-0494

 -- LaMont Jones <lamont@debian.org>  Thu, 25 Jan 2007 14:31:09 -0700

bind9 (1:9.3.3-1) unstable; urgency=low

  * New upstream version

 -- LaMont Jones <lamont@debian.org>  Tue, 12 Dec 2006 23:31:51 -0700

bind9 (1:9.3.2-P1.0-1) unstable; urgency=low

  * Fix README.Debian to point to the URL.  Closes: #387437
  * Strip rfc's from orig.tar.gz.  Closes: #393359

 -- LaMont Jones <lamont@mmjgroup.com>  Mon, 16 Oct 2006 06:38:22 -0600

bind9 (1:9.3.2-P1-2) unstable; urgency=low

  * Fix init script output.  Closes: #354192
    Thanks to Joey Hess for the patch.
  * Default install should listen on ipv6 interfaces.  Closes: #382438

 -- LaMont Jones <lamont@debian.org>  Sat,  9 Sep 2006 19:01:53 -0600

bind9 (1:9.3.2-P1-1) unstable; urgency=high

  * New upstream, fixes CVE-2006-4095 and CVE-2006-4096.
    Closes: #386237, #386245
  * Drop gcc-3.4 [powerpc] dependency.  Closes: #342957, #372203
  * Add -fno-strict-aliasing for type-punned pointer aliasing issues
    Closes: #386224
  * Use getent in postinst instead of chown/chgrp.  Closes: #386091, #239665
  * Drop redundant update-rc.d calls.  Closes: #356914

 -- LaMont Jones <lamont@debian.org>  Wed,  6 Sep 2006 08:07:13 -0600

bind9 (1:9.3.2-2) unstable; urgency=low

  * correct force-reload.  Closes: #333841
  * Fix init.d's usage message.  Closes: #331090
  * resolvconf tweaks.  Closes: #252232, #275412

 -- LaMont Jones <lamont@debian.org>  Mon, 16 Jan 2006 15:17:04 -0700

bind9 (1:9.3.2-1) unstable; urgency=low

  * New upstream
  * use lsb-base for start/stop messages in init.d.
  * switch to debhelper 4

 -- LaMont Jones <lamont@debian.org>  Thu,  5 Jan 2006 12:29:28 -0700

bind9 (1:9.3.1-2) unstable; urgency=low

  * Getting good reports from experimental, uploading to sid.
    Release team, please consider this package for sarge.  Thanks.
  * correct pidfile name in init.d/lwresd.  Closes: #298100

 -- LaMont Jones <lamont@debian.org>  Sat, 19 Mar 2005 17:46:31 -0700

bind9 (1:9.3.1-1) experimental; urgency=low

  * Build with gcc-3.4 on powerpc, to work around #292958.

 -- LaMont Jones <lamont@debian.org>  Sat, 19 Mar 2005 11:40:06 -0700

bind9 (1:9.3.1-0) experimental; urgency=low

  * New upstream version.

 -- LaMont Jones <lamont@debian.org>  Sun, 13 Mar 2005 21:44:57 -0700

bind9 (1:9.3.0+9.3.1beta2-1) experimental; urgency=low

  * new upstream version

 -- LaMont Jones <lamont@debian.org>  Tue, 25 Jan 2005 14:21:51 -0700

bind9 (1:9.3.0-1) experimental; urgency=low

  * New upstream version

 -- LaMont Jones <lamont@debian.org>  Sat, 25 Sep 2004 21:35:46 -0600

bind9 (1:9.2.4-1) unstable; urgency=high

  * New upstream version.  Closes: #269157 and others.
  * Version debhelper build-dep.  Closes: #262720

 -- LaMont Jones <lamont@mmjgroup.com>  Thu, 23 Sep 2004 09:11:37 -0600

bind9 (1:9.2.3+9.2.4-rc7-1) unstable; urgency=low

  * New upstream

 -- LaMont Jones <lamont@mmjgroup.com>  Wed,  1 Sep 2004 00:04:55 -0600

bind9 (1:9.2.3+9.2.4-rc6-1) unstable; urgency=low

  * New upstream.
  * Comment out delegation-only directives in named.conf

 -- LaMont Jones <lamont@debian.org>  Mon,  2 Aug 2004 10:00:38 -0600

bind9 (1:9.2.3+9.2.4-rc5-1) unstable; urgency=low

  * New upstream release candidate

 -- LaMont Jones <lamont@debian.org>  Thu, 17 Jun 2004 19:50:37 -0600

bind9 (1:9.2.3+9.2.4-rc2-1) unstable; urgency=low

  * New upstream release candidate
  * Remove shared library symlinks in clean.  Closes: #243109
  * Deal with capset being a module.  Closes: #245043, #240874, #241605
  * deliver /var/run/bind/run in lwresd as well.  Closes: #186569

 -- LaMont Jones <lamont@debian.org>  Thu, 22 Apr 2004 12:20:05 -0600

bind9 (1:9.2.3-3) unstable; urgency=low

  * new IP for b.root-servers.net.  Closes: #234278
  * Fix RC linkages to match bind8.  Closes: #218007

 -- LaMont Jones <lamont@debian.org>  Mon,  1 Mar 2004 15:00:44 -0700

bind9 (1:9.2.3-2) unstable; urgency=low

  * Rebuild autoconf files for mips.  Closes: #221419

 -- LaMont Jones <lamont@debian.org>  Tue, 18 Nov 2003 06:33:34 -0700

bind9 (1:9.2.3-1) unstable; urgency=low

  * New upstream.
  * cleanup zones.rfc1918/db.empty stuff.
  * Fix Makefiles to work even if the build environment is unclean.
    Closes: #211503
  * Add comments about root-delegation-only to named.conf.  Closes: #212243
  * Add resolvconf support.  Closes: #199255
  * more SO_BSDCOMPAT hacks for linux.  Closes: #220735, #214460

 -- LaMont Jones <lamont@debian.org>  Mon, 17 Nov 2003 21:30:33 -0700

bind9 (1:9.2.2+9.2.3rc4-1) unstable; urgency=low

  * Yet another new upstream release.

 -- LaMont Jones <lamont@debian.org>  Mon, 22 Sep 2003 09:39:50 -0600

bind9 (1:9.2.2+9.2.3rc3-1) unstable; urgency=low

  * New upstream.  Closes: #211752. #211503. #211496, #211520

 -- LaMont Jones <lamont@debian.org>  Sat, 20 Sep 2003 12:22:59 -0600

bind9 (1:9.2.2+9.2.3rc2-4) unstable; urgency=low

  * Really fix versioned depends.  Closes: #211590

 -- LaMont Jones <lamont@debian.org>  Thu, 18 Sep 2003 17:29:47 -0600

bind9 (1:9.2.2+9.2.3rc2-3) unstable; urgency=low

  * Version depends for all the libraries. sigh.  Closes: #211412,#210293

 -- LaMont Jones <lamont@debian.org>  Wed, 17 Sep 2003 10:56:36 -0600

bind9 (1:9.2.2+9.2.3rc2-2) unstable; urgency=low

  * Need a versioned depend. sigh.

 -- LaMont Jones <lamont@debian.org>  Wed, 17 Sep 2003 10:25:35 -0600

bind9 (1:9.2.2+9.2.3rc2-1) unstable; urgency=low

  * New upstream release.  Closes: #211373
  * Remove RFC's from package, per policy.
  * Make com and net zones delegation-only by default.

 -- LaMont Jones <lamont@debian.org>  Wed, 17 Sep 2003 07:15:37 -0600

bind9 (1:9.2.2+9.2.3rc1-3) unstable; urgency=low

  * A bit more cleanup of descriptions.
  * fix package sections
  * Fix b0rkage with dependencies.

 -- LaMont Jones <lamont@debian.org>  Sun, 14 Sep 2003 09:05:10 -0600

bind9 (1:9.2.2+9.2.3rc1-2) unstable; urgency=low

  * Explicitly link libraries.  Closes: #210653
  * Fix descriptions.  Closes: #209563, #209853, #210063

 -- LaMont Jones <lamont@debian.org>  Sat, 13 Sep 2003 19:29:05 -0600

bind9 (1:9.2.2+9.2.3rc1-1) unstable; urgency=low

  * New upstream release candidate.
  * Quit using SO_BSDCOMPAT (why is it still in the header files??) so
    that the kernel will shut up about it's advertised, obsolete option.
    Closes: #201293, #204282, #205590

 -- LaMont Jones <lamont@debian.org>  Thu, 28 Aug 2003 14:44:28 -0600

bind9 (1:9.2.2-2) unstable; urgency=low

  * Fix libtool.m4. Closes: #183791
  * move lib packages into Section: libs.  Closes: #184788
  * make sure it's libssl0.9.7.  Closes: #182363
  * Add /etc/default/lwresd.  Closes: #169727
  * Add fakeroot dir to dh_shlibdeps.  Closes: #169622
  * Fix rndc manpage.  Closes: #179353
  * Deliver /usr/bin/isc-config.sh (in libbind-dev).  Closes: #178186

 -- LaMont Jones <lamont@debian.org>  Sat, 15 Mar 2003 16:34:15 -0700

bind9 (1:9.2.2-1) unstable; urgency=low

  * New upstream version
  * Document /etc/default/bind9 in init.d script.  Closes: #170267

 -- LaMont Jones <lamont@debian.org>  Tue,  4 Mar 2003 22:43:58 -0700

bind9 (1:9.2.1-7) unstable; urgency=low

  * One more overrides disparity.
  * Fix bashism in postinst.  Closes: #169531

 -- LaMont Jones <lamont@debian.org>  Sun, 17 Nov 2002 19:22:58 -0700

bind9 (1:9.2.1-6) unstable; urgency=low

  * The "I give up for now" release.
  *   Only convert to running as bind if named.conf hasn't been modified.
  *   Closes: #163552, #164352
  * Fix overrides
  * Cleanup README.Debian wrt non-root-by-default.
  * Make sure that /var/run/bind/run exists in init.d script.  Closes: #168912
  * New IP for j.root-servers.net.  Closes: #167818
  * Check for 2.2.18 kernel in preinst.  Closes: #164349
  * Move local options to /etc/default/bind9.  Closes: #169132, #163073
  * Cleanup old bugs (fixed in -5, really).  Closes: #165864
  * Add /etc/bind/named.conf.local, included from named.conf.  Closes: #129576
  * Do options definitions in /etc/bind/named.conf.options, makes life
    easier in the face of named.conf changes from upstream.
  * Add missing Depends: adduser

 -- LaMont Jones <lamont@debian.org>  Sat, 16 Nov 2002 17:05:45 -0700

bind9 (1:9.2.1-5) unstable; urgency=low

  * Run named a non-privileged user by default.  Closes: #149059

 -- LaMont Jones <lamont@debian.org>  Thu, 12 Sep 2002 16:57:37 -0600

bind9 (1:9.2.1-4) unstable; urgency=low

  * swap maintainer/uploader status so LaMont is primary and Bdale is backup
  * Deal with bind/bind9 collisions better.  Closes: #149580
  * Fix some documentation.  Closes: #151579

 -- LaMont Jones <lamont@debian.org>  Wed,  4 Sep 2002 23:25:33 -0600

bind9 (1:9.2.1-3) unstable; urgency=high

  * fold in lib/bind/resolv from 8.3.3 to resolve buffer overlow issue in
    resolver library, closes: #151342, #151431

 -- Bdale Garbee <bdale@gag.com>  Mon,  1 Jul 2002 00:16:31 -0600

bind9 (1:9.2.1-1.woody.1) testing-security woody-proposed-updates; urgency=high

  * backport to woody (simple rebuild) since 9.2.1 resolves a security issue

 -- Bdale Garbee <bdale@gag.com>  Tue,  4 Jun 2002 10:30:57 -0600

bind9 (1:9.2.1-2) unstable; urgency=low

  * don't include nslint man page, closes: #148695
  * fix typo in rndc.8, closes: #139602
  * add a section to README.Debian explaining the rndc key mode that has been
    our default since 9.2.0-2, closes: #129849
  * fix paths for named.conf in named.8 to reflect our default, closes: #143443
  * upstream fixed the nsupdate man page at some point, closes: #121108

 -- Bdale Garbee <bdale@gag.com>  Mon,  3 Jun 2002 15:44:37 -0600

bind9 (1:9.2.1-1) unstable; urgency=medium

  * new upstream version
  * have bind9-host provide host, closes: #140174
  * move bind9-host to priority standard since dnsutils depends on it or host,
    and we prefer bind9-host over host.
  * move libdns5 and libisc4 to priority standard since dnsutils depends on
    them and is priority standard

 -- Bdale Garbee <bdale@gag.com>  Thu, 30 May 2002 10:38:39 -0600

bind9 (1:9.2.0-6) unstable; urgency=low

  * move to US main!  Yippee!  Closes: #123969
  * add info to README.Debian about 2.5 kernels vs --disable-linux-caps

 -- Bdale Garbee <bdale@gag.com>  Sat, 23 Mar 2002 00:18:05 -0700

bind9 (1:9.2.0-5) unstable; urgency=medium

  * clean up various issues in the rules file
  * make bind9-host conflict/replace old dnsutils as host does, otherwise we
    can have problems upgrading from potato to woody, closes: #136686
  * use /dev/urandom for rndc-confgen in postinst, it should be good enough for
    this purpose, and will keep the postinst from blocking arbitrarily.
    closes: #130372
  * add fresh pointers to chroot howto to README.Debian, closes: #135774

 -- Bdale Garbee <bdale@gag.com>  Sun,  3 Mar 2002 16:47:12 -0700

bind9 (1:9.2.0-4) unstable; urgency=low

  * bind9-host needs to conflict with host, closes: #127395

 -- Bdale Garbee <bdale@gag.com>  Tue,  1 Jan 2002 20:12:14 -0700

bind9 (1:9.2.0-3) unstable; urgency=low

  * force removal of old diverted files, closes: #126236
  * change priority of liblwres1 from optional to standard per ftp admins
  * add a bind9-host package so that the 'host' provided with the BIND 9.X
    source tree can be an alternative to the aging NIKHEF version packaged
    separately.  Update dnsutils dependencies to depend on one of the two,
    with preference to this one since it has fewer bugs (but fewer features,
    too).

 -- Bdale Garbee <bdale@gag.com>  Sun, 23 Dec 2001 00:59:15 -0700

bind9 (1:9.2.0-2) unstable; urgency=medium

  * change rc.d links to ensure daemon starts before and stops after other
    daemons that may fail if name service is not working (bug was filed 
    against 8.X bind packages, but is just as relevant here!)
  * use rndc for daemon shutdown instead of start-stop-daemon, closes: #111935
  * add a postinst to dnsutils to remove any lingering diversions from old 
    dnsutils packages, closes: #122227
  * not much point in delivering zone2ldap.1 since we aren't delivering 
    zone2ldap right now (though we might someday?), closes: #124058
  * be more verbose with shared library descriptions, closes: #123426, #123428
  * 9.2.0 added a new rndc.key file that both named and rndc will read to 
    obtain a shared key, and rndc-confgen will easily create this file with 
    a unique-per-system key.  Modify named.conf and remove rndc.conf
    to take advantage of this mechanism and stop delivering a pre-determined 
    static key to all Debian systems (which has been a mild security risk).  
    Create the key in postinst if the key file doesn't already exist, and 
    remove the file in postrm if purging.
    Closes: #86718, #87208

 -- Bdale Garbee <bdale@gag.com>  Fri, 21 Dec 2001 04:04:30 -0700

bind9 (1:9.2.0-1) unstable; urgency=low

  * new upstream version, closes: #108243, #112266, #114250, #119506, #120657
  * /etc/bind/rndc.conf is now a conffile
  * minor hacks to the README.Debian since the chroot instructions it points
    to are 8.X specific, part of addressing bug 111868.
  * libomapi is gone, replaced by libisccc and libisccfg
  * a few lintian-motivated cosmetic cleanups
  * lose task-dns-server meta package, since tasksel doesn't need it now
  * dig problem not reproducible in this version, closes: #89526
  * named-checkconf now uses $sysconfdir, closes: #107835
  * no longer deliver man pages for contributed binaries we're not including
    in dnsutils, closes: #108220
  * fix section in nslookup man page, though that's the least of the man
    page's problems...  glitch reported is unreproducible
    closes: #103630, #120946
  * update libbind-dev README.Debian, closes: #121050

 -- Bdale Garbee <bdale@gag.com>  Tue, 27 Nov 2001 01:41:00 -0700

bind9 (1:9.1.3-1) unstable; urgency=low

  * new upstream version, closes: #96483, #99824, #100647, #101568, #103429
  * update config.sub/guess for hppa/ia64 support
  * small init.d patch from Marco d'Itri to ease adding options on invocation
  * stop having bind9-doc conflict/replace bind-doc since they don't really
    conflict and there's no reason to prevent having both installed at the
    same time, closes: #90994
  * the CHANGES file documents fixes since 9.1.1 that probably cured the
    reported assertion failure.  If it turns out that I'm wrong, the bug can
    be re-opened or a new one filed.  I can't see any way to reproduce the bug 
    in a test case here.  Closes: #99352
  * have libbind-dev depend on the runtime library packages it delivers 
    compile-time symlinks for, closes: #100898, #103855
  * fix lwres man pages to source man3/* instead of * so all the page content
    can actually be found, closes: #85450, #103865

 -- Bdale Garbee <bdale@gag.com>  Mon,  9 Jul 2001 11:30:39 -0600

bind9 (1:9.1.1-1) unstable; urgency=low

  * new upstream release
  * update build-depends for libssl-dev
  * add build-depends on bison, closes: #90150, #90752, #90159
  * split up libbind0 since libdns is changing so numbers
  * downgrade rblcheck from a depends to a suggests, closes: #90783
  * bind9 mkdep creates files in the current working directory, closes: #58353

 -- Bdale Garbee <bdale@gag.com>  Wed, 25 Apr 2001 22:53:21 -0600

bind9 (1:9.1.0-3) unstable; urgency=low

  * merge patch from Zack Weinberg that solves compilation problem, and 
    reduces the memory footprint of applications by making configure.in
    smarter.  Closes: #86776, #86910
  * the bind-doc package includes all relevant documentation from the bind9
    source tree, including HTML content in /usr/share/doc/bind9-doc/arm,
    closes: #85718
  * default named.conf and rndc.conf to not world-readable.  This is an
    interim step towards addressing the concerns about security raised by 
    bugs 86718 and closes: #86836  A better long-term solution would be for
    rndc.conf to allow includes, so that both named.conf and rndc.conf could
    include a key file built on the fly during installation while themselves
    retaining conffile status.  The required functionality has been requested
    of the bind9 upstream, this will limit vulnerability in the meantime.
  * add replaces logic to the dnsutils package to avoid complaints about the
    delivery of nsupdate.8.gz, closes: #86759
  * move a couple of man pages back from dnsutils to bind9 that really belong
    there.  sigh.

 -- Bdale Garbee <bdale@gag.com>  Thu, 22 Feb 2001 16:39:02 -0700

bind9 (1:9.1.0-2) unstable; urgency=low

  * merge patch from Luca Filipozzi <lfilipoz@debian.org> - thanks!
    + bind9:  ships with a working rndc.conf file, closes: #84572
    + bind9:  init.d calls rndc rather than ndc on reload, closes: #85481
    + bind9:  named.conf ships with 'key' and 'control' sections
    + bind9:  correctly creates /var/cache/bind, closes: #85457
    + lwresd: lwresd is split off into its own package, closes: #85627
  * nsupdate is delivered by the dnsutils package, but the (wrong) man page 
    was accidentally also included in the bind9 package, closes: #85717
  * freshen config.sub and config.guess for ia64 and hppa support

 -- Bdale Garbee <bdale@gag.com>  Mon, 12 Feb 2001 23:43:55 -0700

bind9 (1:9.1.0-1) unstable; urgency=low

  * Initial packaging of BIND 9.1.0.  Must use epoch so that meta packages 
    retain their sequencing from the bind 8 package version stream.
  * snarf a couple of man pages from the 8.X tree for now

 -- Bdale Garbee <bdale@gag.com>  Thu,  1 Feb 2001 16:30:35 -0700
<|MERGE_RESOLUTION|>--- conflicted
+++ resolved
@@ -1,11 +1,3 @@
-<<<<<<< HEAD
-bind9 (1:9.5.0~b1-1) experimental-UNRELEASED; urgency=low
-
-  * Start new release
-  * DO NOT EDIT: changelog is built from commit messages
-
- -- LaMont Jones <lamont@debian.org>  Wed, 02 Jan 2008 19:35:16 -0700
-=======
 bind9 (1:9.4.2-4) unstable; urgency=low
 
   * incorporate ubuntu apparmor change from Jamie Strandboge,
@@ -41,7 +33,6 @@
   * control: drop use of ${Source-Version}
 
  -- LaMont Jones <lamont@debian.org>  Mon, 07 Jan 2008 10:16:06 -0700
->>>>>>> 62cb0d59
 
 bind9 (1:9.4.2-2) unstable; urgency=low
 
