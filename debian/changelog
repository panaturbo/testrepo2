--- conflicted
+++ resolved
@@ -1,10 +1,9 @@
-<<<<<<< HEAD
 bind9 (1:9.10.3.dfsg.P2-0.2) sid; urgency=medium
 
   * New upstream
 
  -- LaMont Jones <lamont@debian.org>  Thu, 31 Dec 2015 18:41:31 -0700
-=======
+
 bind9 (1:9.9.5.dfsg-12) unstable; urgency=high
 
   * Fix CVE-2015-5722: maliciously crafted DNSSEC key can cause named to crash.
@@ -31,7 +30,6 @@
     affecting setups using DNSSEC (closes: #778733).
 
  -- Michael Gilbert <mgilbert@debian.org>  Thu, 19 Feb 2015 03:42:21 +0000
->>>>>>> 079ab2a9
 
 bind9 (1:9.9.5.dfsg-8) unstable; urgency=medium
 
@@ -53,15 +51,12 @@
 
  -- Michael Gilbert <mgilbert@debian.org>  Sun, 30 Nov 2014 22:53:50 +0000
 
-<<<<<<< HEAD
 bind9 (1:9.9.5.dfsg-6) unstable; urgency=medium
 
   * Include dlz_dlopen.h in libbind-dev (closes: #769117).
 
  -- Michael Gilbert <mgilbert@debian.org>  Sun, 30 Nov 2014 22:53:50 +0000
 
-=======
->>>>>>> 079ab2a9
 bind9 (1:9.9.5.dfsg-5) unstable; urgency=medium
 
   * Avoid libnsl dependency on non-linux architectures.  Closes: #766430
