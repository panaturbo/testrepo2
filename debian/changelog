<<<<<<< HEAD
bind9 (1:9.7.0~a1.dfsg-0) experimental; urgency=low

  [Internet Software Consortium, Inc]

  * 9.7.0a1

 -- LaMont Jones <lamont@debian.org>  Wed, 24 Jun 2009 15:10:08 -0600
=======
bind9 (1:9.6.1.dfsg.P1-3) unstable; urgency=low

  * Build-Depend on the fixed libgeoip-dev.  Closes: #540973

 -- LaMont Jones <lamont@debian.org>  Mon, 17 Aug 2009 06:53:11 -0600

bind9 (1:9.6.1.dfsg.P1-2) unstable; urgency=low

  [Jamie Strandboge]

  * reload individual named profile, not all of apparmor.  LP: #412751

  [Guillaume Delacour]

  * bind9 did not purge cleanly.  Closes: #497959

  [LaMont Jones]

  * postinst: do not append a blank line to /etc/default/bind9. 
    Closes: #541469
  * init.d stop needs to not error out.  LP: #398033
  * meta: fix build-depends.  Closes: #539230

 -- LaMont Jones <lamont@debian.org>  Fri, 14 Aug 2009 17:03:31 -0600

bind9 (1:9.6.1.dfsg.P1-1) unstable; urgency=low

  [Internet Software Consortium, Inc]

  * A specially crafted update packet will cause named to exit. 
    CVE-2009-0696, CERT VU#725188.  Closes: #538975

  [InterNIC]

  * Update db.root hints file.

  [LaMont Jones]

  * Move default zone definitions from named.conf to named.conf.default-zones.
     Closes: #492308
  * use start-stop-daemon if rndc stop fails.  Closes: #536487
  * lwresd: pidfile name was wrong in init script.  Closes: #527137

 -- LaMont Jones <lamont@debian.org>  Tue, 28 Jul 2009 22:03:14 -0600
>>>>>>> 8da10864

bind9 (1:9.6.1.dfsg-2) unstable; urgency=low

  * ia64: fix atomic.h

 -- LaMont Jones <lamont@debian.org>  Tue, 23 Jun 2009 01:56:35 -0600

bind9 (1:9.6.1.dfsg-1) unstable; urgency=low

  [Internet Software Consortium, Inc]

  * 9.6.1

 -- LaMont Jones <lamont@debian.org>  Mon, 22 Jun 2009 14:33:20 -0600

bind9 (1:9.6.0.dfsg.P1-3) unstable; urgency=low

  [Martin Zobel-Helas]

  * GEO-IP Patch from
    git://git.kernel.org/pub/scm/network/bind/bind-geodns.git.  Closes: #395191

  [LaMont Jones]

  * Remove /var/lib/bind on purge.  Closes: #527613
  * Build-Depend: libdb-dev (>4.6).  Closes: #527877, #528772
  * init.d: detect rndc errors better.  LP: #380962
  * init.d: clean up exit status.  Closes: #523454
  * Enable pkcs11 support, and then Revert - causes assertion failures
    c.f.: #516552

 -- LaMont Jones <lamont@debian.org>  Mon, 22 Jun 2009 13:58:32 -0600

bind9 (1:9.6.0.dfsg.P1-2) unstable; urgency=low

  * random_1 broke memory usage assertions.

 -- LaMont Jones <lamont@debian.org>  Thu, 23 Apr 2009 05:15:45 -0600

bind9 (1:9.6.0.dfsg.P1-1) experimental; urgency=low

  [Michael Milligan]

  * Add min-cache-ttl and min-ncache-ttl keywords

  [LaMont Jones]
  
  * Fix merge errors from 9.6.0.dfsg.P1-0

 -- LaMont Jones <lamont@debian.org>  Fri, 20 Mar 2009 15:50:50 -0600

bind9 (1:9.6.0.dfsg.P1-0) experimental; urgency=low

  [Internet Software Consortium, Inc]

  * 9.6.0-P1

  [LaMont Jones]

  * meta: fix override disparity
  * meta: soname package fixups for 9.6.0
  * meta: update Standards-Version: 3.7.3.0
  * upstream now uses a bind subdir.  Closes: #212659

  [Sven Joachim]

  * meta: pass host and build into configure for hybrid build machines. 
    Closes: #515110

 -- LaMont Jones <lamont@debian.org>  Fri, 20 Mar 2009 11:54:55 -0600

bind9 (1:9.5.1.dfsg.P1-3) unstable; urgency=low

  * package -2 for unstable

 -- LaMont Jones <lamont@debian.org>  Wed, 18 Mar 2009 09:40:18 -0600

bind9 (1:9.5.1.dfsg.P1-2) stable; urgency=low

  [Juhana Helovuo]

  * fix atomic operations on alpha.  Closes: #512285

  [Dann Frazier]

  * fix atomic operations on ia64.  Closes: #520179

  [LaMont Jones]

  * build-conflict: libdb4.2-dev.  Closes: #515074, #507013

  [localization folks]

  * l10n: Basque debconf template.  Closes: #516549 (Piarres Beobide)

 -- LaMont Jones <lamont@debian.org>  Wed, 18 Mar 2009 05:30:22 -0600

bind9 (1:9.5.1.dfsg.P1-1) unstable; urgency=low

  * New upstream patch release
    - supportable version of fix from 9.5.0.dfsg.P2-5.1
    - CVE-2009-0025:  Closes: #511936
    - 2475: Overly agressive cache entry removal.  Closes: #511768
    - other bug fixes worthy of patch-release inclusion

 -- LaMont Jones <lamont@debian.org>  Mon, 26 Jan 2009 10:33:42 -0700

bind9 (1:9.5.0.dfsg.P2-5.1) unstable; urgency=low

  * Non-maintainer upload.
  * Apply upstream ACL fixes from 9.5.1 to fix RC bug. Patch was provided
    by Evan Hunt (upstream bind9 developer) after Emmanuel Bouthenot
    contacted him. Closes: #496954, #501800.
  * Remove obsolete dh_installmanpages invocation which was adding
    unwanted manual pages to bind9. Closes: #486196.

 -- Ben Hutchings <ben@decadent.org.uk>  Fri, 02 Jan 2009 16:51:42 +0000

bind9 (1:9.5.0.dfsg.P2-5) unstable; urgency=low

  [ISC]

  * 2463: IPv6 Advanced Socket API broken on linux.  LP: #249824

  [Jamie Strandboge]

  * apparmor: add capability sys_resource
  * apparmor: add krb keytab access.  LP: #277370

  [LaMont Jones]

  * apparmor: allow proc/*/net/if_inet6 read access too.  LP: #289060
  * apparmor: add /var/log/named/* entries.  LP: #294935

  [Ben Hutchings]

  * meta: Add dependency of bind9 on net-tools (ifconfig used in init script)
  * meta: Fix bind9utils Depends.
  * meta: fix typo in package description

  [localization folks]

  * l10n: add polish debconf translations.  Closes: #506856 (L)

 -- LaMont Jones <lamont@debian.org>  Sun, 07 Dec 2008 21:03:29 -0700

bind9 (1:9.5.0.dfsg.P2-4) unstable; urgency=low

  * meta: fix typo in Depends: lsb-base.  Closes: #501365

 -- LaMont Jones <lamont@debian.org>  Tue, 07 Oct 2008 17:20:11 -0600

bind9 (1:9.5.0.dfsg.P2-3) unstable; urgency=low

  [LaMont Jones]

  * enable largefile support.  Closes: #497040

  [localization folks]

  * l10n: Dutch translation.  Closes: #499977 (Paul Gevers)
  * l10n: simplified chinese debconf template.  Closes: #501103 (LI Daobing)
  * l10n: Update spanish template.  Closes: #493775 (Ignacio Mondino)

 -- LaMont Jones <lamont@debian.org>  Sun, 05 Oct 2008 20:20:00 -0600

bind9 (1:9.5.0.dfsg.P2-2) unstable; urgency=low

  [Kees Cook]

  * debian/{control,rules}: enable PIE hardening (from -1ubuntu1)

  [Nicolas Valcárcel]

  * Add ufw integration (from -1ubuntu2)

  [Dustin Kirkland]

  * use pid file in init.d/bind9 status.  LP: #247084

  [LaMont Jones]

  * dig: add -DDIG_SIGCHASE to compile options.  LP: #257682
  * apparmor profile: add /var/log/named

  [Nikita Ofitserov]

  * ipv6 support requires _GNU_SOURCE definition.  LP: #249824

 -- LaMont Jones <lamont@debian.org>  Thu, 28 Aug 2008 23:08:36 -0600

bind9 (1:9.5.0.dfsg.P2-1) unstable; urgency=low

  [LaMont Jones]

  * default to using resolvconf if it is installed
  * fix sonames and dependencies.  Closes: #149259, #492418
  * Do not build-depend libcap2-dev on non-linux.  Closes: #493392
  * drop unused query-loc manpage.  Closes: #492564
  * lwresd: Deliver /etc/bind directory.  Closes: #490027
  * fix query-source comment in default install

  [Internet Software Consortium, Inc]

  * 9.5.0-P2.  Closes: #492949

  [localization folks]

  * l10n: Spanish debconf translation.  Closes: #492425 (Ignacio Mondino)
  * l10n: Swedish debconf templates.  Closes: #491369 (Martin Ågren)
  * l10n: Japanese debconf translations.  Closes: #492048 (Hideki Yamane
    (Debian-JP))
  * l10n: Finnish translation.  Closes: #490630 (Esko Arajärvi)
  * l10n: Italian debconf translations.  Closes: #492587 (Alessandro Vietta)

 -- LaMont Jones <lamont@debian.org>  Sat, 02 Aug 2008 14:20:20 -0600

bind9 (1:9.5.0.dfsg.P1-2) unstable; urgency=low

  * Revert "meta: merge the mess of single-lib packages back into one large
    one." - That way lies madness and pain.
  * init.d/bind9: implement status function.  LP: #203169

 -- LaMont Jones <lamont@debian.org>  Tue, 08 Jul 2008 21:56:58 -0600

bind9 (1:9.5.0.dfsg.P1-1) unstable; urgency=low

  * Repackage 9.5.0.dfsg-5 with the -P1 tarball.

 -- LaMont Jones <lamont@debian.org>  Tue, 08 Jul 2008 15:06:07 -0600

bind9 (1:9.5.0.dfsg-5) unstable; urgency=low

  [Internet Software Consortium, Inc]

  * Randomize UDP query source ports to improve forgery resilience.
    (CVE-2008-1447)                                                                              

  [LaMont Jones]

  * add build-depends: texlive-latex-base, xsltproc, remove Bv9ARM.pdf in clean
  * fix sonames
  * drop unneeded build-deps, since we do not actually deliver B9vARM.pdf
  * meta: cleanup libbind9-41 Provides/Conflicts
  * build: fix sonames for new libraries
  * postinst: really restart bind/lwresd in postinst

 -- LaMont Jones <lamont@debian.org>  Sun, 06 Jul 2008 21:34:18 -0600

bind9 (1:9.5.0.dfsg-4) unstable; urgency=low

  [LaMont Jones]

  * control: fix dnsutils description to avoid list reformatting. 
    Closes: #480317
  * lwresd: restart in postinst.  Closes: #486481
  * meta: merge the mess of single-lib packages back into one large one.
  * apparmor: allow bind to create files in /var/{lib,cache}/bind
  * build: drop .la files.  Closes: #486969
  * build: drop the extra lib path from the library-package merge
  * meta: liblwres40 does not conflict with the libbind9-40-provided libbind0

  [localization folks]

  * l10n: German debconf translation.  Closes: #486547 (Helge Kreutzmann)
  * l10n: Indonesian debconf translations.  Closes: #486503 (Arief S Fitrianto)
  * l10n: Slovak po-debconf translation Closes: #488905 (helix84)
  * l10n: Turkish debconf template.  Closes: #486479 (Mert Dirik)

 -- LaMont Jones <lamont@debian.org>  Mon, 30 Jun 2008 11:22:05 -0600

bind9 (1:9.4.2-12) unstable; urgency=low

  * apparmor: allow bind to create files in /var/{lib,cache}/bind

 -- LaMont Jones <lamont@debian.org>  Mon, 30 Jun 2008 11:17:53 -0600

bind9 (1:9.4.2-11) unstable; urgency=low

  * apparmor: add dnscvsutil package files
  * lwresd Depends: adduser
  * control: fix dnsutils description to avoid list reformatting. 
    Closes: #480317

 -- LaMont Jones <lamont@debian.org>  Tue, 17 Jun 2008 21:30:12 -0600

bind9 (1:9.5.0.dfsg-3) unstable; urgency=low

  [LaMont Jones]

  * bind9utils Depends: libbind9-40.  Closes: #486194
  * bind9 should not deliver manpages for nonexistant binaries. 
    Closes: #486196

  [localization folks]

  * l10n: Vietnamese debconf templates translation update.  Closes: #486185
    (Clytie Siddall)
  * l10n: Russian debconf templates translation.  Closes: #486191 (Yuri Kozlov)
  * l10n: Galician debconf template.  Closes: #486215 (Jacobo Tarrio)
  * l10n: French debconf templates.  Closes: #486325 (CALARESU Luc)
  * l10n: Czech debconf translation.  Closes: #486337 (Miroslav Kure)
  * l10n: Updated Portuguese translation.  Closes: #486267 (Traduz -
    Portuguese Translation Team)

 -- LaMont Jones <lamont@debian.org>  Sun, 15 Jun 2008 18:25:02 -0600

bind9 (1:9.5.0.dfsg-2) unstable; urgency=low

  [Tim Spriggs]

  * init.d: Nexenta has different ifconfig arguments

  [LaMont Jones]

  * templates rework from debian-l10n-english
  * reload named when an interface goes up or down.  LP: #226495
  * build: need to create the directories for interface restart triggering
  * Build-Depends: libcap2-dev.  Closes: #485747
  * Leave named running during update.  Closes: #453765
  * Fix path to uname, cleaning up the nexenta checks.
  * l10n: avoid double-question in templates.

  [localization folks]

  * l10n: Vietnamese debconf translations.  Closes: #483911 (Clytie Siddall)
  * l10n: Portuguese debconf translations.  Closes: #483872 (Traduz -
    Portuguese Translation Team)

 -- LaMont Jones <lamont@debian.org>  Fri, 13 Jun 2008 16:54:42 -0600

bind9 (1:9.5.0.dfsg-1) unstable; urgency=low

  [LaMont Jones]

  * manpages: fix references that should say /etc/bind
  * meta: build-depend libxml2-dev for statistics support

 -- LaMont Jones <lamont@debian.org>  Sat, 31 May 2008 12:17:21 -0600

bind9 (1:9.5.0.dfsg-0) experimental; urgency=low

  [Internet Software Consortium, Inc]

  * 9.5.0 release

  [LaMont Jones]

  * Only use capabilities if they are present: reprise.  Closes: #360339, #212226
  * control: fix dnsutils description to avoid list reformatting.  Closes: #480317
  * build: use the correct directories in dh_shlibdeps invocation
  * build: turn on dlz.  No pgsql or mysql support yet.  LP: #227344

 -- LaMont Jones <lamont@debian.org>  Thu, 29 May 2008 22:05:19 -0600

bind9 (1:9.5.0~rc1-2~0ubuntu2) intrepid; urgency=low

  * build: use the correct directories in dh_shlibdeps invocation
  * build: turn on dlz.  LP: #227344

 -- LaMont Jones <lamont@ubuntu.com>  Tue, 27 May 2008 21:43:06 -0600

bind9 (1:9.5.0~rc1-2~0ubuntu1) intrepid; urgency=low

  * Upload what will become (maybe an ancestor of) -2 to intrepid.
    - Only use capabilities if they are present: reprise.  Closes: #360339, #212226
    - control: fix dnsutils description to avoid list reformatting.  Closes: #480317

 -- LaMont Jones <lamont@ubuntu.com>  Mon, 26 May 2008 11:46:27 -0600

bind9 (1:9.5.0~rc1-1) experimental; urgency=low

  [Patrick Winnertz]

  * postinst: make add debconf support.  Closes: #473460

  [Jamie Strandboge]

  * debian/bind9.preinst: Apparmor force-complain on upgrade without
    existing profile.  LP: #204658

  [LaMont Jones]

  * bind9utils: fix typos in .install
  * host: manpage inaccurately describes default query.  LP: #203087
  * apparmor: add dnscvsutil package files
  * Revert "Only use capabilities if they are present." for merge of 9.5.0rc1.
  * soname: libdns41 -> 42
  * fix typos in debconf patch, #473460
  * cleanup more files in clean target
  * lwresd Depends: adduser

 -- LaMont Jones <lamont@debian.org>  Thu, 15 May 2008 17:59:54 -0600

bind9 (1:9.5.0~b2-2) experimental; urgency=low

  * meta: add bind9utils binary package, with various useful utilities.  Closes: #151957, #130445, #160483

 -- LaMont Jones <lamont@debian.org>  Thu, 03 Apr 2008 07:01:42 -0600

bind9 (1:9.4.2-10) unstable; urgency=low

  [Jamie Strandboge]

  * debian/bind9.preinst: AA force-complain on upgrade without existing
    profile.  LP: #204658

  [LaMont Jones]

  * host: manpage inaccurately describes default query.  LP: #203087

 -- LaMont Jones <lamont@debian.org>  Tue, 08 Apr 2008 22:45:57 -0600

bind9 (1:9.4.2-9) unstable; urgency=low

  * apparmor: allow subdirs in {/etc,/var/cache,/var/lib}/bind
  * apparmor: make profile match README.Debian

 -- LaMont Jones <lamont@debian.org>  Tue, 01 Apr 2008 21:13:05 -0600

bind9 (1:9.4.2-8) unstable; urgency=low

  [ISC]

  * CVE-2008-0122: off by one error in (unused) inet_network function.
    Closes: #462783  LP: #203476

  [Michael Milligan]

  * Fix min-cache-ttl and min-ncache-ttl keywords

  [Jamie Strandboge]

  * apparmor: force complain-mode for apparmor on certain upgrades.  LP: #203528
  * debian/bind9.postrm: purge /etc/apparmor.d/force-complain/usr.sbin.named

 -- LaMont Jones <lamont@debian.org>  Tue, 18 Mar 2008 18:35:15 -0600

bind9 (1:9.4.2-7) unstable; urgency=low

  [Jamie Strandboge]

  * Allow rw access to /var/lib/bind/* in apparmor-profile.  LP: #201954

  [LaMont Jones]

  * Drop root-delegation comments from named.conf.  Closes: #217829, #297219

 -- LaMont Jones <lamont@debian.org>  Sat, 15 Mar 2008 09:48:10 -0600

bind9 (1:9.4.2-6) unstable; urgency=low

  * Correct apparmor profile filename.  LP: #200739

 -- LaMont Jones <lamont@debian.org>  Mon, 10 Mar 2008 14:28:01 -0600

bind9 (1:9.4.2-5) unstable; urgency=low

  * add "order random_1" support (return one random RR)
  * Fix doc pathnames in README.Debian.  Closes: #266891
  * Add AAAA ::1 entry to db.local.  Closes: #230088

 -- LaMont Jones <lamont@debian.org>  Mon, 10 Mar 2008 13:51:28 -0600

bind9 (1:9.5.0~b2-1) experimental; urgency=low

  [Thiemo Seufer]

  * mips:atomic.h: improve implementation of atomic ops, fix mips{el,64}

  [LaMont Jones]

  * manpages: call it /etc/bind/named.conf throughout, and typos.  Closes: #419750
  * named.conf.5: correct filename.  Closes: #428015
  * manpages: fix typo errors.  Closes: #395834
  * Makefile.in: be explicit about library paths
  * build: Turn on GSS-TSIG support.  LP: #158197
  * build: soname changes
  * db.root: include AAAA RRs.  Closes: #464111
  * soname: lib{dns,isc}40 -> 41
  * meta: use binary:Version instead of Source-Version

  [Andreas John]

  * Only use capabilities if they are present.  Closes: #360339, #212226

 -- LaMont Jones <lamont@debian.org>  Sat, 23 Feb 2008 08:06:17 -0700

bind9 (1:9.4.2-4) unstable; urgency=low

  * incorporate ubuntu apparmor change from Jamie Strandboge,
    with changes:
    - Add apparmor profile, reload apparmor profile on config
    - Add a note about apparmor to README.Debian
    - conflicts/replaces old apparmor versions
  * db.root: include AAAA RRs.  Closes: #464111
  * Don't die when /var/lib/bind already exists.  LP: #191685
  * build: turn on optimization.  Closes: #435194

 -- LaMont Jones <lamont@debian.org>  Fri, 22 Feb 2008 22:05:25 -0700

bind9 (1:9.4.2-3ubuntu1) hardy; urgency=low

  * add AppArmor profile
    + debian/apparmor-profile
    + debian/bind9.postinst: Reload AA profile on configuration
  * updated debian/README.Debian for note on AppArmor
  * debian/control: Replaces apparmor-profiles << 2.1+1075-0ubuntu4 as we
    should now take control
  * debian/control: Conflicts with apparmor-profiles << 2.1+1075-0ubuntu4
    to make sure that if earlier version of apparmor-profiles gets installed
    it won't overwrite our profile
  * Modify Maintainer value to match the DebianMaintainerField
    specification.

 -- Jamie Strandboge <jamie@ubuntu.com>  Wed, 13 Feb 2008 17:30:45 +0000

bind9 (1:9.4.2-3) unstable; urgency=low

  * don't run rndc-confgen when it's not there.  Closes: #459551
  * control: drop use of ${Source-Version}

 -- LaMont Jones <lamont@debian.org>  Mon, 07 Jan 2008 10:16:06 -0700

bind9 (1:9.4.2-2) unstable; urgency=low

  * init.d: add --oknodo to start-stop-daemon.  Closes: #411881
  * init: LSB dependency info.  Closes: #459421, #448006
  * meta: bind9 Suggests: resolvconf.  Closes: #252285
  * bind9: deliver /var/lib/bind directory, and document.
    Closes: #248771, #200253, #202981, #209022
  * lwresd: create bind user/group and rndc key if needed, at install.
    Closes: #190742
  * dnsutils: update long description.  Closes: #236901

 -- LaMont Jones <lamont@debian.org>  Sun, 06 Jan 2008 12:25:31 -0700

bind9 (1:9.4.2-1) unstable; urgency=low

  [Mike O'Connor]

  * bind9.init: LSB compliance.  Closes: #448006

  [Internet Software Consortium, Inc]

  * New release: 9.4.2

  [LaMont Jones]

  * soname shifts for new release

 -- LaMont Jones <lamont@debian.org>  Sat, 17 Nov 2007 10:50:07 -0700

bind9 (1:9.4.2~rc2-1) experimental; urgency=low

  * New upstream release

 -- LaMont Jones <lamont@debian.org>  Fri, 12 Oct 2007 18:33:57 -0600

bind9 (1:9.4.1-P1-4) unstable; urgency=low

  [Thomas Antepoth]

  * unix/socket.c: don't send to a socket with pending_send.  Closes: #430065

  [LaMont Jones]

  * document git repositories
  * db.root: l.root-servers.net changed IP address.  Closes: #449148  LP: #160176
  * init.d: if there are no networks configured, error out quickly

 -- LaMont Jones <lamont@debian.org>  Thu, 08 Nov 2007 21:31:55 -0700

bind9 (1:9.4.1-P1-3) unstable; urgency=low

  * Only deliver upstream changes with bind9-doc

 -- LaMont Jones <lamont@debian.org>  Thu, 04 Oct 2007 08:30:55 -0600

bind9 (1:9.4.1-P1-2) unstable; urgency=low

  * manpages: fix typo errors.  Closes: #395834
  * manpages: call it /etc/bind/named.conf throughout, and typos.  Closes: #419750
  * named.conf.5: correct filename.  Closes: #428015
  * bind9.NEWS: update version for ACL change doc.  Closes: #435225
  * build: don't have dnsutils deliver man pages that it shouldn't.  LP: #82178
  * nslookup.1: some of the manpage was not visible.  LP: #131415
  * document git repositories
  * unix/socket.c: don't send to a socket with pending_send.  Closes: #430065

 -- LaMont Jones <lamont@debian.org>  Wed, 03 Oct 2007 01:10:59 -0600

bind9 (1:9.4.1-P1-1) unstable; urgency=high

  * New upstream version, addresses CVE-2007-2926 and CVE-2007-2925 

 -- Bdale Garbee <bdale@gag.com>  Thu, 26 Jul 2007 16:41:50 -0600

bind9 (1:9.4.1-1) unstable; urgency=low

  * New upstream version

 -- LaMont Jones <lamont@debian.org>  Mon, 30 Apr 2007 16:59:05 -0600

bind9 (1:9.4.0-2) unstable; urgency=low

  * upload to unstable

 -- LaMont Jones <lamont@debian.org>  Tue, 10 Apr 2007 11:12:16 -0600

bind9 (1:9.4.0-1) experimental; urgency=low

  * New upstream version
  * more mipsel patch.  Closes: #406409

 -- LaMont Jones <lamont@debian.org>  Sun, 25 Feb 2007 11:44:11 -0700

bind9 (1:9.4.0~rc2-1) experimental; urgency=low

  * New upstream version.  Addresses CVE-2007-0493 CVE-2007-0494

 -- LaMont Jones <lamont@debian.org>  Thu, 25 Jan 2007 14:26:12 -0700

bind9 (1:9.4.0~rc1.0-3) experimental; urgency=low

  * add NEWS file talking about the change in defaults:
    As of bind 9.4, allow-query-cache and allow-recursion default to the
    builtin acls 'localnets' and 'localhost'.  If you are setting up a
    name server for a network, you will almost certainly need to change
    this.

    The change in default has been done to make caching servers less
    attractive as reflective amplifying targets for spoofed traffic.
    This still leaves authoritative servers exposed.

 -- LaMont Jones <lamont@debian.org>  Wed, 24 Jan 2007 09:35:06 -0700

bind9 (1:9.4.0~rc1.0-2) experimental; urgency=low

  * Fix mips64.  Closes: #406409

 -- LaMont Jones <lamont@debian.org>  Sun, 21 Jan 2007 15:32:27 -0700

bind9 (1:9.4.0~rc1.0-1) experimental; urgency=low

  * Broken orig.tar.gz.

 -- LaMont Jones <lamont@debian.org>  Thu, 28 Dec 2006 23:04:05 -0700

bind9 (1:9.4.0~rc1-1) experimental; urgency=low

  * New upstream

 -- LaMont Jones <lamont@debian.org>  Thu, 28 Dec 2006 19:00:37 -0700

bind9 (1:9.3.4-2etch2) stable-proposed-updates; urgency=low

  [Thomas Antepoth]

  * unix/socket.c: don't send to a socket with pending_send.  Closes: #430065

  [LaMont Jones]

  * document git repositories
  * db.root: l.root-servers.net changed IP address.  Closes: #449148

 -- LaMont Jones <lamont@debian.org>  Mon, 05 Nov 2007 19:48:23 -0700

bind9 (1:9.3.4-2etch1) stable-security; urgency=high

  * Fix DNS cache poisoning through predictable query IDs. (CVE-2007-2926)

 -- Moritz Muehlenhoff <jmm@debian.org>  Tue, 24 Jul 2007 22:09:35 +0000

bind9 (1:9.3.4-2) unstable; urgency=high

  * Actually really do the merge of 9.3.4.  Sigh.  Closes: #408925

 -- LaMont Jones <lamont@debian.org>  Mon, 29 Jan 2007 06:09:03 -0700

bind9 (1:9.3.4-1) unstable; urgency=high

  * New upstream version.  Addresses CVE-2007-0493 CVE-2007-0494

 -- LaMont Jones <lamont@debian.org>  Thu, 25 Jan 2007 14:31:09 -0700

bind9 (1:9.3.3-1) unstable; urgency=low

  * New upstream version

 -- LaMont Jones <lamont@debian.org>  Tue, 12 Dec 2006 23:31:51 -0700

bind9 (1:9.3.2-P1.0-1) unstable; urgency=low

  * Fix README.Debian to point to the URL.  Closes: #387437
  * Strip rfc's from orig.tar.gz.  Closes: #393359

 -- LaMont Jones <lamont@mmjgroup.com>  Mon, 16 Oct 2006 06:38:22 -0600

bind9 (1:9.3.2-P1-2) unstable; urgency=low

  * Fix init script output.  Closes: #354192
    Thanks to Joey Hess for the patch.
  * Default install should listen on ipv6 interfaces.  Closes: #382438

 -- LaMont Jones <lamont@debian.org>  Sat,  9 Sep 2006 19:01:53 -0600

bind9 (1:9.3.2-P1-1) unstable; urgency=high

  * New upstream, fixes CVE-2006-4095 and CVE-2006-4096.
    Closes: #386237, #386245
  * Drop gcc-3.4 [powerpc] dependency.  Closes: #342957, #372203
  * Add -fno-strict-aliasing for type-punned pointer aliasing issues
    Closes: #386224
  * Use getent in postinst instead of chown/chgrp.  Closes: #386091, #239665
  * Drop redundant update-rc.d calls.  Closes: #356914

 -- LaMont Jones <lamont@debian.org>  Wed,  6 Sep 2006 08:07:13 -0600

bind9 (1:9.3.2-2) unstable; urgency=low

  * correct force-reload.  Closes: #333841
  * Fix init.d's usage message.  Closes: #331090
  * resolvconf tweaks.  Closes: #252232, #275412

 -- LaMont Jones <lamont@debian.org>  Mon, 16 Jan 2006 15:17:04 -0700

bind9 (1:9.3.2-1) unstable; urgency=low

  * New upstream
  * use lsb-base for start/stop messages in init.d.
  * switch to debhelper 4

 -- LaMont Jones <lamont@debian.org>  Thu,  5 Jan 2006 12:29:28 -0700

bind9 (1:9.3.1-2) unstable; urgency=low

  * Getting good reports from experimental, uploading to sid.
    Release team, please consider this package for sarge.  Thanks.
  * correct pidfile name in init.d/lwresd.  Closes: #298100

 -- LaMont Jones <lamont@debian.org>  Sat, 19 Mar 2005 17:46:31 -0700

bind9 (1:9.3.1-1) experimental; urgency=low

  * Build with gcc-3.4 on powerpc, to work around #292958.

 -- LaMont Jones <lamont@debian.org>  Sat, 19 Mar 2005 11:40:06 -0700

bind9 (1:9.3.1-0) experimental; urgency=low

  * New upstream version.

 -- LaMont Jones <lamont@debian.org>  Sun, 13 Mar 2005 21:44:57 -0700

bind9 (1:9.3.0+9.3.1beta2-1) experimental; urgency=low

  * new upstream version

 -- LaMont Jones <lamont@debian.org>  Tue, 25 Jan 2005 14:21:51 -0700

bind9 (1:9.3.0-1) experimental; urgency=low

  * New upstream version

 -- LaMont Jones <lamont@debian.org>  Sat, 25 Sep 2004 21:35:46 -0600

bind9 (1:9.2.4-1) unstable; urgency=high

  * New upstream version.  Closes: #269157 and others.
  * Version debhelper build-dep.  Closes: #262720

 -- LaMont Jones <lamont@mmjgroup.com>  Thu, 23 Sep 2004 09:11:37 -0600

bind9 (1:9.2.3+9.2.4-rc7-1) unstable; urgency=low

  * New upstream

 -- LaMont Jones <lamont@mmjgroup.com>  Wed,  1 Sep 2004 00:04:55 -0600

bind9 (1:9.2.3+9.2.4-rc6-1) unstable; urgency=low

  * New upstream.
  * Comment out delegation-only directives in named.conf

 -- LaMont Jones <lamont@debian.org>  Mon,  2 Aug 2004 10:00:38 -0600

bind9 (1:9.2.3+9.2.4-rc5-1) unstable; urgency=low

  * New upstream release candidate

 -- LaMont Jones <lamont@debian.org>  Thu, 17 Jun 2004 19:50:37 -0600

bind9 (1:9.2.3+9.2.4-rc2-1) unstable; urgency=low

  * New upstream release candidate
  * Remove shared library symlinks in clean.  Closes: #243109
  * Deal with capset being a module.  Closes: #245043, #240874, #241605
  * deliver /var/run/bind/run in lwresd as well.  Closes: #186569

 -- LaMont Jones <lamont@debian.org>  Thu, 22 Apr 2004 12:20:05 -0600

bind9 (1:9.2.3-3) unstable; urgency=low

  * new IP for b.root-servers.net.  Closes: #234278
  * Fix RC linkages to match bind8.  Closes: #218007

 -- LaMont Jones <lamont@debian.org>  Mon,  1 Mar 2004 15:00:44 -0700

bind9 (1:9.2.3-2) unstable; urgency=low

  * Rebuild autoconf files for mips.  Closes: #221419

 -- LaMont Jones <lamont@debian.org>  Tue, 18 Nov 2003 06:33:34 -0700

bind9 (1:9.2.3-1) unstable; urgency=low

  * New upstream.
  * cleanup zones.rfc1918/db.empty stuff.
  * Fix Makefiles to work even if the build environment is unclean.
    Closes: #211503
  * Add comments about root-delegation-only to named.conf.  Closes: #212243
  * Add resolvconf support.  Closes: #199255
  * more SO_BSDCOMPAT hacks for linux.  Closes: #220735, #214460

 -- LaMont Jones <lamont@debian.org>  Mon, 17 Nov 2003 21:30:33 -0700

bind9 (1:9.2.2+9.2.3rc4-1) unstable; urgency=low

  * Yet another new upstream release.

 -- LaMont Jones <lamont@debian.org>  Mon, 22 Sep 2003 09:39:50 -0600

bind9 (1:9.2.2+9.2.3rc3-1) unstable; urgency=low

  * New upstream.  Closes: #211752. #211503. #211496, #211520

 -- LaMont Jones <lamont@debian.org>  Sat, 20 Sep 2003 12:22:59 -0600

bind9 (1:9.2.2+9.2.3rc2-4) unstable; urgency=low

  * Really fix versioned depends.  Closes: #211590

 -- LaMont Jones <lamont@debian.org>  Thu, 18 Sep 2003 17:29:47 -0600

bind9 (1:9.2.2+9.2.3rc2-3) unstable; urgency=low

  * Version depends for all the libraries. sigh.  Closes: #211412,#210293

 -- LaMont Jones <lamont@debian.org>  Wed, 17 Sep 2003 10:56:36 -0600

bind9 (1:9.2.2+9.2.3rc2-2) unstable; urgency=low

  * Need a versioned depend. sigh.

 -- LaMont Jones <lamont@debian.org>  Wed, 17 Sep 2003 10:25:35 -0600

bind9 (1:9.2.2+9.2.3rc2-1) unstable; urgency=low

  * New upstream release.  Closes: #211373
  * Remove RFC's from package, per policy.
  * Make com and net zones delegation-only by default.

 -- LaMont Jones <lamont@debian.org>  Wed, 17 Sep 2003 07:15:37 -0600

bind9 (1:9.2.2+9.2.3rc1-3) unstable; urgency=low

  * A bit more cleanup of descriptions.
  * fix package sections
  * Fix b0rkage with dependencies.

 -- LaMont Jones <lamont@debian.org>  Sun, 14 Sep 2003 09:05:10 -0600

bind9 (1:9.2.2+9.2.3rc1-2) unstable; urgency=low

  * Explicitly link libraries.  Closes: #210653
  * Fix descriptions.  Closes: #209563, #209853, #210063

 -- LaMont Jones <lamont@debian.org>  Sat, 13 Sep 2003 19:29:05 -0600

bind9 (1:9.2.2+9.2.3rc1-1) unstable; urgency=low

  * New upstream release candidate.
  * Quit using SO_BSDCOMPAT (why is it still in the header files??) so
    that the kernel will shut up about it's advertised, obsolete option.
    Closes: #201293, #204282, #205590

 -- LaMont Jones <lamont@debian.org>  Thu, 28 Aug 2003 14:44:28 -0600

bind9 (1:9.2.2-2) unstable; urgency=low

  * Fix libtool.m4. Closes: #183791
  * move lib packages into Section: libs.  Closes: #184788
  * make sure it's libssl0.9.7.  Closes: #182363
  * Add /etc/default/lwresd.  Closes: #169727
  * Add fakeroot dir to dh_shlibdeps.  Closes: #169622
  * Fix rndc manpage.  Closes: #179353
  * Deliver /usr/bin/isc-config.sh (in libbind-dev).  Closes: #178186

 -- LaMont Jones <lamont@debian.org>  Sat, 15 Mar 2003 16:34:15 -0700

bind9 (1:9.2.2-1) unstable; urgency=low

  * New upstream version
  * Document /etc/default/bind9 in init.d script.  Closes: #170267

 -- LaMont Jones <lamont@debian.org>  Tue,  4 Mar 2003 22:43:58 -0700

bind9 (1:9.2.1-7) unstable; urgency=low

  * One more overrides disparity.
  * Fix bashism in postinst.  Closes: #169531

 -- LaMont Jones <lamont@debian.org>  Sun, 17 Nov 2002 19:22:58 -0700

bind9 (1:9.2.1-6) unstable; urgency=low

  * The "I give up for now" release.
  *   Only convert to running as bind if named.conf hasn't been modified.
  *   Closes: #163552, #164352
  * Fix overrides
  * Cleanup README.Debian wrt non-root-by-default.
  * Make sure that /var/run/bind/run exists in init.d script.  Closes: #168912
  * New IP for j.root-servers.net.  Closes: #167818
  * Check for 2.2.18 kernel in preinst.  Closes: #164349
  * Move local options to /etc/default/bind9.  Closes: #169132, #163073
  * Cleanup old bugs (fixed in -5, really).  Closes: #165864
  * Add /etc/bind/named.conf.local, included from named.conf.  Closes: #129576
  * Do options definitions in /etc/bind/named.conf.options, makes life
    easier in the face of named.conf changes from upstream.
  * Add missing Depends: adduser

 -- LaMont Jones <lamont@debian.org>  Sat, 16 Nov 2002 17:05:45 -0700

bind9 (1:9.2.1-5) unstable; urgency=low

  * Run named a non-privileged user by default.  Closes: #149059

 -- LaMont Jones <lamont@debian.org>  Thu, 12 Sep 2002 16:57:37 -0600

bind9 (1:9.2.1-4) unstable; urgency=low

  * swap maintainer/uploader status so LaMont is primary and Bdale is backup
  * Deal with bind/bind9 collisions better.  Closes: #149580
  * Fix some documentation.  Closes: #151579

 -- LaMont Jones <lamont@debian.org>  Wed,  4 Sep 2002 23:25:33 -0600

bind9 (1:9.2.1-3) unstable; urgency=high

  * fold in lib/bind/resolv from 8.3.3 to resolve buffer overlow issue in
    resolver library, closes: #151342, #151431

 -- Bdale Garbee <bdale@gag.com>  Mon,  1 Jul 2002 00:16:31 -0600

bind9 (1:9.2.1-1.woody.1) testing-security woody-proposed-updates; urgency=high

  * backport to woody (simple rebuild) since 9.2.1 resolves a security issue

 -- Bdale Garbee <bdale@gag.com>  Tue,  4 Jun 2002 10:30:57 -0600

bind9 (1:9.2.1-2) unstable; urgency=low

  * don't include nslint man page, closes: #148695
  * fix typo in rndc.8, closes: #139602
  * add a section to README.Debian explaining the rndc key mode that has been
    our default since 9.2.0-2, closes: #129849
  * fix paths for named.conf in named.8 to reflect our default, closes: #143443
  * upstream fixed the nsupdate man page at some point, closes: #121108

 -- Bdale Garbee <bdale@gag.com>  Mon,  3 Jun 2002 15:44:37 -0600

bind9 (1:9.2.1-1) unstable; urgency=medium

  * new upstream version
  * have bind9-host provide host, closes: #140174
  * move bind9-host to priority standard since dnsutils depends on it or host,
    and we prefer bind9-host over host.
  * move libdns5 and libisc4 to priority standard since dnsutils depends on
    them and is priority standard

 -- Bdale Garbee <bdale@gag.com>  Thu, 30 May 2002 10:38:39 -0600

bind9 (1:9.2.0-6) unstable; urgency=low

  * move to US main!  Yippee!  Closes: #123969
  * add info to README.Debian about 2.5 kernels vs --disable-linux-caps

 -- Bdale Garbee <bdale@gag.com>  Sat, 23 Mar 2002 00:18:05 -0700

bind9 (1:9.2.0-5) unstable; urgency=medium

  * clean up various issues in the rules file
  * make bind9-host conflict/replace old dnsutils as host does, otherwise we
    can have problems upgrading from potato to woody, closes: #136686
  * use /dev/urandom for rndc-confgen in postinst, it should be good enough for
    this purpose, and will keep the postinst from blocking arbitrarily.
    closes: #130372
  * add fresh pointers to chroot howto to README.Debian, closes: #135774

 -- Bdale Garbee <bdale@gag.com>  Sun,  3 Mar 2002 16:47:12 -0700

bind9 (1:9.2.0-4) unstable; urgency=low

  * bind9-host needs to conflict with host, closes: #127395

 -- Bdale Garbee <bdale@gag.com>  Tue,  1 Jan 2002 20:12:14 -0700

bind9 (1:9.2.0-3) unstable; urgency=low

  * force removal of old diverted files, closes: #126236
  * change priority of liblwres1 from optional to standard per ftp admins
  * add a bind9-host package so that the 'host' provided with the BIND 9.X
    source tree can be an alternative to the aging NIKHEF version packaged
    separately.  Update dnsutils dependencies to depend on one of the two,
    with preference to this one since it has fewer bugs (but fewer features,
    too).

 -- Bdale Garbee <bdale@gag.com>  Sun, 23 Dec 2001 00:59:15 -0700

bind9 (1:9.2.0-2) unstable; urgency=medium

  * change rc.d links to ensure daemon starts before and stops after other
    daemons that may fail if name service is not working (bug was filed 
    against 8.X bind packages, but is just as relevant here!)
  * use rndc for daemon shutdown instead of start-stop-daemon, closes: #111935
  * add a postinst to dnsutils to remove any lingering diversions from old 
    dnsutils packages, closes: #122227
  * not much point in delivering zone2ldap.1 since we aren't delivering 
    zone2ldap right now (though we might someday?), closes: #124058
  * be more verbose with shared library descriptions, closes: #123426, #123428
  * 9.2.0 added a new rndc.key file that both named and rndc will read to 
    obtain a shared key, and rndc-confgen will easily create this file with 
    a unique-per-system key.  Modify named.conf and remove rndc.conf
    to take advantage of this mechanism and stop delivering a pre-determined 
    static key to all Debian systems (which has been a mild security risk).  
    Create the key in postinst if the key file doesn't already exist, and 
    remove the file in postrm if purging.
    Closes: #86718, #87208

 -- Bdale Garbee <bdale@gag.com>  Fri, 21 Dec 2001 04:04:30 -0700

bind9 (1:9.2.0-1) unstable; urgency=low

  * new upstream version, closes: #108243, #112266, #114250, #119506, #120657
  * /etc/bind/rndc.conf is now a conffile
  * minor hacks to the README.Debian since the chroot instructions it points
    to are 8.X specific, part of addressing bug 111868.
  * libomapi is gone, replaced by libisccc and libisccfg
  * a few lintian-motivated cosmetic cleanups
  * lose task-dns-server meta package, since tasksel doesn't need it now
  * dig problem not reproducible in this version, closes: #89526
  * named-checkconf now uses $sysconfdir, closes: #107835
  * no longer deliver man pages for contributed binaries we're not including
    in dnsutils, closes: #108220
  * fix section in nslookup man page, though that's the least of the man
    page's problems...  glitch reported is unreproducible
    closes: #103630, #120946
  * update libbind-dev README.Debian, closes: #121050

 -- Bdale Garbee <bdale@gag.com>  Tue, 27 Nov 2001 01:41:00 -0700

bind9 (1:9.1.3-1) unstable; urgency=low

  * new upstream version, closes: #96483, #99824, #100647, #101568, #103429
  * update config.sub/guess for hppa/ia64 support
  * small init.d patch from Marco d'Itri to ease adding options on invocation
  * stop having bind9-doc conflict/replace bind-doc since they don't really
    conflict and there's no reason to prevent having both installed at the
    same time, closes: #90994
  * the CHANGES file documents fixes since 9.1.1 that probably cured the
    reported assertion failure.  If it turns out that I'm wrong, the bug can
    be re-opened or a new one filed.  I can't see any way to reproduce the bug 
    in a test case here.  Closes: #99352
  * have libbind-dev depend on the runtime library packages it delivers 
    compile-time symlinks for, closes: #100898, #103855
  * fix lwres man pages to source man3/* instead of * so all the page content
    can actually be found, closes: #85450, #103865

 -- Bdale Garbee <bdale@gag.com>  Mon,  9 Jul 2001 11:30:39 -0600

bind9 (1:9.1.1-1) unstable; urgency=low

  * new upstream release
  * update build-depends for libssl-dev
  * add build-depends on bison, closes: #90150, #90752, #90159
  * split up libbind0 since libdns is changing so numbers
  * downgrade rblcheck from a depends to a suggests, closes: #90783
  * bind9 mkdep creates files in the current working directory, closes: #58353

 -- Bdale Garbee <bdale@gag.com>  Wed, 25 Apr 2001 22:53:21 -0600

bind9 (1:9.1.0-3) unstable; urgency=low

  * merge patch from Zack Weinberg that solves compilation problem, and 
    reduces the memory footprint of applications by making configure.in
    smarter.  Closes: #86776, #86910
  * the bind-doc package includes all relevant documentation from the bind9
    source tree, including HTML content in /usr/share/doc/bind9-doc/arm,
    closes: #85718
  * default named.conf and rndc.conf to not world-readable.  This is an
    interim step towards addressing the concerns about security raised by 
    bugs 86718 and closes: #86836  A better long-term solution would be for
    rndc.conf to allow includes, so that both named.conf and rndc.conf could
    include a key file built on the fly during installation while themselves
    retaining conffile status.  The required functionality has been requested
    of the bind9 upstream, this will limit vulnerability in the meantime.
  * add replaces logic to the dnsutils package to avoid complaints about the
    delivery of nsupdate.8.gz, closes: #86759
  * move a couple of man pages back from dnsutils to bind9 that really belong
    there.  sigh.

 -- Bdale Garbee <bdale@gag.com>  Thu, 22 Feb 2001 16:39:02 -0700

bind9 (1:9.1.0-2) unstable; urgency=low

  * merge patch from Luca Filipozzi <lfilipoz@debian.org> - thanks!
    + bind9:  ships with a working rndc.conf file, closes: #84572
    + bind9:  init.d calls rndc rather than ndc on reload, closes: #85481
    + bind9:  named.conf ships with 'key' and 'control' sections
    + bind9:  correctly creates /var/cache/bind, closes: #85457
    + lwresd: lwresd is split off into its own package, closes: #85627
  * nsupdate is delivered by the dnsutils package, but the (wrong) man page 
    was accidentally also included in the bind9 package, closes: #85717
  * freshen config.sub and config.guess for ia64 and hppa support

 -- Bdale Garbee <bdale@gag.com>  Mon, 12 Feb 2001 23:43:55 -0700

bind9 (1:9.1.0-1) unstable; urgency=low

  * Initial packaging of BIND 9.1.0.  Must use epoch so that meta packages 
    retain their sequencing from the bind 8 package version stream.
  * snarf a couple of man pages from the 8.X tree for now

 -- Bdale Garbee <bdale@gag.com>  Thu,  1 Feb 2001 16:30:35 -0700
<|MERGE_RESOLUTION|>--- conflicted
+++ resolved
@@ -1,4 +1,3 @@
-<<<<<<< HEAD
 bind9 (1:9.7.0~a1.dfsg-0) experimental; urgency=low
 
   [Internet Software Consortium, Inc]
@@ -6,7 +5,7 @@
   * 9.7.0a1
 
  -- LaMont Jones <lamont@debian.org>  Wed, 24 Jun 2009 15:10:08 -0600
-=======
+
 bind9 (1:9.6.1.dfsg.P1-3) unstable; urgency=low
 
   * Build-Depend on the fixed libgeoip-dev.  Closes: #540973
@@ -51,7 +50,6 @@
   * lwresd: pidfile name was wrong in init script.  Closes: #527137
 
  -- LaMont Jones <lamont@debian.org>  Tue, 28 Jul 2009 22:03:14 -0600
->>>>>>> 8da10864
 
 bind9 (1:9.6.1.dfsg-2) unstable; urgency=low
 
