<<<<<<< HEAD
bind9 (1:9.9.2.dfsg.P1-2) experimental; urgency=low

  [Michael Gilbert]

  * Use /var/lib/bind for state file.  Closes: #689332

  [LaMont Jones]

  * zone transfers now involve link(), update the apparmor profile
  * Update db.root with new IP for D.root-servers.net.  Closes: #697352
  * re-drop dlzexternal test
  * Reduce log level for "sucessfully validated after lower casing" dnssec
    based on mail from Mark Andrews.  Closes: #697681
  * remove /var/lib/bind/bind9-default.md5sum in postrm
  * remove /etc/bind/named.conf.options on purge.  Closes: #668801

  [Sebastian Wiesinger]

  * Build and deliver dnssec-checkds and dnssec-verify in bind9utils

 -- LaMont Jones <lamont@debian.org>  Wed, 09 Jan 2013 10:09:40 -0700
=======
bind9 (1:9.8.4.dfsg.P1-4) unstable; urgency=high

  * The rest of the dnssec validation logspam removal.  Closes: #697681

 -- LaMont Jones <lamont@debian.org>  Mon, 21 Jan 2013 13:18:53 -0700
>>>>>>> 6b729f85

bind9 (1:9.8.4.dfsg.P1-3) unstable; urgency=low

  [Marc Deslauriers]

  * debian/bind9.apport: Add AppArmor info and logs to apport hook.

  [LaMont Jones]

  * Reduce log level for "sucessfully validated after lower casing" dnssec
    based on mail from Mark Andrews.  Closes: #697681
  * remove /var/lib/bind/bind9-default.md5sum in postrm
  * remove /etc/bind/named.conf.options on purge.  Closes: #668801

 -- LaMont Jones <lamont@debian.org>  Wed, 09 Jan 2013 09:47:24 -0700

bind9 (1:9.9.2.dfsg.P1-1) experimental; urgency=low

  * Named could die on specific queries with dns64 enabled.
    [Addressed in change #3388 for BIND 9.8.5 and 9.9.3.]
    CVE-2012-5688  Closes: #695192

 -- LaMont Jones <lamont@debian.org>  Wed, 05 Dec 2012 05:27:18 -0700

bind9 (1:9.8.4.dfsg.P1-2) unstable; urgency=low

  [Michael Gilbert]

  * Use /var/lib/bind for state file.  Closes: #689332

  [LaMont Jones]

  * Re-enable dlopen, do not build the test that fails.  Closes: #692416
  * Update db.root with new IP for D.root-servers.net.  Closes: #697352

 -- LaMont Jones <lamont@debian.org>  Mon, 07 Jan 2013 06:50:25 -0700

bind9 (1:9.8.4.dfsg.P1-1) unstable; urgency=low

  * Named could die on specific queries with dns64 enabled.
    [Addressed in change #3388 for BIND 9.8.5 and 9.9.3.]
    CVE-2012-5688  Closes: #695192

 -- LaMont Jones <lamont@debian.org>  Wed, 05 Dec 2012 05:22:06 -0700

bind9 (1:9.9.2.dfsg-1) experimental; urgency=low

  [Matthew Grant]

  * Turn off dlopen as it was causing test compile failures.
  * Add missing library .postrm files for debhelper

  [LaMont Jones]

  * New upstream version 9.9.2
  * soname fixes

 -- LaMont Jones <lamont@debian.org>  Thu, 01 Nov 2012 08:59:57 -0600

bind9 (1:9.9.1.dfsg.P1-1) unstable; urgency=low

  [LaMont Jones]

  * New upstream 9.9.1-P1

 -- LaMont Jones <lamont@debian.org>  Wed, 13 Jun 2012 08:22:15 -0600

bind9 (1:9.9.0.dfsg-1) unstable; urgency=low

  [Internet Software Consortium, Inc]

  * 9.9.0 release

  [Christoph Egger]

  * define _GNU_SOURCE on kfreebsd et al.  Closes: #658201

  [LaMont Jones]

  * chmod typo in postinst.  LP: #980798
  * Correctly order debhelper bits in postrm.  Closes: #661040

 -- LaMont Jones <lamont@debian.org>  Mon, 23 Apr 2012 09:52:51 -0600

bind9 (1:9.9.0.dfsg~rc4-1) unstable; urgency=low

  [Internet Software Consortium, Inc]

  * New upstream release

  [LaMont Jones]

  * soname changes for new release

 -- LaMont Jones <lamont@debian.org>  Fri, 17 Feb 2012 17:51:39 -0700

bind9 (1:9.8.4.dfsg-1ubuntu2) raring; urgency=low

  * SECURITY UPDATE: denial of service via DNS64 and crafted query
    - bin/named/query.c: init rdataset before cleanup.
    - Patch backported from 9.8.4-P1
    - CVE-2012-5688

 -- Marc Deslauriers <marc.deslauriers@ubuntu.com>  Wed, 05 Dec 2012 15:42:08 -0500

bind9 (1:9.8.4.dfsg-1ubuntu1) raring; urgency=low

  * Merge from Debian unstable. Remaining changes:
    - debian/bind9.apport: Add AppArmor info and logs to apport hook.

 -- Marc Deslauriers <marc.deslauriers@ubuntu.com>  Fri, 23 Nov 2012 08:13:50 -0500

bind9 (1:9.8.4.dfsg-1) unstable; urgency=low

  [Matthew Grant]

  * Turn off dlopen as it was causing test compile failures.
  * Add missing library .postrm files for debhelper

  [LaMont Jones]

  * New upstream version
  * soname fixup
  * Ack NMUs

 -- LaMont Jones <lamont@debian.org>  Mon, 29 Oct 2012 08:37:49 -0600

bind9 (1:9.8.1.dfsg.P1-4.3) unstable; urgency=medium

  [ Philipp Kern ]
  * Non-maintainer upload.

  [ Marc Deslauriers ]
  * SECURITY UPDATE: denial of service via specific combinations of RDATA
    - bin/named/query.c: fix logic
    - Patch backported from 9.8.3-P4
    - CVE-2012-5166

 -- Philipp Kern <pkern@debian.org>  Sun, 28 Oct 2012 20:28:11 +0100

bind9 (1:9.8.1.dfsg.P1-4.2) unstable; urgency=high

  * Non-maintainer upload by the Security Team.
  * Fix denial of service vulnerability triggered
    through an assert because of using bad cache
    (CVE-2012-3817; Closes: #683259).

 -- Nico Golde <nion@debian.org>  Mon, 30 Jul 2012 20:56:10 +0200

bind9 (1:9.8.1.dfsg.P1-4.1) unstable; urgency=high

  * Non-maintainer upload by the Security Team.
  * SECURITY UPDATE: ghost domain names attack
    - lib/dns/rbtdb.c: Restrict the TTL of NS RRset to no more than that
      of the old NS RRset when replacing it.
    - Patch backported from 9.8.2.
    - CVE-2012-1033
  * SECURITY UPDATE: denial of service via zero length rdata handling
    - lib/dns/rdata.c,lib/dns/rdataslab.c: use sentinel pointer for
      duplicate rdata.
    - Patch backported from 9.8.3-P1.
    - CVE-2012-1667

 -- Luk Claes <luk@debian.org>  Wed, 20 Jun 2012 15:26:09 -0400

bind9 (1:9.8.1.dfsg.P1-4) unstable; urgency=low

  [Christoph Egger]

  * define _GNU_SOURCE on kfreebsd et al.  Closes: #658201

  [LaMont Jones]

  * chmod typo in postinst.  LP: #980798
  * Correctly order debhelper bits in postrm.  Closes: #661040

 -- LaMont Jones <lamont@debian.org>  Fri, 13 Apr 2012 12:09:24 -0600

bind9 (1:9.8.1.dfsg.P1-3) unstable; urgency=low

  [Zlatan Todoric]

  * fixed Serbian latin translation of debconf template.  Closes: #634951

  [Peter Eisentraut]

  * Add support for "status" action to lwresd init script.  Closes: #651540

  [Bjørn Steensrud]

  * NB Translations.  Closes: #654454

  [LaMont Jones]

  * Default to run_resolvconf=false.  LP: #933723
  * Deliver named.conf.options on fresh install.  Closes: #657042  LP: #920202
  * Do not deliver /usr/share/bind9/bind9-default.md5sum in the bind9 deb. 
    Closes: #620007  LP: #681536
  * Deliver and use /etc/apparmor.d/local/usr.sbin.named for local overrides.
    LP: #929563

 -- LaMont Jones <lamont@debian.org>  Fri, 17 Feb 2012 14:40:29 -0800

bind9 (1:9.8.1.dfsg.P1-2) unstable; urgency=low

  * Deliver named.conf.options on fresh install.  Closes: #657042  LP: #920202

 -- LaMont Jones <lamont@debian.org>  Wed, 25 Jan 2012 03:55:21 -0700

bind9 (1:9.8.1.dfsg.P1-1) unstable; urgency=low

  [Internet Software Consortium, Inc]

  * 9.8.1-P1
    -  Cache lookup could return RRSIG data associated with nonexistent
       records, leading to an assertion failure.

  [LaMont Jones]

  * add a readme entry for DNSSEC-by-default
  * Failed to install due to chgrp on non-existant directory.  Closes: #647598
  * ack NMU: l10n issues

 -- LaMont Jones <lamont@debian.org>  Wed, 18 Jan 2012 10:44:14 -0700

bind9 (1:9.8.1.dfsg-1.1) unstable; urgency=low

  * Non-maintainer upload.
  * Fix pending l10n issues. Debconf translations:
    - Danish (Joe Hansen).  Closes: #619302
    - Korean (강민지).  Closes: #632006, #632016
    - Serbian (FULL NAME).  Closes: #634886

 -- Christian Perrier <bubulle@debian.org>  Sat, 03 Dec 2011 17:22:12 +0100

bind9 (1:9.8.1.dfsg-1) unstable; urgency=low

  [Internet Software Consortium, Inc]

  * New upstream release

  [LaMont Jones]

  * cleanup the messages around killing named
  * enable dnssec validation: deliver named.conf.options outside of
    conffiledom, and update if able, complain and do not update if not
    Closes: #516979
  * typo in min-ncache-ttl processing
  * disable dlz until we get a patch to make it build again

  [Jay Ford]

  * Fix "waiting for pid $pid to die" loop to not be infinite.  Closes: #570852

 -- LaMont Jones <lamont@debian.org>  Tue, 01 Nov 2011 16:39:19 -0600

bind9 (1:9.8.0.dfsg.P1-0) unstable; urgency=low

  [Internet Software Consortium, Inc]

  * 9.8.0-P1

  [LaMont Jones]

  * soname changes

 -- LaMont Jones <lamont@debian.org>  Fri, 13 May 2011 03:46:22 -0600

bind9 (1:9.7.4.dfsg-0) unstable; urgency=low

  * New upstream

 -- LaMont Jones <lamont@debian.org>  Sun, 21 Aug 2011 04:43:16 -0600

bind9 (1:9.7.3.dfsg-1ubuntu4) oneiric; urgency=low

  * debian/apparmor-profile: Allow /var/run and /run. (LP: #810270)

 -- Martin Pitt <martin.pitt@ubuntu.com>  Thu, 14 Jul 2011 15:15:45 +0200

bind9 (1:9.7.3.dfsg-1ubuntu3) oneiric; urgency=low

  * SECURITY UPDATE: denial of service via specially crafted packet
    - lib/dns/include/dns/rdataset.h, lib/dns/{masterdump,message,ncache,
      nsec3,rbtdb,rdataset,resolver,validator}.c: Use an rdataset attribute
      flag to indicate negative-cache records rather than using rrtype 0.
    - Patch backported from 9.7.3-P3.
    - CVE-2011-2464

 -- Marc Deslauriers <marc.deslauriers@ubuntu.com>  Tue, 05 Jul 2011 08:33:30 -0400

bind9 (1:9.7.3.dfsg-1ubuntu2.1) natty-security; urgency=low

  * SECURITY UPDATE: denial of service via off-by-one
    - lib/dns/ncache.c: correctly validate length.
    - Patch backported from 9.7.3-P1.
    - CVE-2011-1910

 -- Marc Deslauriers <marc.deslauriers@ubuntu.com>  Fri, 27 May 2011 12:50:40 -0400

bind9 (1:9.7.3.dfsg-1ubuntu2) natty; urgency=low

  * debian/rules, configure, contrib/dlz/config.dlz.in: use
    DEB_HOST_MULTIARCH so we can find multiarch libraries and fix FTBFS.
    (LP: #745642)

 -- Marc Deslauriers <marc.deslauriers@ubuntu.com>  Wed, 30 Mar 2011 10:19:37 -0400

bind9 (1:9.7.3.dfsg-1ubuntu1) natty; urgency=low

  * debian/bind9-default.md5sum:
    - updated to reflect the default md5sum in maverick and natty, this
      avoids a bogus /etc/default/bind9.dpkg-dist file
      (LP: #556332)

 -- Michael Vogt <michael.vogt@ubuntu.com>  Tue, 29 Mar 2011 10:13:11 +0200

bind9 (1:9.7.3.dfsg-1) unstable; urgency=low

  [Peter Palfrader]

  * Add db-4.6 to bdb_libnames in dlz/config.dlz.in so that it finds the right
    db.

  [Internet Systems Consortium, Inc]

  * 9.7.3 - Closes: #612287

  [Mahyuddin Susanto]

  * Updated Indonesian debconf templates.  Closes: #608559

  [LaMont Jones]

  * soname changes

 -- LaMont Jones <lamont@debian.org>  Wed, 23 Feb 2011 09:14:36 -0700

bind9 (1:9.7.3.dfsg~rc1-1) unstable; urgency=low

  [Internet Software Consortium, Inc]

  * New upstream

  [Peter Palfrader]

  * Add db-4.6 to bdb_libnames in dlz/config.dlz.in so that it finds the right
    db.

  [Mahyuddin Susanto]

  * Updated Indonesian debconf templates.  Closes: #608559

  [LaMont Jones]

  * soname changes for new upstream

 -- LaMont Jones <lamont@debian.org>  Fri, 04 Feb 2011 21:20:05 -0700

bind9 (1:9.7.2.dfsg.P3-1) unstable; urgency=high

  [ISC]
  * Fix denial of service via ncache entry and a rrsig for the
    same type (CVE-2010-3613)
  * answers were incorrectly marked as insecure during key algorithm
    rollover (CVE-2010-3614)
  * Using "allow-query" in the "options" or "view" statements to
    restrict access to authoritative zones had no effect.
    (CVE-2010-3615)

  [LaMont Jones]

  * Adjust indentation for dpkg change.  Closes: #597171

 -- LaMont Jones <lamont@debian.org>  Wed, 01 Dec 2010 16:32:48 -0700

bind9 (1:9.7.2.dfsg.P2-3) unstable; urgency=low

  [LaMont Jones]

  * Adjust indentation for dpkg change.  Closes: #597171
  * acknowledge and incorporate ubuntu change.

 -- LaMont Jones <lamont@debian.org>  Fri, 26 Nov 2010 05:18:43 -0700

bind9 (1:9.7.2.dfsg.P2-2ubuntu1) natty; urgency=low

  [ Andres Rodriguez ]
  * Add apport hook (LP: #533601):
    - debian/bind9.apport: Added.

  [ Martin Pitt ]
  * debian/rules: Install Apport hook when building on Ubuntu.

 -- Martin Pitt <martin.pitt@ubuntu.com>  Fri, 26 Nov 2010 10:50:17 +0100

bind9 (1:9.7.2.dfsg.P2-2) unstable; urgency=low

  [Roy Jamison]

  * lib/isc/unix/resource.c was missing inttypes.h include.  LP: #674199

 -- LaMont Jones <lamont@debian.org>  Fri, 12 Nov 2010 10:52:32 -0700

bind9 (1:9.7.2.dfsg.P2-1) unstable; urgency=low

  [Joe Dalton]

  * Add Danish translation of debconf templates.  Closes: #599431

  [Internet Software Consortium, Inc]

  * v9.7.2-P2

  [José Figueiredo]

  * Add Brazilian Portuguese debconf templates translation.  Closes: #597616

  [LaMont Jones]

  * drop this v3 (quilt) source format idea.  Closes: #589916

 -- LaMont Jones <lamont@debian.org>  Sun, 10 Oct 2010 19:01:57 -0600

bind9 (1:9.7.1.dfsg.P2-2) unstable; urgency=low

  * Correct conflicts for bind9-host

 -- LaMont Jones <lamont@debian.org>  Fri, 16 Jul 2010 05:24:38 -0600

bind9 (1:9.7.1.dfsg.P2-1) unstable; urgency=low

  [Internet Software Consortium, Inc]

  * Temporarily and partially disable change 2864 because it would cause
    inifinite attempts of RRSIG queries.  This is an urgent care fix; we'll
    revisit the issue and complete the fix later.  [RT #21710]
  * Temporarially rollback change 2748. [RT #21594]
  * Named failed to accept uncachable negative responses from insecure zones.
    [RT# 21555]

  [LaMont Jones]

  * freshen copyright file

 -- LaMont Jones <lamont@debian.org>  Thu, 15 Jul 2010 15:07:54 -0600

bind9 (1:9.7.1.dfsg.0-1) unstable; urgency=low

  * Repack to drop zkt/doc/{draft,rfc}*  Closes: #588055

 -- LaMont Jones <lamont@debian.org>  Mon, 05 Jul 2010 07:21:34 -0600

bind9 (1:9.7.1.dfsg-2) unstable; urgency=low

  [Regid Ichira]

  * explicitly add nsupdate to dynamic updates in README.Debian. 
    Closes: #577398

  [LaMont Jones]

  * Cleanup bind9-host description.  Closes: #579421
  * switch to 3.0 (quilt) source format, but not to quilt.  Closes: #578210

  [Stephen Gran]

  * updated geoip patch for ipv6, based on work by John 'Warthog9' Hawley
    <warthog9@eaglescrag.net>.  Closes: #584603

 -- LaMont Jones <lamont@debian.org>  Fri, 02 Jul 2010 08:19:29 -0600

bind9 (1:9.7.1.dfsg-1) unstable; urgency=low

  [Internet Software Consortium, Inc]

  * 9.7.1

  [LaMont Jones]

  * Add freebsd support.  Closes: #578447
  * soname changes
  * freshen root cache.  LP: #596363

 -- LaMont Jones <lamont@debian.org>  Mon, 21 Jun 2010 09:53:30 -0600

bind9 (1:9.7.0.dfsg.P1-1) unstable; urgency=low

  [Internet Software Consortium, Inc]

  * 9.7.0-P1
    - 2852. [bug] Handle broken DNSSEC trust chains better. [RT #15619]

 -- LaMont Jones <lamont@debian.org>  Wed, 17 Mar 2010 08:06:42 -0600

bind9 (1:9.7.0.dfsg.1-1) unstable; urgency=low

  [Niko Tyni]

  * fix mips/mipsel startup.  Closes: #516616

  [LaMont Jones]

  * ignore failures due to a lack of /etc/bind/named.conf*.  LP: #422968
  * ldap API changed regarding % sign.  LP: #227344
  * Drop more rfc and draft files.  Closes: #572606
  * update config.guess, config.sub.  Closes: #572528

 -- LaMont Jones <lamont@debian.org>  Fri, 12 Mar 2010 14:56:08 -0700

bind9 (1:9.7.0.dfsg-2) unstable; urgency=low

  [Aurelien Jarno]

  * kfreebsd has linux threads.  Closes: #470500

  [LaMont Jones]

  * do not error out on initial install.  Closes: #572443

 -- LaMont Jones <lamont@debian.org>  Thu, 04 Mar 2010 09:32:13 -0700

bind9 (1:9.7.0.dfsg-1) unstable; urgency=low

  * New upstream release

 -- LaMont Jones <lamont@debian.org>  Wed, 17 Feb 2010 14:53:36 -0700

bind9 (1:9.7.0.dfsg~rc2-1) experimental; urgency=low

  * New upstream release

 -- LaMont Jones <lamont@debian.org>  Thu, 28 Jan 2010 05:46:50 -0700

bind9 (1:9.7.0.dfsg~b3-2) experimental; urgency=low

  * merge changes from 9.6.1.dfsg.P2-1
  * meta: drop verisoned depends from library packages, for less upgrade pain
  * apparmor: allow named to create /var/run/named/session.key

 -- LaMont Jones <lamont@debian.org>  Sun, 06 Dec 2009 11:46:17 -0700

bind9 (1:9.7.0.dfsg~b3-1) experimental; urgency=low

  [Internet Software Consortium, Inc]

  * 9.7.0b3

  [LaMont Jones]

  * Merge remote branch 'origin/master'
  * soname changes

 -- LaMont Jones <lamont@debian.org>  Mon, 30 Nov 2009 21:07:58 -0700

bind9 (1:9.6.1.dfsg.P2-1) unstable; urgency=low

  [Internet Software Consortium, Inc]

  * 9.6.1-P2
    - When validating, track whether pending data was from the
      additional section or not and only return it if validates
      as secure. [RT #20438] CVE-2009-4022

  [LaMont Jones]

  * prerm: do not stop named on upgrade.  Closes: #542888
  * Drop some RFCs that crept into the diff.
  * meta: add ${misc:Depends}
  * lintian: update config.guess, config.sub in idnkit-1.0 tree
  * dnsutils: remove pre-sarge dpkg-divert calls in postinst
  * meta: soname changes
  * l10n: missing newline in pofile.

 -- LaMont Jones <lamont@debian.org>  Fri, 27 Nov 2009 10:07:10 -0700

bind9 (1:9.7.0.dfsg~b2-2) experimental; urgency=low

  * dnsutils: remove pre-sarge dpkg-divert calls in postinst

 -- LaMont Jones <lamont@debian.org>  Tue, 17 Nov 2009 22:42:40 -0600

bind9 (1:9.7.0.dfsg~b2-1) experimental; urgency=low

  [Internet Software Consortium, Inc]

  * 9.7.0b2

  [LaMont Jones]

  * /etc/bind/bind.keys need not be executable.
  * bind9: drop old stale code from postinst
  * prerm: do not stop named on upgrade.  Closes: #542888
  * Drop some RFCs that crept into the diff.
  * meta: add ${misc:Depends}
  * lintian: update config.guess, config.sub in idnkit-1.0 tree
  * l10n: missing newline in pofile.

 -- LaMont Jones <lamont@debian.org>  Mon, 16 Nov 2009 18:53:24 -0700

bind9 (1:9.7.0~a1.dfsg-0) experimental; urgency=low

  [Internet Software Consortium, Inc]

  * 9.7.0a1

 -- LaMont Jones <lamont@debian.org>  Wed, 24 Jun 2009 15:10:08 -0600

bind9 (1:9.6.1.dfsg.P1-3) unstable; urgency=low

  * Build-Depend on the fixed libgeoip-dev.  Closes: #540973

 -- LaMont Jones <lamont@debian.org>  Mon, 17 Aug 2009 06:53:11 -0600

bind9 (1:9.6.1.dfsg.P1-2) unstable; urgency=low

  [Jamie Strandboge]

  * reload individual named profile, not all of apparmor.  LP: #412751

  [Guillaume Delacour]

  * bind9 did not purge cleanly.  Closes: #497959

  [LaMont Jones]

  * postinst: do not append a blank line to /etc/default/bind9. 
    Closes: #541469
  * init.d stop needs to not error out.  LP: #398033
  * meta: fix build-depends.  Closes: #539230

 -- LaMont Jones <lamont@debian.org>  Fri, 14 Aug 2009 17:03:31 -0600

bind9 (1:9.6.1.dfsg.P1-1) unstable; urgency=low

  [Internet Software Consortium, Inc]

  * A specially crafted update packet will cause named to exit. 
    CVE-2009-0696, CERT VU#725188.  Closes: #538975

  [InterNIC]

  * Update db.root hints file.

  [LaMont Jones]

  * Move default zone definitions from named.conf to named.conf.default-zones.
     Closes: #492308
  * use start-stop-daemon if rndc stop fails.  Closes: #536487
  * lwresd: pidfile name was wrong in init script.  Closes: #527137

 -- LaMont Jones <lamont@debian.org>  Tue, 28 Jul 2009 22:03:14 -0600

bind9 (1:9.6.1.dfsg-2) unstable; urgency=low

  * ia64: fix atomic.h

 -- LaMont Jones <lamont@debian.org>  Tue, 23 Jun 2009 01:56:35 -0600

bind9 (1:9.6.1.dfsg-1) unstable; urgency=low

  [Internet Software Consortium, Inc]

  * 9.6.1

 -- LaMont Jones <lamont@debian.org>  Mon, 22 Jun 2009 14:33:20 -0600

bind9 (1:9.6.0.dfsg.P1-3) unstable; urgency=low

  [Martin Zobel-Helas]

  * GEO-IP Patch from
    git://git.kernel.org/pub/scm/network/bind/bind-geodns.git.  Closes: #395191

  [LaMont Jones]

  * Remove /var/lib/bind on purge.  Closes: #527613
  * Build-Depend: libdb-dev (>4.6).  Closes: #527877, #528772
  * init.d: detect rndc errors better.  LP: #380962
  * init.d: clean up exit status.  Closes: #523454
  * Enable pkcs11 support, and then Revert - causes assertion failures
    c.f.: #516552

 -- LaMont Jones <lamont@debian.org>  Mon, 22 Jun 2009 13:58:32 -0600

bind9 (1:9.6.0.dfsg.P1-2) unstable; urgency=low

  * random_1 broke memory usage assertions.

 -- LaMont Jones <lamont@debian.org>  Thu, 23 Apr 2009 05:15:45 -0600

bind9 (1:9.6.0.dfsg.P1-1) experimental; urgency=low

  [Michael Milligan]

  * Add min-cache-ttl and min-ncache-ttl keywords

  [LaMont Jones]
  
  * Fix merge errors from 9.6.0.dfsg.P1-0

 -- LaMont Jones <lamont@debian.org>  Fri, 20 Mar 2009 15:50:50 -0600

bind9 (1:9.6.0.dfsg.P1-0) experimental; urgency=low

  [Internet Software Consortium, Inc]

  * 9.6.0-P1

  [LaMont Jones]

  * meta: fix override disparity
  * meta: soname package fixups for 9.6.0
  * meta: update Standards-Version: 3.7.3.0
  * upstream now uses a bind subdir.  Closes: #212659

  [Sven Joachim]

  * meta: pass host and build into configure for hybrid build machines. 
    Closes: #515110

 -- LaMont Jones <lamont@debian.org>  Fri, 20 Mar 2009 11:54:55 -0600

bind9 (1:9.5.1.dfsg.P1-3) unstable; urgency=low

  * package -2 for unstable

 -- LaMont Jones <lamont@debian.org>  Wed, 18 Mar 2009 09:40:18 -0600

bind9 (1:9.5.1.dfsg.P1-2) stable; urgency=low

  [Juhana Helovuo]

  * fix atomic operations on alpha.  Closes: #512285

  [Dann Frazier]

  * fix atomic operations on ia64.  Closes: #520179

  [LaMont Jones]

  * build-conflict: libdb4.2-dev.  Closes: #515074, #507013

  [localization folks]

  * l10n: Basque debconf template.  Closes: #516549 (Piarres Beobide)

 -- LaMont Jones <lamont@debian.org>  Wed, 18 Mar 2009 05:30:22 -0600

bind9 (1:9.5.1.dfsg.P1-1) unstable; urgency=low

  * New upstream patch release
    - supportable version of fix from 9.5.0.dfsg.P2-5.1
    - CVE-2009-0025:  Closes: #511936
    - 2475: Overly agressive cache entry removal.  Closes: #511768
    - other bug fixes worthy of patch-release inclusion

 -- LaMont Jones <lamont@debian.org>  Mon, 26 Jan 2009 10:33:42 -0700

bind9 (1:9.5.0.dfsg.P2-5.1) unstable; urgency=low

  * Non-maintainer upload.
  * Apply upstream ACL fixes from 9.5.1 to fix RC bug. Patch was provided
    by Evan Hunt (upstream bind9 developer) after Emmanuel Bouthenot
    contacted him. Closes: #496954, #501800.
  * Remove obsolete dh_installmanpages invocation which was adding
    unwanted manual pages to bind9. Closes: #486196.

 -- Ben Hutchings <ben@decadent.org.uk>  Fri, 02 Jan 2009 16:51:42 +0000

bind9 (1:9.5.0.dfsg.P2-5) unstable; urgency=low

  [ISC]

  * 2463: IPv6 Advanced Socket API broken on linux.  LP: #249824

  [Jamie Strandboge]

  * apparmor: add capability sys_resource
  * apparmor: add krb keytab access.  LP: #277370

  [LaMont Jones]

  * apparmor: allow proc/*/net/if_inet6 read access too.  LP: #289060
  * apparmor: add /var/log/named/* entries.  LP: #294935

  [Ben Hutchings]

  * meta: Add dependency of bind9 on net-tools (ifconfig used in init script)
  * meta: Fix bind9utils Depends.
  * meta: fix typo in package description

  [localization folks]

  * l10n: add polish debconf translations.  Closes: #506856 (L)

 -- LaMont Jones <lamont@debian.org>  Sun, 07 Dec 2008 21:03:29 -0700

bind9 (1:9.5.0.dfsg.P2-4) unstable; urgency=low

  * meta: fix typo in Depends: lsb-base.  Closes: #501365

 -- LaMont Jones <lamont@debian.org>  Tue, 07 Oct 2008 17:20:11 -0600

bind9 (1:9.5.0.dfsg.P2-3) unstable; urgency=low

  [LaMont Jones]

  * enable largefile support.  Closes: #497040

  [localization folks]

  * l10n: Dutch translation.  Closes: #499977 (Paul Gevers)
  * l10n: simplified chinese debconf template.  Closes: #501103 (LI Daobing)
  * l10n: Update spanish template.  Closes: #493775 (Ignacio Mondino)

 -- LaMont Jones <lamont@debian.org>  Sun, 05 Oct 2008 20:20:00 -0600

bind9 (1:9.5.0.dfsg.P2-2) unstable; urgency=low

  [Kees Cook]

  * debian/{control,rules}: enable PIE hardening (from -1ubuntu1)

  [Nicolas Valcárcel]

  * Add ufw integration (from -1ubuntu2)

  [Dustin Kirkland]

  * use pid file in init.d/bind9 status.  LP: #247084

  [LaMont Jones]

  * dig: add -DDIG_SIGCHASE to compile options.  LP: #257682
  * apparmor profile: add /var/log/named

  [Nikita Ofitserov]

  * ipv6 support requires _GNU_SOURCE definition.  LP: #249824

 -- LaMont Jones <lamont@debian.org>  Thu, 28 Aug 2008 23:08:36 -0600

bind9 (1:9.5.0.dfsg.P2-1) unstable; urgency=low

  [LaMont Jones]

  * default to using resolvconf if it is installed
  * fix sonames and dependencies.  Closes: #149259, #492418
  * Do not build-depend libcap2-dev on non-linux.  Closes: #493392
  * drop unused query-loc manpage.  Closes: #492564
  * lwresd: Deliver /etc/bind directory.  Closes: #490027
  * fix query-source comment in default install

  [Internet Software Consortium, Inc]

  * 9.5.0-P2.  Closes: #492949

  [localization folks]

  * l10n: Spanish debconf translation.  Closes: #492425 (Ignacio Mondino)
  * l10n: Swedish debconf templates.  Closes: #491369 (Martin Ågren)
  * l10n: Japanese debconf translations.  Closes: #492048 (Hideki Yamane
    (Debian-JP))
  * l10n: Finnish translation.  Closes: #490630 (Esko Arajärvi)
  * l10n: Italian debconf translations.  Closes: #492587 (Alessandro Vietta)

 -- LaMont Jones <lamont@debian.org>  Sat, 02 Aug 2008 14:20:20 -0600

bind9 (1:9.5.0.dfsg.P1-2) unstable; urgency=low

  * Revert "meta: merge the mess of single-lib packages back into one large
    one." - That way lies madness and pain.
  * init.d/bind9: implement status function.  LP: #203169

 -- LaMont Jones <lamont@debian.org>  Tue, 08 Jul 2008 21:56:58 -0600

bind9 (1:9.5.0.dfsg.P1-1) unstable; urgency=low

  * Repackage 9.5.0.dfsg-5 with the -P1 tarball.

 -- LaMont Jones <lamont@debian.org>  Tue, 08 Jul 2008 15:06:07 -0600

bind9 (1:9.5.0.dfsg-5) unstable; urgency=low

  [Internet Software Consortium, Inc]

  * Randomize UDP query source ports to improve forgery resilience.
    (CVE-2008-1447)                                                                              

  [LaMont Jones]

  * add build-depends: texlive-latex-base, xsltproc, remove Bv9ARM.pdf in clean
  * fix sonames
  * drop unneeded build-deps, since we do not actually deliver B9vARM.pdf
  * meta: cleanup libbind9-41 Provides/Conflicts
  * build: fix sonames for new libraries
  * postinst: really restart bind/lwresd in postinst

 -- LaMont Jones <lamont@debian.org>  Sun, 06 Jul 2008 21:34:18 -0600

bind9 (1:9.5.0.dfsg-4) unstable; urgency=low

  [LaMont Jones]

  * control: fix dnsutils description to avoid list reformatting. 
    Closes: #480317
  * lwresd: restart in postinst.  Closes: #486481
  * meta: merge the mess of single-lib packages back into one large one.
  * apparmor: allow bind to create files in /var/{lib,cache}/bind
  * build: drop .la files.  Closes: #486969
  * build: drop the extra lib path from the library-package merge
  * meta: liblwres40 does not conflict with the libbind9-40-provided libbind0

  [localization folks]

  * l10n: German debconf translation.  Closes: #486547 (Helge Kreutzmann)
  * l10n: Indonesian debconf translations.  Closes: #486503 (Arief S Fitrianto)
  * l10n: Slovak po-debconf translation Closes: #488905 (helix84)
  * l10n: Turkish debconf template.  Closes: #486479 (Mert Dirik)

 -- LaMont Jones <lamont@debian.org>  Mon, 30 Jun 2008 11:22:05 -0600

bind9 (1:9.4.2-12) unstable; urgency=low

  * apparmor: allow bind to create files in /var/{lib,cache}/bind

 -- LaMont Jones <lamont@debian.org>  Mon, 30 Jun 2008 11:17:53 -0600

bind9 (1:9.4.2-11) unstable; urgency=low

  * apparmor: add dnscvsutil package files
  * lwresd Depends: adduser
  * control: fix dnsutils description to avoid list reformatting. 
    Closes: #480317

 -- LaMont Jones <lamont@debian.org>  Tue, 17 Jun 2008 21:30:12 -0600

bind9 (1:9.5.0.dfsg-3) unstable; urgency=low

  [LaMont Jones]

  * bind9utils Depends: libbind9-40.  Closes: #486194
  * bind9 should not deliver manpages for nonexistant binaries. 
    Closes: #486196

  [localization folks]

  * l10n: Vietnamese debconf templates translation update.  Closes: #486185
    (Clytie Siddall)
  * l10n: Russian debconf templates translation.  Closes: #486191 (Yuri Kozlov)
  * l10n: Galician debconf template.  Closes: #486215 (Jacobo Tarrio)
  * l10n: French debconf templates.  Closes: #486325 (CALARESU Luc)
  * l10n: Czech debconf translation.  Closes: #486337 (Miroslav Kure)
  * l10n: Updated Portuguese translation.  Closes: #486267 (Traduz -
    Portuguese Translation Team)

 -- LaMont Jones <lamont@debian.org>  Sun, 15 Jun 2008 18:25:02 -0600

bind9 (1:9.5.0.dfsg-2) unstable; urgency=low

  [Tim Spriggs]

  * init.d: Nexenta has different ifconfig arguments

  [LaMont Jones]

  * templates rework from debian-l10n-english
  * reload named when an interface goes up or down.  LP: #226495
  * build: need to create the directories for interface restart triggering
  * Build-Depends: libcap2-dev.  Closes: #485747
  * Leave named running during update.  Closes: #453765
  * Fix path to uname, cleaning up the nexenta checks.
  * l10n: avoid double-question in templates.

  [localization folks]

  * l10n: Vietnamese debconf translations.  Closes: #483911 (Clytie Siddall)
  * l10n: Portuguese debconf translations.  Closes: #483872 (Traduz -
    Portuguese Translation Team)

 -- LaMont Jones <lamont@debian.org>  Fri, 13 Jun 2008 16:54:42 -0600

bind9 (1:9.5.0.dfsg-1) unstable; urgency=low

  [LaMont Jones]

  * manpages: fix references that should say /etc/bind
  * meta: build-depend libxml2-dev for statistics support

 -- LaMont Jones <lamont@debian.org>  Sat, 31 May 2008 12:17:21 -0600

bind9 (1:9.5.0.dfsg-0) experimental; urgency=low

  [Internet Software Consortium, Inc]

  * 9.5.0 release

  [LaMont Jones]

  * Only use capabilities if they are present: reprise.  Closes: #360339, #212226
  * control: fix dnsutils description to avoid list reformatting.  Closes: #480317
  * build: use the correct directories in dh_shlibdeps invocation
  * build: turn on dlz.  No pgsql or mysql support yet.  LP: #227344

 -- LaMont Jones <lamont@debian.org>  Thu, 29 May 2008 22:05:19 -0600

bind9 (1:9.5.0~rc1-2~0ubuntu2) intrepid; urgency=low

  * build: use the correct directories in dh_shlibdeps invocation
  * build: turn on dlz.  LP: #227344

 -- LaMont Jones <lamont@ubuntu.com>  Tue, 27 May 2008 21:43:06 -0600

bind9 (1:9.5.0~rc1-2~0ubuntu1) intrepid; urgency=low

  * Upload what will become (maybe an ancestor of) -2 to intrepid.
    - Only use capabilities if they are present: reprise.  Closes: #360339, #212226
    - control: fix dnsutils description to avoid list reformatting.  Closes: #480317

 -- LaMont Jones <lamont@ubuntu.com>  Mon, 26 May 2008 11:46:27 -0600

bind9 (1:9.5.0~rc1-1) experimental; urgency=low

  [Patrick Winnertz]

  * postinst: make add debconf support.  Closes: #473460

  [Jamie Strandboge]

  * debian/bind9.preinst: Apparmor force-complain on upgrade without
    existing profile.  LP: #204658

  [LaMont Jones]

  * bind9utils: fix typos in .install
  * host: manpage inaccurately describes default query.  LP: #203087
  * apparmor: add dnscvsutil package files
  * Revert "Only use capabilities if they are present." for merge of 9.5.0rc1.
  * soname: libdns41 -> 42
  * fix typos in debconf patch, #473460
  * cleanup more files in clean target
  * lwresd Depends: adduser

 -- LaMont Jones <lamont@debian.org>  Thu, 15 May 2008 17:59:54 -0600

bind9 (1:9.5.0~b2-2) experimental; urgency=low

  * meta: add bind9utils binary package, with various useful utilities.  Closes: #151957, #130445, #160483

 -- LaMont Jones <lamont@debian.org>  Thu, 03 Apr 2008 07:01:42 -0600

bind9 (1:9.4.2-10) unstable; urgency=low

  [Jamie Strandboge]

  * debian/bind9.preinst: AA force-complain on upgrade without existing
    profile.  LP: #204658

  [LaMont Jones]

  * host: manpage inaccurately describes default query.  LP: #203087

 -- LaMont Jones <lamont@debian.org>  Tue, 08 Apr 2008 22:45:57 -0600

bind9 (1:9.4.2-9) unstable; urgency=low

  * apparmor: allow subdirs in {/etc,/var/cache,/var/lib}/bind
  * apparmor: make profile match README.Debian

 -- LaMont Jones <lamont@debian.org>  Tue, 01 Apr 2008 21:13:05 -0600

bind9 (1:9.4.2-8) unstable; urgency=low

  [ISC]

  * CVE-2008-0122: off by one error in (unused) inet_network function.
    Closes: #462783  LP: #203476

  [Michael Milligan]

  * Fix min-cache-ttl and min-ncache-ttl keywords

  [Jamie Strandboge]

  * apparmor: force complain-mode for apparmor on certain upgrades.  LP: #203528
  * debian/bind9.postrm: purge /etc/apparmor.d/force-complain/usr.sbin.named

 -- LaMont Jones <lamont@debian.org>  Tue, 18 Mar 2008 18:35:15 -0600

bind9 (1:9.4.2-7) unstable; urgency=low

  [Jamie Strandboge]

  * Allow rw access to /var/lib/bind/* in apparmor-profile.  LP: #201954

  [LaMont Jones]

  * Drop root-delegation comments from named.conf.  Closes: #217829, #297219

 -- LaMont Jones <lamont@debian.org>  Sat, 15 Mar 2008 09:48:10 -0600

bind9 (1:9.4.2-6) unstable; urgency=low

  * Correct apparmor profile filename.  LP: #200739

 -- LaMont Jones <lamont@debian.org>  Mon, 10 Mar 2008 14:28:01 -0600

bind9 (1:9.4.2-5) unstable; urgency=low

  * add "order random_1" support (return one random RR)
  * Fix doc pathnames in README.Debian.  Closes: #266891
  * Add AAAA ::1 entry to db.local.  Closes: #230088

 -- LaMont Jones <lamont@debian.org>  Mon, 10 Mar 2008 13:51:28 -0600

bind9 (1:9.5.0~b2-1) experimental; urgency=low

  [Thiemo Seufer]

  * mips:atomic.h: improve implementation of atomic ops, fix mips{el,64}

  [LaMont Jones]

  * manpages: call it /etc/bind/named.conf throughout, and typos.  Closes: #419750
  * named.conf.5: correct filename.  Closes: #428015
  * manpages: fix typo errors.  Closes: #395834
  * Makefile.in: be explicit about library paths
  * build: Turn on GSS-TSIG support.  LP: #158197
  * build: soname changes
  * db.root: include AAAA RRs.  Closes: #464111
  * soname: lib{dns,isc}40 -> 41
  * meta: use binary:Version instead of Source-Version

  [Andreas John]

  * Only use capabilities if they are present.  Closes: #360339, #212226

 -- LaMont Jones <lamont@debian.org>  Sat, 23 Feb 2008 08:06:17 -0700

bind9 (1:9.4.2-4) unstable; urgency=low

  * incorporate ubuntu apparmor change from Jamie Strandboge,
    with changes:
    - Add apparmor profile, reload apparmor profile on config
    - Add a note about apparmor to README.Debian
    - conflicts/replaces old apparmor versions
  * db.root: include AAAA RRs.  Closes: #464111
  * Don't die when /var/lib/bind already exists.  LP: #191685
  * build: turn on optimization.  Closes: #435194

 -- LaMont Jones <lamont@debian.org>  Fri, 22 Feb 2008 22:05:25 -0700

bind9 (1:9.4.2-3ubuntu1) hardy; urgency=low

  * add AppArmor profile
    + debian/apparmor-profile
    + debian/bind9.postinst: Reload AA profile on configuration
  * updated debian/README.Debian for note on AppArmor
  * debian/control: Replaces apparmor-profiles << 2.1+1075-0ubuntu4 as we
    should now take control
  * debian/control: Conflicts with apparmor-profiles << 2.1+1075-0ubuntu4
    to make sure that if earlier version of apparmor-profiles gets installed
    it won't overwrite our profile
  * Modify Maintainer value to match the DebianMaintainerField
    specification.

 -- Jamie Strandboge <jamie@ubuntu.com>  Wed, 13 Feb 2008 17:30:45 +0000

bind9 (1:9.4.2-3) unstable; urgency=low

  * don't run rndc-confgen when it's not there.  Closes: #459551
  * control: drop use of ${Source-Version}

 -- LaMont Jones <lamont@debian.org>  Mon, 07 Jan 2008 10:16:06 -0700

bind9 (1:9.4.2-2) unstable; urgency=low

  * init.d: add --oknodo to start-stop-daemon.  Closes: #411881
  * init: LSB dependency info.  Closes: #459421, #448006
  * meta: bind9 Suggests: resolvconf.  Closes: #252285
  * bind9: deliver /var/lib/bind directory, and document.
    Closes: #248771, #200253, #202981, #209022
  * lwresd: create bind user/group and rndc key if needed, at install.
    Closes: #190742
  * dnsutils: update long description.  Closes: #236901

 -- LaMont Jones <lamont@debian.org>  Sun, 06 Jan 2008 12:25:31 -0700

bind9 (1:9.4.2-1) unstable; urgency=low

  [Mike O'Connor]

  * bind9.init: LSB compliance.  Closes: #448006

  [Internet Software Consortium, Inc]

  * New release: 9.4.2

  [LaMont Jones]

  * soname shifts for new release

 -- LaMont Jones <lamont@debian.org>  Sat, 17 Nov 2007 10:50:07 -0700

bind9 (1:9.4.2~rc2-1) experimental; urgency=low

  * New upstream release

 -- LaMont Jones <lamont@debian.org>  Fri, 12 Oct 2007 18:33:57 -0600

bind9 (1:9.4.1-P1-4) unstable; urgency=low

  [Thomas Antepoth]

  * unix/socket.c: don't send to a socket with pending_send.  Closes: #430065

  [LaMont Jones]

  * document git repositories
  * db.root: l.root-servers.net changed IP address.  Closes: #449148  LP: #160176
  * init.d: if there are no networks configured, error out quickly

 -- LaMont Jones <lamont@debian.org>  Thu, 08 Nov 2007 21:31:55 -0700

bind9 (1:9.4.1-P1-3) unstable; urgency=low

  * Only deliver upstream changes with bind9-doc

 -- LaMont Jones <lamont@debian.org>  Thu, 04 Oct 2007 08:30:55 -0600

bind9 (1:9.4.1-P1-2) unstable; urgency=low

  * manpages: fix typo errors.  Closes: #395834
  * manpages: call it /etc/bind/named.conf throughout, and typos.  Closes: #419750
  * named.conf.5: correct filename.  Closes: #428015
  * bind9.NEWS: update version for ACL change doc.  Closes: #435225
  * build: don't have dnsutils deliver man pages that it shouldn't.  LP: #82178
  * nslookup.1: some of the manpage was not visible.  LP: #131415
  * document git repositories
  * unix/socket.c: don't send to a socket with pending_send.  Closes: #430065

 -- LaMont Jones <lamont@debian.org>  Wed, 03 Oct 2007 01:10:59 -0600

bind9 (1:9.4.1-P1-1) unstable; urgency=high

  * New upstream version, addresses CVE-2007-2926 and CVE-2007-2925 

 -- Bdale Garbee <bdale@gag.com>  Thu, 26 Jul 2007 16:41:50 -0600

bind9 (1:9.4.1-1) unstable; urgency=low

  * New upstream version

 -- LaMont Jones <lamont@debian.org>  Mon, 30 Apr 2007 16:59:05 -0600

bind9 (1:9.4.0-2) unstable; urgency=low

  * upload to unstable

 -- LaMont Jones <lamont@debian.org>  Tue, 10 Apr 2007 11:12:16 -0600

bind9 (1:9.4.0-1) experimental; urgency=low

  * New upstream version
  * more mipsel patch.  Closes: #406409

 -- LaMont Jones <lamont@debian.org>  Sun, 25 Feb 2007 11:44:11 -0700

bind9 (1:9.4.0~rc2-1) experimental; urgency=low

  * New upstream version.  Addresses CVE-2007-0493 CVE-2007-0494

 -- LaMont Jones <lamont@debian.org>  Thu, 25 Jan 2007 14:26:12 -0700

bind9 (1:9.4.0~rc1.0-3) experimental; urgency=low

  * add NEWS file talking about the change in defaults:
    As of bind 9.4, allow-query-cache and allow-recursion default to the
    builtin acls 'localnets' and 'localhost'.  If you are setting up a
    name server for a network, you will almost certainly need to change
    this.

    The change in default has been done to make caching servers less
    attractive as reflective amplifying targets for spoofed traffic.
    This still leaves authoritative servers exposed.

 -- LaMont Jones <lamont@debian.org>  Wed, 24 Jan 2007 09:35:06 -0700

bind9 (1:9.4.0~rc1.0-2) experimental; urgency=low

  * Fix mips64.  Closes: #406409

 -- LaMont Jones <lamont@debian.org>  Sun, 21 Jan 2007 15:32:27 -0700

bind9 (1:9.4.0~rc1.0-1) experimental; urgency=low

  * Broken orig.tar.gz.

 -- LaMont Jones <lamont@debian.org>  Thu, 28 Dec 2006 23:04:05 -0700

bind9 (1:9.4.0~rc1-1) experimental; urgency=low

  * New upstream

 -- LaMont Jones <lamont@debian.org>  Thu, 28 Dec 2006 19:00:37 -0700

bind9 (1:9.3.4-2etch2) stable-proposed-updates; urgency=low

  [Thomas Antepoth]

  * unix/socket.c: don't send to a socket with pending_send.  Closes: #430065

  [LaMont Jones]

  * document git repositories
  * db.root: l.root-servers.net changed IP address.  Closes: #449148

 -- LaMont Jones <lamont@debian.org>  Mon, 05 Nov 2007 19:48:23 -0700

bind9 (1:9.3.4-2etch1) stable-security; urgency=high

  * Fix DNS cache poisoning through predictable query IDs. (CVE-2007-2926)

 -- Moritz Muehlenhoff <jmm@debian.org>  Tue, 24 Jul 2007 22:09:35 +0000

bind9 (1:9.3.4-2) unstable; urgency=high

  * Actually really do the merge of 9.3.4.  Sigh.  Closes: #408925

 -- LaMont Jones <lamont@debian.org>  Mon, 29 Jan 2007 06:09:03 -0700

bind9 (1:9.3.4-1) unstable; urgency=high

  * New upstream version.  Addresses CVE-2007-0493 CVE-2007-0494

 -- LaMont Jones <lamont@debian.org>  Thu, 25 Jan 2007 14:31:09 -0700

bind9 (1:9.3.3-1) unstable; urgency=low

  * New upstream version

 -- LaMont Jones <lamont@debian.org>  Tue, 12 Dec 2006 23:31:51 -0700

bind9 (1:9.3.2-P1.0-1) unstable; urgency=low

  * Fix README.Debian to point to the URL.  Closes: #387437
  * Strip rfc's from orig.tar.gz.  Closes: #393359

 -- LaMont Jones <lamont@mmjgroup.com>  Mon, 16 Oct 2006 06:38:22 -0600

bind9 (1:9.3.2-P1-2) unstable; urgency=low

  * Fix init script output.  Closes: #354192
    Thanks to Joey Hess for the patch.
  * Default install should listen on ipv6 interfaces.  Closes: #382438

 -- LaMont Jones <lamont@debian.org>  Sat,  9 Sep 2006 19:01:53 -0600

bind9 (1:9.3.2-P1-1) unstable; urgency=high

  * New upstream, fixes CVE-2006-4095 and CVE-2006-4096.
    Closes: #386237, #386245
  * Drop gcc-3.4 [powerpc] dependency.  Closes: #342957, #372203
  * Add -fno-strict-aliasing for type-punned pointer aliasing issues
    Closes: #386224
  * Use getent in postinst instead of chown/chgrp.  Closes: #386091, #239665
  * Drop redundant update-rc.d calls.  Closes: #356914

 -- LaMont Jones <lamont@debian.org>  Wed,  6 Sep 2006 08:07:13 -0600

bind9 (1:9.3.2-2) unstable; urgency=low

  * correct force-reload.  Closes: #333841
  * Fix init.d's usage message.  Closes: #331090
  * resolvconf tweaks.  Closes: #252232, #275412

 -- LaMont Jones <lamont@debian.org>  Mon, 16 Jan 2006 15:17:04 -0700

bind9 (1:9.3.2-1) unstable; urgency=low

  * New upstream
  * use lsb-base for start/stop messages in init.d.
  * switch to debhelper 4

 -- LaMont Jones <lamont@debian.org>  Thu,  5 Jan 2006 12:29:28 -0700

bind9 (1:9.3.1-2) unstable; urgency=low

  * Getting good reports from experimental, uploading to sid.
    Release team, please consider this package for sarge.  Thanks.
  * correct pidfile name in init.d/lwresd.  Closes: #298100

 -- LaMont Jones <lamont@debian.org>  Sat, 19 Mar 2005 17:46:31 -0700

bind9 (1:9.3.1-1) experimental; urgency=low

  * Build with gcc-3.4 on powerpc, to work around #292958.

 -- LaMont Jones <lamont@debian.org>  Sat, 19 Mar 2005 11:40:06 -0700

bind9 (1:9.3.1-0) experimental; urgency=low

  * New upstream version.

 -- LaMont Jones <lamont@debian.org>  Sun, 13 Mar 2005 21:44:57 -0700

bind9 (1:9.3.0+9.3.1beta2-1) experimental; urgency=low

  * new upstream version

 -- LaMont Jones <lamont@debian.org>  Tue, 25 Jan 2005 14:21:51 -0700

bind9 (1:9.3.0-1) experimental; urgency=low

  * New upstream version

 -- LaMont Jones <lamont@debian.org>  Sat, 25 Sep 2004 21:35:46 -0600

bind9 (1:9.2.4-1) unstable; urgency=high

  * New upstream version.  Closes: #269157 and others.
  * Version debhelper build-dep.  Closes: #262720

 -- LaMont Jones <lamont@mmjgroup.com>  Thu, 23 Sep 2004 09:11:37 -0600

bind9 (1:9.2.3+9.2.4-rc7-1) unstable; urgency=low

  * New upstream

 -- LaMont Jones <lamont@mmjgroup.com>  Wed,  1 Sep 2004 00:04:55 -0600

bind9 (1:9.2.3+9.2.4-rc6-1) unstable; urgency=low

  * New upstream.
  * Comment out delegation-only directives in named.conf

 -- LaMont Jones <lamont@debian.org>  Mon,  2 Aug 2004 10:00:38 -0600

bind9 (1:9.2.3+9.2.4-rc5-1) unstable; urgency=low

  * New upstream release candidate

 -- LaMont Jones <lamont@debian.org>  Thu, 17 Jun 2004 19:50:37 -0600

bind9 (1:9.2.3+9.2.4-rc2-1) unstable; urgency=low

  * New upstream release candidate
  * Remove shared library symlinks in clean.  Closes: #243109
  * Deal with capset being a module.  Closes: #245043, #240874, #241605
  * deliver /var/run/bind/run in lwresd as well.  Closes: #186569

 -- LaMont Jones <lamont@debian.org>  Thu, 22 Apr 2004 12:20:05 -0600

bind9 (1:9.2.3-3) unstable; urgency=low

  * new IP for b.root-servers.net.  Closes: #234278
  * Fix RC linkages to match bind8.  Closes: #218007

 -- LaMont Jones <lamont@debian.org>  Mon,  1 Mar 2004 15:00:44 -0700

bind9 (1:9.2.3-2) unstable; urgency=low

  * Rebuild autoconf files for mips.  Closes: #221419

 -- LaMont Jones <lamont@debian.org>  Tue, 18 Nov 2003 06:33:34 -0700

bind9 (1:9.2.3-1) unstable; urgency=low

  * New upstream.
  * cleanup zones.rfc1918/db.empty stuff.
  * Fix Makefiles to work even if the build environment is unclean.
    Closes: #211503
  * Add comments about root-delegation-only to named.conf.  Closes: #212243
  * Add resolvconf support.  Closes: #199255
  * more SO_BSDCOMPAT hacks for linux.  Closes: #220735, #214460

 -- LaMont Jones <lamont@debian.org>  Mon, 17 Nov 2003 21:30:33 -0700

bind9 (1:9.2.2+9.2.3rc4-1) unstable; urgency=low

  * Yet another new upstream release.

 -- LaMont Jones <lamont@debian.org>  Mon, 22 Sep 2003 09:39:50 -0600

bind9 (1:9.2.2+9.2.3rc3-1) unstable; urgency=low

  * New upstream.  Closes: #211752. #211503. #211496, #211520

 -- LaMont Jones <lamont@debian.org>  Sat, 20 Sep 2003 12:22:59 -0600

bind9 (1:9.2.2+9.2.3rc2-4) unstable; urgency=low

  * Really fix versioned depends.  Closes: #211590

 -- LaMont Jones <lamont@debian.org>  Thu, 18 Sep 2003 17:29:47 -0600

bind9 (1:9.2.2+9.2.3rc2-3) unstable; urgency=low

  * Version depends for all the libraries. sigh.  Closes: #211412,#210293

 -- LaMont Jones <lamont@debian.org>  Wed, 17 Sep 2003 10:56:36 -0600

bind9 (1:9.2.2+9.2.3rc2-2) unstable; urgency=low

  * Need a versioned depend. sigh.

 -- LaMont Jones <lamont@debian.org>  Wed, 17 Sep 2003 10:25:35 -0600

bind9 (1:9.2.2+9.2.3rc2-1) unstable; urgency=low

  * New upstream release.  Closes: #211373
  * Remove RFC's from package, per policy.
  * Make com and net zones delegation-only by default.

 -- LaMont Jones <lamont@debian.org>  Wed, 17 Sep 2003 07:15:37 -0600

bind9 (1:9.2.2+9.2.3rc1-3) unstable; urgency=low

  * A bit more cleanup of descriptions.
  * fix package sections
  * Fix b0rkage with dependencies.

 -- LaMont Jones <lamont@debian.org>  Sun, 14 Sep 2003 09:05:10 -0600

bind9 (1:9.2.2+9.2.3rc1-2) unstable; urgency=low

  * Explicitly link libraries.  Closes: #210653
  * Fix descriptions.  Closes: #209563, #209853, #210063

 -- LaMont Jones <lamont@debian.org>  Sat, 13 Sep 2003 19:29:05 -0600

bind9 (1:9.2.2+9.2.3rc1-1) unstable; urgency=low

  * New upstream release candidate.
  * Quit using SO_BSDCOMPAT (why is it still in the header files??) so
    that the kernel will shut up about it's advertised, obsolete option.
    Closes: #201293, #204282, #205590

 -- LaMont Jones <lamont@debian.org>  Thu, 28 Aug 2003 14:44:28 -0600

bind9 (1:9.2.2-2) unstable; urgency=low

  * Fix libtool.m4. Closes: #183791
  * move lib packages into Section: libs.  Closes: #184788
  * make sure it's libssl0.9.7.  Closes: #182363
  * Add /etc/default/lwresd.  Closes: #169727
  * Add fakeroot dir to dh_shlibdeps.  Closes: #169622
  * Fix rndc manpage.  Closes: #179353
  * Deliver /usr/bin/isc-config.sh (in libbind-dev).  Closes: #178186

 -- LaMont Jones <lamont@debian.org>  Sat, 15 Mar 2003 16:34:15 -0700

bind9 (1:9.2.2-1) unstable; urgency=low

  * New upstream version
  * Document /etc/default/bind9 in init.d script.  Closes: #170267

 -- LaMont Jones <lamont@debian.org>  Tue,  4 Mar 2003 22:43:58 -0700

bind9 (1:9.2.1-7) unstable; urgency=low

  * One more overrides disparity.
  * Fix bashism in postinst.  Closes: #169531

 -- LaMont Jones <lamont@debian.org>  Sun, 17 Nov 2002 19:22:58 -0700

bind9 (1:9.2.1-6) unstable; urgency=low

  * The "I give up for now" release.
  *   Only convert to running as bind if named.conf hasn't been modified.
  *   Closes: #163552, #164352
  * Fix overrides
  * Cleanup README.Debian wrt non-root-by-default.
  * Make sure that /var/run/bind/run exists in init.d script.  Closes: #168912
  * New IP for j.root-servers.net.  Closes: #167818
  * Check for 2.2.18 kernel in preinst.  Closes: #164349
  * Move local options to /etc/default/bind9.  Closes: #169132, #163073
  * Cleanup old bugs (fixed in -5, really).  Closes: #165864
  * Add /etc/bind/named.conf.local, included from named.conf.  Closes: #129576
  * Do options definitions in /etc/bind/named.conf.options, makes life
    easier in the face of named.conf changes from upstream.
  * Add missing Depends: adduser

 -- LaMont Jones <lamont@debian.org>  Sat, 16 Nov 2002 17:05:45 -0700

bind9 (1:9.2.1-5) unstable; urgency=low

  * Run named a non-privileged user by default.  Closes: #149059

 -- LaMont Jones <lamont@debian.org>  Thu, 12 Sep 2002 16:57:37 -0600

bind9 (1:9.2.1-4) unstable; urgency=low

  * swap maintainer/uploader status so LaMont is primary and Bdale is backup
  * Deal with bind/bind9 collisions better.  Closes: #149580
  * Fix some documentation.  Closes: #151579

 -- LaMont Jones <lamont@debian.org>  Wed,  4 Sep 2002 23:25:33 -0600

bind9 (1:9.2.1-3) unstable; urgency=high

  * fold in lib/bind/resolv from 8.3.3 to resolve buffer overlow issue in
    resolver library, closes: #151342, #151431

 -- Bdale Garbee <bdale@gag.com>  Mon,  1 Jul 2002 00:16:31 -0600

bind9 (1:9.2.1-1.woody.1) testing-security woody-proposed-updates; urgency=high

  * backport to woody (simple rebuild) since 9.2.1 resolves a security issue

 -- Bdale Garbee <bdale@gag.com>  Tue,  4 Jun 2002 10:30:57 -0600

bind9 (1:9.2.1-2) unstable; urgency=low

  * don't include nslint man page, closes: #148695
  * fix typo in rndc.8, closes: #139602
  * add a section to README.Debian explaining the rndc key mode that has been
    our default since 9.2.0-2, closes: #129849
  * fix paths for named.conf in named.8 to reflect our default, closes: #143443
  * upstream fixed the nsupdate man page at some point, closes: #121108

 -- Bdale Garbee <bdale@gag.com>  Mon,  3 Jun 2002 15:44:37 -0600

bind9 (1:9.2.1-1) unstable; urgency=medium

  * new upstream version
  * have bind9-host provide host, closes: #140174
  * move bind9-host to priority standard since dnsutils depends on it or host,
    and we prefer bind9-host over host.
  * move libdns5 and libisc4 to priority standard since dnsutils depends on
    them and is priority standard

 -- Bdale Garbee <bdale@gag.com>  Thu, 30 May 2002 10:38:39 -0600

bind9 (1:9.2.0-6) unstable; urgency=low

  * move to US main!  Yippee!  Closes: #123969
  * add info to README.Debian about 2.5 kernels vs --disable-linux-caps

 -- Bdale Garbee <bdale@gag.com>  Sat, 23 Mar 2002 00:18:05 -0700

bind9 (1:9.2.0-5) unstable; urgency=medium

  * clean up various issues in the rules file
  * make bind9-host conflict/replace old dnsutils as host does, otherwise we
    can have problems upgrading from potato to woody, closes: #136686
  * use /dev/urandom for rndc-confgen in postinst, it should be good enough for
    this purpose, and will keep the postinst from blocking arbitrarily.
    closes: #130372
  * add fresh pointers to chroot howto to README.Debian, closes: #135774

 -- Bdale Garbee <bdale@gag.com>  Sun,  3 Mar 2002 16:47:12 -0700

bind9 (1:9.2.0-4) unstable; urgency=low

  * bind9-host needs to conflict with host, closes: #127395

 -- Bdale Garbee <bdale@gag.com>  Tue,  1 Jan 2002 20:12:14 -0700

bind9 (1:9.2.0-3) unstable; urgency=low

  * force removal of old diverted files, closes: #126236
  * change priority of liblwres1 from optional to standard per ftp admins
  * add a bind9-host package so that the 'host' provided with the BIND 9.X
    source tree can be an alternative to the aging NIKHEF version packaged
    separately.  Update dnsutils dependencies to depend on one of the two,
    with preference to this one since it has fewer bugs (but fewer features,
    too).

 -- Bdale Garbee <bdale@gag.com>  Sun, 23 Dec 2001 00:59:15 -0700

bind9 (1:9.2.0-2) unstable; urgency=medium

  * change rc.d links to ensure daemon starts before and stops after other
    daemons that may fail if name service is not working (bug was filed 
    against 8.X bind packages, but is just as relevant here!)
  * use rndc for daemon shutdown instead of start-stop-daemon, closes: #111935
  * add a postinst to dnsutils to remove any lingering diversions from old 
    dnsutils packages, closes: #122227
  * not much point in delivering zone2ldap.1 since we aren't delivering 
    zone2ldap right now (though we might someday?), closes: #124058
  * be more verbose with shared library descriptions, closes: #123426, #123428
  * 9.2.0 added a new rndc.key file that both named and rndc will read to 
    obtain a shared key, and rndc-confgen will easily create this file with 
    a unique-per-system key.  Modify named.conf and remove rndc.conf
    to take advantage of this mechanism and stop delivering a pre-determined 
    static key to all Debian systems (which has been a mild security risk).  
    Create the key in postinst if the key file doesn't already exist, and 
    remove the file in postrm if purging.
    Closes: #86718, #87208

 -- Bdale Garbee <bdale@gag.com>  Fri, 21 Dec 2001 04:04:30 -0700

bind9 (1:9.2.0-1) unstable; urgency=low

  * new upstream version, closes: #108243, #112266, #114250, #119506, #120657
  * /etc/bind/rndc.conf is now a conffile
  * minor hacks to the README.Debian since the chroot instructions it points
    to are 8.X specific, part of addressing bug 111868.
  * libomapi is gone, replaced by libisccc and libisccfg
  * a few lintian-motivated cosmetic cleanups
  * lose task-dns-server meta package, since tasksel doesn't need it now
  * dig problem not reproducible in this version, closes: #89526
  * named-checkconf now uses $sysconfdir, closes: #107835
  * no longer deliver man pages for contributed binaries we're not including
    in dnsutils, closes: #108220
  * fix section in nslookup man page, though that's the least of the man
    page's problems...  glitch reported is unreproducible
    closes: #103630, #120946
  * update libbind-dev README.Debian, closes: #121050

 -- Bdale Garbee <bdale@gag.com>  Tue, 27 Nov 2001 01:41:00 -0700

bind9 (1:9.1.3-1) unstable; urgency=low

  * new upstream version, closes: #96483, #99824, #100647, #101568, #103429
  * update config.sub/guess for hppa/ia64 support
  * small init.d patch from Marco d'Itri to ease adding options on invocation
  * stop having bind9-doc conflict/replace bind-doc since they don't really
    conflict and there's no reason to prevent having both installed at the
    same time, closes: #90994
  * the CHANGES file documents fixes since 9.1.1 that probably cured the
    reported assertion failure.  If it turns out that I'm wrong, the bug can
    be re-opened or a new one filed.  I can't see any way to reproduce the bug 
    in a test case here.  Closes: #99352
  * have libbind-dev depend on the runtime library packages it delivers 
    compile-time symlinks for, closes: #100898, #103855
  * fix lwres man pages to source man3/* instead of * so all the page content
    can actually be found, closes: #85450, #103865

 -- Bdale Garbee <bdale@gag.com>  Mon,  9 Jul 2001 11:30:39 -0600

bind9 (1:9.1.1-1) unstable; urgency=low

  * new upstream release
  * update build-depends for libssl-dev
  * add build-depends on bison, closes: #90150, #90752, #90159
  * split up libbind0 since libdns is changing so numbers
  * downgrade rblcheck from a depends to a suggests, closes: #90783
  * bind9 mkdep creates files in the current working directory, closes: #58353

 -- Bdale Garbee <bdale@gag.com>  Wed, 25 Apr 2001 22:53:21 -0600

bind9 (1:9.1.0-3) unstable; urgency=low

  * merge patch from Zack Weinberg that solves compilation problem, and 
    reduces the memory footprint of applications by making configure.in
    smarter.  Closes: #86776, #86910
  * the bind-doc package includes all relevant documentation from the bind9
    source tree, including HTML content in /usr/share/doc/bind9-doc/arm,
    closes: #85718
  * default named.conf and rndc.conf to not world-readable.  This is an
    interim step towards addressing the concerns about security raised by 
    bugs 86718 and closes: #86836  A better long-term solution would be for
    rndc.conf to allow includes, so that both named.conf and rndc.conf could
    include a key file built on the fly during installation while themselves
    retaining conffile status.  The required functionality has been requested
    of the bind9 upstream, this will limit vulnerability in the meantime.
  * add replaces logic to the dnsutils package to avoid complaints about the
    delivery of nsupdate.8.gz, closes: #86759
  * move a couple of man pages back from dnsutils to bind9 that really belong
    there.  sigh.

 -- Bdale Garbee <bdale@gag.com>  Thu, 22 Feb 2001 16:39:02 -0700

bind9 (1:9.1.0-2) unstable; urgency=low

  * merge patch from Luca Filipozzi <lfilipoz@debian.org> - thanks!
    + bind9:  ships with a working rndc.conf file, closes: #84572
    + bind9:  init.d calls rndc rather than ndc on reload, closes: #85481
    + bind9:  named.conf ships with 'key' and 'control' sections
    + bind9:  correctly creates /var/cache/bind, closes: #85457
    + lwresd: lwresd is split off into its own package, closes: #85627
  * nsupdate is delivered by the dnsutils package, but the (wrong) man page 
    was accidentally also included in the bind9 package, closes: #85717
  * freshen config.sub and config.guess for ia64 and hppa support

 -- Bdale Garbee <bdale@gag.com>  Mon, 12 Feb 2001 23:43:55 -0700

bind9 (1:9.1.0-1) unstable; urgency=low

  * Initial packaging of BIND 9.1.0.  Must use epoch so that meta packages 
    retain their sequencing from the bind 8 package version stream.
  * snarf a couple of man pages from the 8.X tree for now

 -- Bdale Garbee <bdale@gag.com>  Thu,  1 Feb 2001 16:30:35 -0700
<|MERGE_RESOLUTION|>--- conflicted
+++ resolved
@@ -1,4 +1,3 @@
-<<<<<<< HEAD
 bind9 (1:9.9.2.dfsg.P1-2) experimental; urgency=low
 
   [Michael Gilbert]
@@ -20,13 +19,12 @@
   * Build and deliver dnssec-checkds and dnssec-verify in bind9utils
 
  -- LaMont Jones <lamont@debian.org>  Wed, 09 Jan 2013 10:09:40 -0700
-=======
+
 bind9 (1:9.8.4.dfsg.P1-4) unstable; urgency=high
 
   * The rest of the dnssec validation logspam removal.  Closes: #697681
 
  -- LaMont Jones <lamont@debian.org>  Mon, 21 Jan 2013 13:18:53 -0700
->>>>>>> 6b729f85
 
 bind9 (1:9.8.4.dfsg.P1-3) unstable; urgency=low
 
