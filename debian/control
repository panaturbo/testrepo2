--- conflicted
+++ resolved
@@ -10,15 +10,9 @@
 
 Package: bind9
 Architecture: any
-<<<<<<< HEAD
 Depends: ${shlibs:Depends}, netbase, adduser, libdns40 (=${Source-Version}), libisccfg40 (=${Source-Version}), libisc40 (=${Source-Version}), libisccc40 (=${Source-Version}), lsb-base (>=3.0-6)
-Conflicts: bind
-Replaces: bind, dnsutils (<< 1:9.1.0-3)
-=======
-Depends: ${shlibs:Depends}, netbase, adduser, libdns32 (=${binary:Version}), libisccfg30 (=${binary:Version}), libisc32 (=${binary:Version}), libisccc30 (=${binary:Version}), lsb-base (>=3.0-6)
 Conflicts: bind, apparmor-profiles (<< 2.1+1075-0ubuntu4)
 Replaces: bind, dnsutils (<< 1:9.1.0-3), apparmor-profiles (<< 2.1+1075-0ubuntu4)
->>>>>>> 62cb0d59
 Suggests: dnsutils, bind9-doc, resolvconf
 Description: Internet Domain Name Server
  ${Description}
@@ -50,11 +44,7 @@
 Architecture: any
 Conflicts: bind-dev
 Replaces: bind-dev
-<<<<<<< HEAD
 Depends: libdns40 (= ${Source-Version}), libisc40 (= ${Source-Version}), libisccc40(= ${Source-Version}), libisccfg40 (= ${Source-Version}), liblwres40 (= ${Source-Version}) 
-=======
-Depends: libdns32 (= ${binary:Version}), libisc32 (= ${binary:Version}), libisccc30(= ${binary:Version}), libisccfg30 (= ${binary:Version}), liblwres30 (= ${binary:Version}) 
->>>>>>> 62cb0d59
 Description: Static Libraries and Headers used by BIND
  This package delivers archive-style libraries, header files, and API man
  pages for libbind, libdns, libisc, and liblwres.  These are are only needed 
