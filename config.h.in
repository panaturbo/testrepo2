--- conflicted
+++ resolved
@@ -16,11 +16,7 @@
  * PERFORMANCE OF THIS SOFTWARE.
  */
 
-<<<<<<< HEAD
-/* $Id: config.h.in,v 1.47.2.11 2004/12/04 06:45:59 marka Exp $ */
-=======
-/* $Id: acconfig.h,v 1.35.2.8 2004/03/09 06:09:07 marka Exp $ */
->>>>>>> 1af56963
+/* $Id: acconfig.h,v 1.35.2.10 2004/12/04 06:44:36 marka Exp $ */
 
 /***
  *** This file is not to be included by any public header files, because
